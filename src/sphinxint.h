//
// $Id$
//

//
// Copyright (c) 2001-2015, Andrew Aksyonoff
// Copyright (c) 2008-2015, Sphinx Technologies Inc
// All rights reserved
//
// This program is free software; you can redistribute it and/or modify
// it under the terms of the GNU General Public License. You should have
// received a copy of the GPL license along with this program; if you
// did not, you can find it at http://www.gnu.org/
//

#ifndef _sphinxint_
#define _sphinxint_

#include "sphinx.h"
#include "sphinxfilter.h"
#include "sphinxrt.h"
#include "sphinxquery.h"
#include "sphinxexcerpt.h"
#include "sphinxudf.h"

#include <sys/stat.h>
#include <fcntl.h>
#include <float.h>

//////////////////////////////////////////////////////////////////////////
// INTERNAL CONSTANTS
//////////////////////////////////////////////////////////////////////////

#ifdef O_BINARY
#define SPH_O_BINARY O_BINARY
#else
#define SPH_O_BINARY 0
#endif

#define SPH_O_READ	( O_RDONLY | SPH_O_BINARY )
#define SPH_O_NEW	( O_CREAT | O_RDWR | O_TRUNC | SPH_O_BINARY )

#define MVA_DOWNSIZE		DWORD			// MVA32 offset type
#define MVA_OFFSET_MASK		0x7fffffffUL	// MVA offset mask
#define MVA_ARENA_FLAG		0x80000000UL	// MVA global-arena flag

//////////////////////////////////////////////////////////////////////////

const DWORD		INDEX_MAGIC_HEADER			= 0x58485053;		///< my magic 'SPHX' header
const DWORD		INDEX_FORMAT_VERSION		= 42;				///< my format version

const char		MAGIC_SYNONYM_WHITESPACE	= 1;				// used internally in tokenizer only
const char		MAGIC_CODE_SENTENCE			= 2;				// emitted from tokenizer on sentence boundary
const char		MAGIC_CODE_PARAGRAPH		= 3;				// emitted from stripper (and passed via tokenizer) on paragraph boundary
const char		MAGIC_CODE_ZONE				= 4;				// emitted from stripper (and passed via tokenizer) on zone boundary; followed by zero-terminated zone name

const char		MAGIC_WORD_HEAD				= 1;				// prepended to keyword by source, stored in (crc) dictionary
const char		MAGIC_WORD_TAIL				= 1;				// appended to keyword by source, stored in (crc) dictionary
const char		MAGIC_WORD_HEAD_NONSTEMMED	= 2;				// prepended to keyword by source, stored in dictionary
const char		MAGIC_WORD_BIGRAM			= 3;				// used as a bigram (keyword pair) separator, stored in dictionary

extern const char *		MAGIC_WORD_SENTENCE;	///< value is "\3sentence"
extern const char *		MAGIC_WORD_PARAGRAPH;	///< value is "\3paragraph"

//////////////////////////////////////////////////////////////////////////
// INTERNAL GLOBALS
//////////////////////////////////////////////////////////////////////////

/// binlog, defined in sphinxrt.cpp
extern class ISphBinlog *		g_pBinlog;

/// costs for max_predicted_time limits, defined in sphinxsearch.cpp
/// measured in nanoseconds (that is, 1e-9)
extern int g_iPredictorCostSkip;
extern int g_iPredictorCostDoc;
extern int g_iPredictorCostHit;
extern int g_iPredictorCostMatch;

extern bool g_bJsonStrict;
extern bool g_bJsonAutoconvNumbers;
extern bool g_bJsonKeynamesToLowercase;

//////////////////////////////////////////////////////////////////////////
// INTERNAL HELPER FUNCTIONS, CLASSES, ETC
//////////////////////////////////////////////////////////////////////////

#define SPH_QUERY_STATES \
	SPH_QUERY_STATE ( UNKNOWN,		"unknown" ) \
	SPH_QUERY_STATE ( NET_READ,		"net_read" ) \
	SPH_QUERY_STATE ( IO,			"io" ) \
	SPH_QUERY_STATE ( DIST_CONNECT,	"dist_connect" ) \
	SPH_QUERY_STATE ( LOCAL_DF,		"local_df" ) \
	SPH_QUERY_STATE ( LOCAL_SEARCH,	"local_search" ) \
	SPH_QUERY_STATE ( SQL_PARSE,	"sql_parse" ) \
	SPH_QUERY_STATE ( FULLSCAN,		"fullscan" ) \
	SPH_QUERY_STATE ( DICT_SETUP,	"dict_setup" ) \
	SPH_QUERY_STATE ( PARSE,		"parse" ) \
	SPH_QUERY_STATE ( TRANSFORMS,	"transforms" ) \
	SPH_QUERY_STATE ( INIT,			"init" ) \
	SPH_QUERY_STATE ( INIT_SEGMENT,	"init_segment" ) \
	SPH_QUERY_STATE ( OPEN,			"open" ) \
	SPH_QUERY_STATE ( READ_DOCS,	"read_docs" ) \
	SPH_QUERY_STATE ( READ_HITS,	"read_hits" ) \
	SPH_QUERY_STATE ( GET_DOCS,		"get_docs" ) \
	SPH_QUERY_STATE ( GET_HITS,		"get_hits" ) \
	SPH_QUERY_STATE ( FILTER,		"filter" ) \
	SPH_QUERY_STATE ( RANK,			"rank" ) \
	SPH_QUERY_STATE ( SORT,			"sort" ) \
	SPH_QUERY_STATE ( FINALIZE,		"finalize" ) \
	SPH_QUERY_STATE ( DIST_WAIT,	"dist_wait" ) \
	SPH_QUERY_STATE ( AGGREGATE,	"aggregate" ) \
	SPH_QUERY_STATE ( NET_WRITE,	"net_write" ) \
	SPH_QUERY_STATE ( EVAL_POST,	"eval_post" ) \
	SPH_QUERY_STATE ( SNIPPET,		"eval_snippet" ) \
	SPH_QUERY_STATE ( EVAL_UDF,		"eval_udf" ) \
	SPH_QUERY_STATE ( TABLE_FUNC,	"table_func" )


/// possible query states, used for profiling
enum ESphQueryState
{
	SPH_QSTATE_INFINUM = -1,

#define SPH_QUERY_STATE(_name,_desc) SPH_QSTATE_##_name,
	SPH_QUERY_STATES
#undef SPH_QUERY_STATE

	SPH_QSTATE_TOTAL
};
STATIC_ASSERT ( SPH_QSTATE_UNKNOWN==0, BAD_QUERY_STATE_ENUM_BASE );


/// search query profile
class CSphQueryProfile
{
public:
	ESphQueryState	m_eState;							///< current state
	int64_t			m_tmStamp;							///< timestamp when we entered the current state

	int				m_dSwitches [ SPH_QSTATE_TOTAL+1 ];	///< number of switches to given state
	int64_t			m_tmTotal [ SPH_QSTATE_TOTAL+1 ];	///< total time spent per state

	CSphStringBuilder	m_sTransformedTree;					///< transformed query tree

public:
	/// create empty and stopped profile
	CSphQueryProfile()
	{
		Start ( SPH_QSTATE_TOTAL );
	}

	/// switch to a new query state, and record a timestamp
	/// returns previous state, to simplify Push/Pop like scenarios
	ESphQueryState Switch ( ESphQueryState eNew )
	{
		int64_t tmNow = sphMicroTimer();
		ESphQueryState eOld = m_eState;
		m_dSwitches [ eOld ]++;
		m_tmTotal [ eOld ] += tmNow - m_tmStamp;
		m_eState = eNew;
		m_tmStamp = tmNow;
		return eOld;
	}

	/// reset everything and start profiling from a given state
	void Start ( ESphQueryState eNew )
	{
		memset ( m_dSwitches, 0, sizeof(m_dSwitches) );
		memset ( m_tmTotal, 0, sizeof(m_tmTotal) );
		m_eState = eNew;
		m_tmStamp = sphMicroTimer();
	}

	/// stop profiling
	void Stop()
	{
		Switch ( SPH_QSTATE_TOTAL );
	}
};


class CSphScopedProfile
{
private:
	CSphQueryProfile *	m_pProfile;
	ESphQueryState		m_eOldState;

public:
	explicit CSphScopedProfile ( CSphQueryProfile * pProfile, ESphQueryState eNewState )
	{
		m_pProfile = pProfile;
		m_eOldState = SPH_QSTATE_UNKNOWN;
		if ( m_pProfile )
			m_eOldState = m_pProfile->Switch ( eNewState );
	}

	~CSphScopedProfile()
	{
		if ( m_pProfile )
			m_pProfile->Switch ( m_eOldState );
	}
};


/// file writer with write buffering and int encoder
class CSphWriter : ISphNoncopyable
{
public:
					CSphWriter ();
	virtual			~CSphWriter ();

	void			SetBufferSize ( int iBufferSize );	///< tune write cache size; must be called before OpenFile() or SetFile()

	bool			OpenFile ( const CSphString & sName, CSphString & sError );
	void			SetFile ( CSphAutofile & tAuto, SphOffset_t * pSharedOffset, CSphString & sError );
	void			CloseFile ( bool bTruncate = false );	///< note: calls Flush(), ie. IsError() might get true after this call
	void			UnlinkFile (); /// some shit happened (outside) and the file is no more actual.

	void			PutByte ( int uValue );
	void			PutBytes ( const void * pData, int64_t iSize );
	void			PutDword ( DWORD uValue ) { PutBytes ( &uValue, sizeof(DWORD) ); }
	void			PutOffset ( SphOffset_t uValue ) { PutBytes ( &uValue, sizeof(SphOffset_t) ); }
	void			PutString ( const char * szString );
	void			PutString ( const CSphString & sString );
	void			Tag ( const char * sTag );

	void			SeekTo ( SphOffset_t pos ); ///< seeking inside the buffer will truncate it

#if USE_64BIT
	void			PutDocid ( SphDocID_t uValue ) { PutOffset ( uValue ); }
#else
	void			PutDocid ( SphDocID_t uValue ) { PutDword ( uValue ); }
#endif

	void			ZipInt ( DWORD uValue );
	void			ZipOffset ( uint64_t uValue );
	void			ZipOffsets ( CSphVector<SphOffset_t> * pData );

	bool			IsError () const	{ return m_bError; }
	SphOffset_t		GetPos () const		{ return m_iPos; }
	void			SetThrottle ( ThrottleState_t * pState ) { m_pThrottle = pState; }

protected:
	CSphString		m_sName;
	SphOffset_t		m_iPos;
	SphOffset_t		m_iWritten;

	int				m_iFD;
	int				m_iPoolUsed;
	BYTE *			m_pBuffer;
	BYTE *			m_pPool;
	bool			m_bOwnFile;
	SphOffset_t	*	m_pSharedOffset;
	int				m_iBufferSize;

	bool			m_bError;
	CSphString *	m_pError;
	ThrottleState_t * m_pThrottle;

	virtual void	Flush ();
};


/// file which closes automatically when going out of scope
class CSphAutofile : ISphNoncopyable
{
protected:
	int			m_iFD;			///< my file descriptor
	CSphString	m_sFilename;	///< my file name
	bool		m_bTemporary;	///< whether to unlink this file on Close()
	bool		m_bWouldTemporary; ///< backup of the m_bTemporary

	CSphIndexProgress *					m_pStat;

public:
					CSphAutofile ();
					CSphAutofile ( const CSphString & sName, int iMode, CSphString & sError, bool bTemp=false );
					~CSphAutofile ();

	int				Open ( const CSphString & sName, int iMode, CSphString & sError, bool bTemp=false );
	void			Close ();
	void			SetTemporary(); ///< would be set if a shit happened and the file is not actual.

public:
	int				GetFD () const { return m_iFD; }
	const char *	GetFilename () const;
	SphOffset_t		GetSize ( SphOffset_t iMinSize, bool bCheckSizeT, CSphString & sError );
	SphOffset_t		GetSize ();

	bool			Read ( void * pBuf, int64_t iCount, CSphString & sError );
	void			SetProgressCallback ( CSphIndexProgress * pStat );
};


/// file reader with read buffering and int decoder
class CSphReader
{
public:
	CSphQueryProfile *	m_pProfile;
	ESphQueryState		m_eProfileState;

public:
	CSphReader ( BYTE * pBuf=NULL, int iSize=0 );
	virtual		~CSphReader ();

	void		SetBuffers ( int iReadBuffer, int iReadUnhinted );
	void		SetFile ( int iFD, const char * sFilename );
	void		SetFile ( const CSphAutofile & tFile );
	void		Reset ();
	void		SeekTo ( SphOffset_t iPos, int iSizeHint );

	void		SkipBytes ( int iCount );
	SphOffset_t	GetPos () const { return m_iPos+m_iBuffPos; }

	void		GetBytes ( void * pData, int iSize );
	int			GetBytesZerocopy ( const BYTE ** ppData, int iMax ); ///< zerocopy method; returns actual length present in buffer (upto iMax)

	int			GetByte ();
	DWORD		GetDword ();
	SphOffset_t	GetOffset ();
	CSphString	GetString ();
	int			GetLine ( char * sBuffer, int iMaxLen );
	bool		Tag ( const char * sTag );

	DWORD		UnzipInt ();
	uint64_t	UnzipOffset ();

	bool					GetErrorFlag () const		{ return m_bError; }
	const CSphString &		GetErrorMessage () const	{ return m_sError; }
	const CSphString &		GetFilename() const			{ return m_sFilename; }

#if USE_64BIT
	SphDocID_t	GetDocid ()		{ return GetOffset(); }
	SphDocID_t	UnzipDocid ()	{ return UnzipOffset(); }
	SphWordID_t	UnzipWordid ()	{ return UnzipOffset(); }
#else
	SphDocID_t	GetDocid ()		{ return GetDword(); }
	SphDocID_t	UnzipDocid ()	{ return UnzipInt(); }
	SphWordID_t	UnzipWordid ()	{ return UnzipInt(); }
#endif

	const CSphReader &	operator = ( const CSphReader & rhs );
	void		SetThrottle ( ThrottleState_t * pState ) { m_pThrottle = pState; }

protected:

	int			m_iFD;
	SphOffset_t	m_iPos;

	int			m_iBuffPos;
	int			m_iBuffUsed;
	BYTE *		m_pBuff;
	int			m_iSizeHint;	///< how much do we expect to read

	int			m_iBufSize;
	bool		m_bBufOwned;
	int			m_iReadUnhinted;

	bool		m_bError;
	CSphString	m_sError;
	CSphString	m_sFilename;
	ThrottleState_t * m_pThrottle;

protected:
	virtual void		UpdateCache ();
};


/// scoped reader
class CSphAutoreader : public CSphReader
{
public:
				CSphAutoreader ( BYTE * pBuf=NULL, int iSize=0 ) : CSphReader ( pBuf, iSize ) {}
				~CSphAutoreader ();

	bool		Open ( const CSphString & sFilename, CSphString & sError );
	void		Close ();
	SphOffset_t	GetFilesize ();

public:
	// added for DebugCheck()
	int			GetFD () { return m_iFD; }
};


//////////////////////////////////////////////////////////////////////////

/// generic COM-like uids
enum ExtraData_e
{
	EXTRA_GET_DATA_ZONESPANS,
	EXTRA_GET_DATA_ZONESPANLIST,
	EXTRA_GET_DATA_RANKFACTORS,
	EXTRA_GET_DATA_PACKEDFACTORS,
	EXTRA_GET_DATA_RANKER_STATE,

	EXTRA_GET_QUEUE_WORST,
	EXTRA_GET_QUEUE_SORTVAL,

	EXTRA_SET_MVAPOOL,
	EXTRA_SET_STRINGPOOL,
	EXTRA_SET_POOL_CAPACITY,
	EXTRA_SET_MATCHPUSHED,
	EXTRA_SET_MATCHPOPPED,

	EXTRA_SET_RANKER_PLUGIN,
	EXTRA_SET_RANKER_PLUGIN_OPTS,

	EXTRA_GET_POOL_SIZE
};

/// generic COM-like interface
class ISphExtra
{
public:
	virtual						~ISphExtra () {}
	inline bool					ExtraData	( ExtraData_e eType, void** ppData )
	{
		return ExtraDataImpl ( eType, ppData );
	}
private:
	virtual bool ExtraDataImpl ( ExtraData_e, void** )
	{
		return false;
	}
};


class ISphRanker;
class ISphMatchSorter;
class UservarIntSet_c;

enum QueryDebug_e
{
	QUERY_DEBUG_NO_PAYLOAD = 1<<0
};


/// per-query search context
/// everything that index needs to compute/create to process the query
class CSphQueryContext : public ISphNoncopyable
{
public:
	// searching-only, per-query
	const CSphQuery &			m_tQuery;

	int							m_iWeights;						///< search query field weights count
	int							m_dWeights [ SPH_MAX_FIELDS ];	///< search query field weights

	bool						m_bLookupFilter;				///< row data lookup required at filtering stage
	bool						m_bLookupSort;					///< row data lookup required at sorting stage

	DWORD						m_uPackedFactorFlags;			///< whether we need to calculate packed factors (and some extra options)

	ISphFilter *				m_pFilter;
	ISphFilter *				m_pWeightFilter;

	struct CalcItem_t
	{
		CSphAttrLocator			m_tLoc;					///< result locator
		ESphAttr				m_eType;				///< result type
		ISphExpr *				m_pExpr;				///< evaluator (non-owned)
	};
	CSphVector<CalcItem_t>		m_dCalcFilter;			///< items to compute for filtering
	CSphVector<CalcItem_t>		m_dCalcSort;			///< items to compute for sorting/grouping
	CSphVector<CalcItem_t>		m_dCalcFinal;			///< items to compute when finalizing result set
	CSphVector<CalcItem_t>		m_dCalcPostAggregate;	///< items to compute aggregate depended with finalized result set

	const CSphVector<CSphAttrOverride> *	m_pOverrides;		///< overridden attribute values
	CSphVector<CSphAttrLocator>				m_dOverrideIn;
	CSphVector<CSphAttrLocator>				m_dOverrideOut;

	const void *							m_pIndexData;			///< backend specific data
	CSphQueryProfile *						m_pProfile;
	const SmallStringHash_T<int64_t> *		m_pLocalDocs;
	int64_t									m_iTotalDocs;
	int64_t									m_iBadRows;

public:
	CSphQueryContext ( const CSphQuery & q );
	~CSphQueryContext ();

	void						BindWeights ( const CSphQuery * pQuery, const CSphSchema & tSchema, CSphString & sWarning );
	bool						SetupCalc ( CSphQueryResult * pResult, const ISphSchema & tInSchema, const CSphSchema & tSchema, const DWORD * pMvaPool, bool bArenaProhibit, bool bExtractPostAggr );
	bool						CreateFilters ( bool bFullscan, const CSphVector<CSphFilterSettings> * pdFilters, const ISphSchema & tSchema, const DWORD * pMvaPool, const BYTE * pStrings, CSphString & sError, CSphString & sWarning, ESphCollation eCollation, bool bArenaProhibit, const KillListVector & dKillList );
	bool						SetupOverrides ( const CSphQuery * pQuery, CSphQueryResult * pResult, const CSphSchema & tIndexSchema, const ISphSchema & tOutgoingSchema );

	void						CalcFilter ( CSphMatch & tMatch ) const;
	void						CalcSort ( CSphMatch & tMatch ) const;
	void						CalcFinal ( CSphMatch & tMatch ) const;
	void						CalcPostAggregate ( CSphMatch & tMatch ) const;

	void						FreeStrFilter ( CSphMatch & tMatch ) const;
	void						FreeStrSort ( CSphMatch & tMatch ) const;
	void						FreeStrFinal ( CSphMatch & tMatch ) const;

	// note that RT index bind pools at segment searching, not at time it setups context
	void						ExprCommand ( ESphExprCommand eCmd, void * pArg );
	void						SetStringPool ( const BYTE * pStrings );
	void						SetMVAPool ( const DWORD * pMva, bool bArenaProhibit );
	void						SetupExtraData ( ISphRanker * pRanker, ISphMatchSorter * pSorter );

private:
	CSphVector<const UservarIntSet_c*>		m_dUserVals;
};

//////////////////////////////////////////////////////////////////////////
// MEMORY TRACKER
//////////////////////////////////////////////////////////////////////////

#define MEM_CATEGORIES \
	MEM_CATEGORY(MEM_CORE), \
	MEM_CATEGORY(MEM_INDEX_DISK), \
	MEM_CATEGORY(MEM_INDEX_RT), \
	MEM_CATEGORY(MEM_API_HANDLE ), \
	MEM_CATEGORY(MEM_API_SEARCH ), \
	MEM_CATEGORY(MEM_API_QUERY ), \
	MEM_CATEGORY(MEM_RT_ACCUM), \
	MEM_CATEGORY(MEM_MMAPED), \
	MEM_CATEGORY(MEM_BINLOG), \
	MEM_CATEGORY(MEM_SQL_HANDLE), \
	MEM_CATEGORY(MEM_SQL_INSERT), \
	MEM_CATEGORY(MEM_SQL_SELECT), \
	MEM_CATEGORY(MEM_SQL_DELETE), \
	MEM_CATEGORY(MEM_SQL_SET), \
	MEM_CATEGORY(MEM_SQL_BEGIN), \
	MEM_CATEGORY(MEM_SQL_COMMIT), \
	MEM_CATEGORY(MEM_SQL_ALTER), \
	MEM_CATEGORY(MEM_DISK_QUERY), \
	MEM_CATEGORY(MEM_DISK_QUERYEX), \
	MEM_CATEGORY(MEM_RT_QUERY), \
	MEM_CATEGORY(MEM_RT_RES_MATCHES), \
	MEM_CATEGORY(MEM_RT_RES_STRINGS)

#define MEM_CATEGORY(_arg) _arg
enum MemCategory_e
{
	MEM_CATEGORIES,
	MEM_TOTAL
};
#undef MEM_CATEGORY

#if SPH_ALLOCS_PROFILER

void sphMemStatPush ( MemCategory_e eCategory );
void sphMemStatPop ( MemCategory_e eCategory );

// memory tracker
struct MemTracker_c : ISphNoncopyable
{
	const MemCategory_e m_eCategory; ///< category

	/// ctor
	explicit MemTracker_c ( MemCategory_e eCategory )
		: m_eCategory ( eCategory )
	{
		sphMemStatPush ( m_eCategory );
	}

	/// dtor
	~MemTracker_c ()
	{
		sphMemStatPop ( m_eCategory );
	}
};

#define MEMORY(name) MemTracker_c tracker_##__LINE__##name(name);

#else // SPH_ALLOCS_PROFILER 0

#define MEMORY(name)

#endif // if SPH_ALLOCS_PROFILER

//////////////////////////////////////////////////////////////////////////
// BLOCK-LEVEL ATTRIBUTE INDEX BUILDER
//////////////////////////////////////////////////////////////////////////

#define DOCINFO_INDEX_FREQ 128 // FIXME? make this configurable
#define SPH_SKIPLIST_BLOCK 128 ///< must be a power of two

inline int64_t MVA_UPSIZE ( const DWORD * pMva )
{
	int64_t iMva = (int64_t)( (uint64_t)pMva[0] | ( ( (uint64_t)pMva[1] )<<32 ) );
	return iMva;
}


// FIXME!!! for over INT_MAX attributes
/// attr min-max builder
template < typename DOCID = SphDocID_t >
class AttrIndexBuilder_t : ISphNoncopyable
{
private:
	CSphVector<CSphAttrLocator>	m_dIntAttrs;
	CSphVector<CSphAttrLocator>	m_dFloatAttrs;
	CSphVector<CSphAttrLocator>	m_dMvaAttrs;
	CSphVector<SphAttr_t>		m_dIntMin;
	CSphVector<SphAttr_t>		m_dIntMax;
	CSphVector<SphAttr_t>		m_dIntIndexMin;
	CSphVector<SphAttr_t>		m_dIntIndexMax;
	CSphVector<float>			m_dFloatMin;
	CSphVector<float>			m_dFloatMax;
	CSphVector<float>			m_dFloatIndexMin;
	CSphVector<float>			m_dFloatIndexMax;
	CSphVector<int64_t>			m_dMvaMin;
	CSphVector<int64_t>			m_dMvaMax;
	CSphVector<int64_t>			m_dMvaIndexMin;
	CSphVector<int64_t>			m_dMvaIndexMax;
	DWORD						m_uStride;		// size of attribute's chunk (in DWORDs)
	DWORD						m_uElements;	// counts total number of collected min/max pairs
	int							m_iLoop;		// loop inside one set
	DWORD *						m_pOutBuffer;	// storage for collected min/max
	DWORD const *				m_pOutMax;		// storage max for bound checking
	DOCID						m_uStart;		// first and last docids of current chunk
	DOCID						m_uLast;
	DOCID						m_uIndexStart;	// first and last docids of whole index
	DOCID						m_uIndexLast;
	int							m_iMva64;

private:
	void ResetLocal();
	void FlushComputed();
	void UpdateMinMaxDocids ( DOCID uDocID );
	void CollectRowMVA ( int iAttr, DWORD uCount, const DWORD * pMva );
	void CollectWithoutMvas ( const DWORD * pCur );

public:
	explicit AttrIndexBuilder_t ( const CSphSchema & tSchema );

	void Prepare ( DWORD * pOutBuffer, const DWORD * pOutMax );

	bool Collect ( const DWORD * pCur, const DWORD * pMvas, int64_t iMvasCount, CSphString & sError, bool bHasMvaID );

	void FinishCollect ();

	/// actually used part of output buffer, only used with index merge
	/// (we reserve space for rows from both indexes, but might kill some rows)
	inline int64_t GetActualSize() const
	{
		return int64_t ( m_uElements ) * m_uStride * 2;
	}

	/// how many DWORDs will we need for block index
	inline int64_t GetExpectedSize ( int64_t iMaxDocs ) const
	{
		assert ( iMaxDocs>=0 );
		int64_t iDocinfoIndex = ( iMaxDocs + DOCINFO_INDEX_FREQ - 1 ) / DOCINFO_INDEX_FREQ;
		return ( iDocinfoIndex + 1 ) * m_uStride * 2;
	}
};

typedef AttrIndexBuilder_t<> AttrIndexBuilder_c;

// dirty hack for some build systems which not has LLONG_MAX
#ifndef LLONG_MAX
#define LLONG_MAX (((unsigned long long)(-1))>>1)
#endif

#ifndef LLONG_MIN
#define LLONG_MIN (-LLONG_MAX-1)
#endif

#ifndef ULLONG_MAX
#define ULLONG_MAX	(LLONG_MAX * 2ULL + 1)
#endif


template < typename DOCID >
void AttrIndexBuilder_t<DOCID>::ResetLocal()
{
	ARRAY_FOREACH ( i, m_dIntMin )
	{
		m_dIntMin[i] = LLONG_MAX;
		m_dIntMax[i] = 0;
	}
	ARRAY_FOREACH ( i, m_dFloatMin )
	{
		m_dFloatMin[i] = FLT_MAX;
		m_dFloatMax[i] = -FLT_MAX;
	}
	ARRAY_FOREACH ( i, m_dMvaMin )
	{
		m_dMvaMin[i] = LLONG_MAX;
		m_dMvaMax[i] = ( i>=m_iMva64 ? LLONG_MIN : 0 );
	}
	m_uStart = m_uLast = 0;
	m_iLoop = 0;
}

template < typename DOCID >
void AttrIndexBuilder_t<DOCID>::FlushComputed ()
{
	assert ( m_pOutBuffer );
	DWORD * pMinEntry = m_pOutBuffer + 2 * m_uElements * m_uStride;
	DWORD * pMaxEntry = pMinEntry + m_uStride;
	CSphRowitem * pMinAttrs = DOCINFO2ATTRS_T<DOCID> ( pMinEntry );
	CSphRowitem * pMaxAttrs = pMinAttrs + m_uStride;

	assert ( pMaxEntry+m_uStride<=m_pOutMax );
	assert ( pMaxAttrs+m_uStride-DOCINFO_IDSIZE<=m_pOutMax );

	m_uIndexLast = m_uLast;

	DOCINFOSETID ( pMinEntry, m_uStart );
	DOCINFOSETID ( pMaxEntry, m_uLast );

	ARRAY_FOREACH ( i, m_dIntAttrs )
	{
		m_dIntIndexMin[i] = Min ( m_dIntIndexMin[i], m_dIntMin[i] );
		m_dIntIndexMax[i] = Max ( m_dIntIndexMax[i], m_dIntMax[i] );
		sphSetRowAttr ( pMinAttrs, m_dIntAttrs[i], m_dIntMin[i] );
		sphSetRowAttr ( pMaxAttrs, m_dIntAttrs[i], m_dIntMax[i] );
	}
	ARRAY_FOREACH ( i, m_dFloatAttrs )
	{
		m_dFloatIndexMin[i] = Min ( m_dFloatIndexMin[i], m_dFloatMin[i] );
		m_dFloatIndexMax[i] = Max ( m_dFloatIndexMax[i], m_dFloatMax[i] );
		sphSetRowAttr ( pMinAttrs, m_dFloatAttrs[i], sphF2DW ( m_dFloatMin[i] ) );
		sphSetRowAttr ( pMaxAttrs, m_dFloatAttrs[i], sphF2DW ( m_dFloatMax[i] ) );
	}

	ARRAY_FOREACH ( i, m_dMvaAttrs )
	{
		m_dMvaIndexMin[i] = Min ( m_dMvaIndexMin[i], m_dMvaMin[i] );
		m_dMvaIndexMax[i] = Max ( m_dMvaIndexMax[i], m_dMvaMax[i] );
		sphSetRowAttr ( pMinAttrs, m_dMvaAttrs[i], m_dMvaMin[i] );
		sphSetRowAttr ( pMaxAttrs, m_dMvaAttrs[i], m_dMvaMax[i] );
	}

	m_uElements++;
	ResetLocal();
}

template < typename DOCID >
void AttrIndexBuilder_t<DOCID>::UpdateMinMaxDocids ( DOCID uDocID )
{
	if ( !m_uStart )
		m_uStart = uDocID;
	if ( !m_uIndexStart )
		m_uIndexStart = uDocID;
	m_uLast = uDocID;
}

template < typename DOCID >
AttrIndexBuilder_t<DOCID>::AttrIndexBuilder_t ( const CSphSchema & tSchema )
	: m_uStride ( DWSIZEOF(DOCID) + tSchema.GetRowSize() )
	, m_uElements ( 0 )
	, m_iLoop ( 0 )
	, m_pOutBuffer ( NULL )
	, m_pOutMax ( NULL )
	, m_uStart ( 0 )
	, m_uLast ( 0 )
	, m_uIndexStart ( 0 )
	, m_uIndexLast ( 0 )
{
	for ( int i=0; i<tSchema.GetAttrsCount(); i++ )
	{
		const CSphColumnInfo & tCol = tSchema.GetAttr(i);
		switch ( tCol.m_eAttrType )
		{
		case SPH_ATTR_INTEGER:
		case SPH_ATTR_TIMESTAMP:
		case SPH_ATTR_BOOL:
		case SPH_ATTR_BIGINT:
		case SPH_ATTR_TOKENCOUNT:
			m_dIntAttrs.Add ( tCol.m_tLocator );
			break;

		case SPH_ATTR_FLOAT:
			m_dFloatAttrs.Add ( tCol.m_tLocator );
			break;

		case SPH_ATTR_UINT32SET:
			m_dMvaAttrs.Add ( tCol.m_tLocator );
			break;

		default:
			break;
		}
	}

	m_iMva64 = m_dMvaAttrs.GetLength();
	for ( int i=0; i<tSchema.GetAttrsCount(); i++ )
	{
		const CSphColumnInfo & tCol = tSchema.GetAttr(i);
		if ( tCol.m_eAttrType==SPH_ATTR_INT64SET )
			m_dMvaAttrs.Add ( tCol.m_tLocator );
	}


	m_dIntMin.Resize ( m_dIntAttrs.GetLength() );
	m_dIntMax.Resize ( m_dIntAttrs.GetLength() );
	m_dIntIndexMin.Resize ( m_dIntAttrs.GetLength() );
	m_dIntIndexMax.Resize ( m_dIntAttrs.GetLength() );
	m_dFloatMin.Resize ( m_dFloatAttrs.GetLength() );
	m_dFloatMax.Resize ( m_dFloatAttrs.GetLength() );
	m_dFloatIndexMin.Resize ( m_dFloatAttrs.GetLength() );
	m_dFloatIndexMax.Resize ( m_dFloatAttrs.GetLength() );
	m_dMvaMin.Resize ( m_dMvaAttrs.GetLength() );
	m_dMvaMax.Resize ( m_dMvaAttrs.GetLength() );
	m_dMvaIndexMin.Resize ( m_dMvaAttrs.GetLength() );
	m_dMvaIndexMax.Resize ( m_dMvaAttrs.GetLength() );
}

template < typename DOCID >
void AttrIndexBuilder_t<DOCID>::Prepare ( DWORD * pOutBuffer, const DWORD * pOutMax )
{
	m_pOutBuffer = pOutBuffer;
	m_pOutMax = pOutMax;
	memset ( pOutBuffer, 0, ( pOutMax-pOutBuffer )*sizeof(DWORD) );

	m_uElements = 0;
	m_uIndexStart = m_uIndexLast = 0;
	ARRAY_FOREACH ( i, m_dIntIndexMin )
	{
		m_dIntIndexMin[i] = LLONG_MAX;
		m_dIntIndexMax[i] = 0;
	}
	ARRAY_FOREACH ( i, m_dFloatIndexMin )
	{
		m_dFloatIndexMin[i] = FLT_MAX;
		m_dFloatIndexMax[i] = -FLT_MAX;
	}
	ARRAY_FOREACH ( i, m_dMvaIndexMin )
	{
		m_dMvaIndexMin[i] = LLONG_MAX;
		m_dMvaIndexMax[i] = ( i>=m_iMva64 ? LLONG_MIN : 0 );
	}
	ResetLocal();
}

template < typename DOCID >
void AttrIndexBuilder_t<DOCID>::CollectWithoutMvas ( const DWORD * pCur )
{
	// check if it is time to flush already collected values
	if ( m_iLoop>=DOCINFO_INDEX_FREQ )
		FlushComputed ();

	const DWORD * pRow = DOCINFO2ATTRS_T<DOCID>(pCur);
	UpdateMinMaxDocids ( DOCINFO2ID_T<DOCID>(pCur) );
	m_iLoop++;

	// ints
	ARRAY_FOREACH ( i, m_dIntAttrs )
	{
		SphAttr_t uVal = sphGetRowAttr ( pRow, m_dIntAttrs[i] );
		m_dIntMin[i] = Min ( m_dIntMin[i], uVal );
		m_dIntMax[i] = Max ( m_dIntMax[i], uVal );
	}

	// floats
	ARRAY_FOREACH ( i, m_dFloatAttrs )
	{
		float fVal = sphDW2F ( (DWORD)sphGetRowAttr ( pRow, m_dFloatAttrs[i] ) );
		m_dFloatMin[i] = Min ( m_dFloatMin[i], fVal );
		m_dFloatMax[i] = Max ( m_dFloatMax[i], fVal );
	}
}

template < typename DOCID >
void AttrIndexBuilder_t<DOCID>::CollectRowMVA ( int iAttr, DWORD uCount, const DWORD * pMva )
{
	if ( iAttr>=m_iMva64 )
	{
		assert ( ( uCount%2 )==0 );
		for ( ; uCount>0; uCount-=2, pMva+=2 )
		{
			int64_t iVal = MVA_UPSIZE ( pMva );
			m_dMvaMin[iAttr] = Min ( m_dMvaMin[iAttr], iVal );
			m_dMvaMax[iAttr] = Max ( m_dMvaMax[iAttr], iVal );
		}
	} else
	{
		for ( ; uCount>0; uCount--, pMva++ )
		{
			DWORD uVal = *pMva;
			m_dMvaMin[iAttr] = Min ( m_dMvaMin[iAttr], uVal );
			m_dMvaMax[iAttr] = Max ( m_dMvaMax[iAttr], uVal );
		}
	}
}

template < typename DOCID >
bool AttrIndexBuilder_t<DOCID>::Collect ( const DWORD * pCur, const DWORD * pMvas, int64_t iMvasCount, CSphString & sError, bool bHasMvaID )
{
	CollectWithoutMvas ( pCur );

	const DWORD * pRow = DOCINFO2ATTRS_T<DOCID>(pCur);
	SphDocID_t uDocID = DOCINFO2ID_T<DOCID>(pCur);

	// MVAs
	ARRAY_FOREACH ( i, m_dMvaAttrs )
	{
		SphAttr_t uOff = sphGetRowAttr ( pRow, m_dMvaAttrs[i] );
		if ( !uOff )
			continue;

		// sanity checks
		if ( uOff>=iMvasCount )
		{
			sError.SetSprintf ( "broken index: mva offset out of bounds, id=" DOCID_FMT, (SphDocID_t)uDocID );
			return false;
		}

		const DWORD * pMva = pMvas + uOff; // don't care about updates at this point

		if ( bHasMvaID && i==0 && DOCINFO2ID_T<DOCID> ( pMva-DWSIZEOF(DOCID) )!=uDocID )
		{
			sError.SetSprintf ( "broken index: mva docid verification failed, id=" DOCID_FMT, (SphDocID_t)uDocID );
			return false;
		}

		DWORD uCount = *pMva++;
		if ( ( uOff+uCount>=iMvasCount ) || ( i>=m_iMva64 && ( uCount%2 )!=0 ) )
		{
			sError.SetSprintf ( "broken index: mva list out of bounds, id=" DOCID_FMT, (SphDocID_t)uDocID );
			return false;
		}

		// walk and calc
		CollectRowMVA ( i, uCount, pMva );
	}
	return true;
}

template < typename DOCID >
void AttrIndexBuilder_t<DOCID>::FinishCollect ()
{
	assert ( m_pOutBuffer );
	if ( m_iLoop )
		FlushComputed ();

	DWORD * pMinEntry = m_pOutBuffer + 2 * m_uElements * m_uStride;
	DWORD * pMaxEntry = pMinEntry + m_uStride;
	CSphRowitem * pMinAttrs = DOCINFO2ATTRS_T<DOCID> ( pMinEntry );
	CSphRowitem * pMaxAttrs = pMinAttrs + m_uStride;

	assert ( pMaxEntry+m_uStride<=m_pOutMax );
	assert ( pMaxAttrs+m_uStride-DWSIZEOF(DOCID)<=m_pOutMax );

	DOCINFOSETID ( pMinEntry, m_uIndexStart );
	DOCINFOSETID ( pMaxEntry, m_uIndexLast );

	ARRAY_FOREACH ( i, m_dMvaAttrs )
	{
		sphSetRowAttr ( pMinAttrs, m_dMvaAttrs[i], m_dMvaIndexMin[i] );
		sphSetRowAttr ( pMaxAttrs, m_dMvaAttrs[i], m_dMvaIndexMax[i] );
	}

	ARRAY_FOREACH ( i, m_dIntAttrs )
	{
		sphSetRowAttr ( pMinAttrs, m_dIntAttrs[i], m_dIntIndexMin[i] );
		sphSetRowAttr ( pMaxAttrs, m_dIntAttrs[i], m_dIntIndexMax[i] );
	}
	ARRAY_FOREACH ( i, m_dFloatAttrs )
	{
		sphSetRowAttr ( pMinAttrs, m_dFloatAttrs[i], sphF2DW ( m_dFloatIndexMin[i] ) );
		sphSetRowAttr ( pMaxAttrs, m_dFloatAttrs[i], sphF2DW ( m_dFloatIndexMax[i] ) );
	}
	m_uElements++;
}

struct PoolPtrs_t
{
	const DWORD *	m_pMva;
	const BYTE *	m_pStrings;
	bool			m_bArenaProhibit;

	PoolPtrs_t ()
		: m_pMva ( NULL )
		, m_pStrings ( NULL )
		, m_bArenaProhibit ( false )
	{}
};

class CSphTaggedVector
{
public:
	const PoolPtrs_t & operator [] ( int iTag ) const
	{
		return m_dPool [ iTag & 0x7FFFFFF ];
	}
	PoolPtrs_t & operator [] ( int iTag )
	{
		return m_dPool [ iTag & 0x7FFFFFF ];
	}

	void Resize ( int iSize )
	{
		m_dPool.Resize ( iSize );
	}

private:
	CSphVector<PoolPtrs_t> m_dPool;
};

class CSphFreeList
{
private:
	CSphTightVector<int>	m_dFree;
	int						m_iNextFree;
#ifndef NDEBUG
	int						m_iSize;
#endif

public:
	CSphFreeList ()
		: m_iNextFree ( 0 )
#ifndef NDEBUG
		, m_iSize ( 0 )
#endif
	{}

	void Reset ( int iSize )
	{
#ifndef NDEBUG
		m_iSize = iSize;
#endif
		m_iNextFree = 0;
		m_dFree.Reserve ( iSize );
	}

	int Get ()
	{
		int iRes = -1;
		if ( m_dFree.GetLength () )
			iRes = m_dFree.Pop ();
		else
			iRes = m_iNextFree++;
		assert ( iRes>=0 && iRes<m_iSize );
		return iRes;
	}

	void Free ( int iIndex )
	{
		assert ( iIndex>=0 && iIndex<m_iSize );
		m_dFree.Add ( iIndex );
	}
};

//////////////////////////////////////////////////////////////////////////
// INLINES, FIND_XXX() GENERIC FUNCTIONS
//////////////////////////////////////////////////////////////////////////

/// find a value-enclosing span in a sorted vector (aka an index at which vec[i] <= val < vec[i+1])
template < typename T, typename U >
static int FindSpan ( const CSphVector<T> & dVec, U tRef, int iSmallTreshold=8 )
{
	// empty vector
	if ( !dVec.GetLength() )
		return -1;

	// check last semi-span
	if ( dVec.Last()<tRef || dVec.Last()==tRef )
		return dVec.GetLength()-1;

	// linear search for small vectors
	if ( dVec.GetLength()<=iSmallTreshold )
	{
		for ( int i=0; i<dVec.GetLength()-1; i++ )
			if ( ( dVec[i]<tRef || dVec[i]==tRef ) && tRef<dVec[i+1] )
				return i;
		return -1;
	}

	// binary search for longer vectors
	const T * pStart = dVec.Begin();
	const T * pEnd = &dVec.Last();

	if ( ( pStart[0]<tRef || pStart[0]==tRef ) && tRef<pStart[1] )
		return 0;

	if ( ( pEnd[-1]<tRef || pEnd[-1]==tRef ) && tRef<pEnd[0] )
		return pEnd-dVec.Begin()-1;

	while ( pEnd-pStart>1 )
	{
		if ( tRef<*pStart || *pEnd<tRef )
			break;
		assert ( *pStart<tRef );
		assert ( tRef<*pEnd );

		const T * pMid = pStart + (pEnd-pStart)/2;
		assert ( pMid+1 < &dVec.Last() );

		if ( ( pMid[0]<tRef || pMid[0]==tRef ) && tRef<pMid[1] )
			return pMid - dVec.Begin();

		if ( tRef<pMid[0] )
			pEnd = pMid;
		else
			pStart = pMid;
	}

	return -1;
}


inline int FindBit ( DWORD uValue )
{
	DWORD uMask = 0xffff;
	int iIdx = 0;
	int iBits = 16;

	// we negate bits to compare with 0
	// this makes MSVC emit 'test' instead of 'cmp'
	uValue ^= 0xffffffff;
	for ( int t=0; t<5; t++ )
	{
		if ( ( uValue & uMask )==0 )
		{
			iIdx += iBits;
			uValue >>= iBits;
		}
		iBits >>= 1;
		uMask >>= iBits;
	}
	return iIdx;
}


inline int sphEncodeVLB8 ( BYTE * buf, uint64_t v )
{
	register BYTE b;
	register int n = 0;

	do
	{
		b = (BYTE)(v & 0x7f);
		v >>= 7;
		if ( v )
			b |= 0x80;
		*buf++ = b;
		n++;
	} while ( v );
	return n;
}


inline const BYTE * spnDecodeVLB8 ( const BYTE * pIn, uint64_t & uValue )
{
	BYTE bIn;
	int iOff = 0;

	do
	{
		bIn = *pIn++;
		uValue += ( uint64_t ( bIn & 0x7f ) ) << iOff;
		iOff += 7;
	} while ( bIn & 0x80 );

	return pIn;
}

//////////////////////////////////////////////////////////////////////////
// INLINES, UTF-8 TOOLS
//////////////////////////////////////////////////////////////////////////

#define SPH_MAX_UTF8_BYTES 4

/// decode UTF-8 codepoint
/// advances buffer ptr in all cases, including the end of buffer (ie. zero byte)!
/// so eof MUST be handled, otherwise, you get OOB
///
/// returns -1 on failure
/// returns 0 on end of buffer
/// returns codepoint on success
inline int sphUTF8Decode ( const BYTE * & pBuf )
{
	BYTE v = *pBuf++;
	if ( !v )
		return 0;

	// check for 7-bit case
	if ( v<128 )
		return v;

	// get number of bytes
	int iBytes = 0;
	while ( v & 0x80 )
	{
		iBytes++;
		v <<= 1;
	}

	// check for valid number of bytes
	if ( iBytes<2 || iBytes>SPH_MAX_UTF8_BYTES )
		return -1;

	int iCode = ( v >> iBytes );
	iBytes--;
	do
	{
		if ( !(*pBuf) )
			return 0; // unexpected eof

		if ( ((*pBuf) & 0xC0)!=0x80 )
			return -1; // invalid code

		iCode = ( iCode<<6 ) + ( (*pBuf) & 0x3F );
		iBytes--;
		pBuf++;
	} while ( iBytes );

	// all good
	return iCode;
}


/// encode UTF-8 codepoint to buffer, macro version for the Really Critical places
#define SPH_UTF8_ENCODE(_ptr,_code) \
	if ( (_code)<0x80 ) \
	{ \
		*_ptr++ = (BYTE)( (_code) & 0x7F ); \
	} else if ( (_code)<0x800 ) \
	{ \
		_ptr[0] = (BYTE)( ( ((_code)>>6) & 0x1F ) | 0xC0 ); \
		_ptr[1] = (BYTE)( ( (_code) & 0x3F ) | 0x80 ); \
		_ptr += 2; \
	} else if ( (_code)<0x10000 )\
	{ \
		_ptr[0] = (BYTE)( ( ((_code)>>12) & 0x0F ) | 0xE0 ); \
		_ptr[1] = (BYTE)( ( ((_code)>>6) & 0x3F ) | 0x80 ); \
		_ptr[2] = (BYTE)( ( (_code) & 0x3F ) | 0x80 ); \
		_ptr += 3; \
	} else \
	{ \
		_ptr[0] = (BYTE)( ( ((_code)>>18) & 0x0F ) | 0xF0 ); \
		_ptr[1] = (BYTE)( ( ((_code)>>12) & 0x3F ) | 0x80 ); \
		_ptr[2] = (BYTE)( ( ((_code)>>6) & 0x3F ) | 0x80 ); \
		_ptr[3] = (BYTE)( ( (_code) & 0x3F ) | 0x80 ); \
		_ptr += 4; \
	}


/// encode UTF-8 codepoint to buffer
/// returns number of bytes used
inline int sphUTF8Encode ( BYTE * pBuf, int iCode )
{
	if ( iCode<0x80 )
	{
		pBuf[0] = (BYTE)( iCode & 0x7F );
		return 1;
	}

	if ( iCode<0x800 )
	{
		pBuf[0] = (BYTE)( ( (iCode>>6) & 0x1F ) | 0xC0 );
		pBuf[1] = (BYTE)( ( iCode & 0x3F ) | 0x80 );
		return 2;
	}

	if ( iCode<0x10000 )
	{
		pBuf[0] = (BYTE)( ( (iCode>>12) & 0x0F ) | 0xE0 );
		pBuf[1] = (BYTE)( ( (iCode>>6) & 0x3F ) | 0x80 );
		pBuf[2] = (BYTE)( ( iCode & 0x3F ) | 0x80 );
		return 3;
	}

	pBuf[0] = (BYTE)( ( (iCode>>18) & 0x0F ) | 0xF0 );
	pBuf[1] = (BYTE)( ( (iCode>>12) & 0x3F ) | 0x80 );
	pBuf[2] = (BYTE)( ( (iCode>>6) & 0x3F ) | 0x80 );
	pBuf[3] = (BYTE)( ( iCode & 0x3F ) | 0x80 );
	return 4;
}


/// compute UTF-8 string length in codepoints
inline int sphUTF8Len ( const char * pStr )
{
	if ( !pStr || *pStr=='\0' )
		return 0;

	const BYTE * pBuf = (const BYTE*) pStr;
	int iRes = 0, iCode;

	while ( ( iCode = sphUTF8Decode(pBuf) )!=0 )
		if ( iCode>0 )
			iRes++;

	return iRes;
}


/// compute UTF-8 string length in codepoints
inline int sphUTF8Len ( const char * pStr, int iMax )
{
	if ( !pStr || *pStr=='\0' )
		return 0;

	const BYTE * pBuf = (const BYTE*) pStr;
	const BYTE * pMax = pBuf + iMax;
	int iRes = 0, iCode;

	while ( pBuf<pMax && iRes<iMax && ( iCode = sphUTF8Decode ( pBuf ) )!=0 )
		if ( iCode>0 )
			iRes++;

	return iRes;
}

//////////////////////////////////////////////////////////////////////////
// MATCHING ENGINE INTERNALS
//////////////////////////////////////////////////////////////////////////

static const int FIELD_BITS = 8;
typedef Hitman_c<FIELD_BITS> HITMAN;

/// hit in the stream
/// combines posting info (docid and hitpos) with a few more matching/ranking bits
///
/// note that while in simple cases every hit would just represent a single keyword,
/// this is NOT always the case; phrase, proximity, and NEAR operators (that already
/// analyze keywords positions while matching the document) can emit a single folded
/// hit representing the entire multi-keyword match, so that the ranker could avoid
/// double work processing individual hits again. in such cases, m_uWeight, m_uSpanlen,
/// and m_uMatchlen will differ from the "usual" value of 1.
///
/// thus, in folded hits:
/// - m_uWeight is the match LCS value in all cases (phrase, proximity, near).
/// - m_uSpanlen is the match span length, ie. a distance from the first to the last
/// matching keyword. for phrase operators it natually equals m_uWeight, for other
/// operators it might be very different.
/// - m_uMatchlen is a piece of voodoo magic that only the near operator seems to use.
struct ExtHit_t
{
	SphDocID_t	m_uDocid;
	Hitpos_t	m_uHitpos;
	WORD		m_uQuerypos;
	WORD		m_uNodepos;
	WORD		m_uSpanlen;
	WORD		m_uMatchlen;
	DWORD		m_uWeight;		///< 1 for individual keywords, LCS value for folded phrase/proximity/near hits
	DWORD		m_uQposMask;
};

enum SphZoneHit_e
{
	SPH_ZONE_FOUND,
	SPH_ZONE_NO_SPAN,
	SPH_ZONE_NO_DOCUMENT
};

class ISphZoneCheck
{
public:
	virtual ~ISphZoneCheck () {}
	virtual SphZoneHit_e IsInZone ( int iZone, const ExtHit_t * pHit, int * pLastSpan ) = 0;
};


struct SphFactorHashEntry_t
{
	SphDocID_t				m_iId;
	int						m_iRefCount;
	BYTE *					m_pData;
	SphFactorHashEntry_t *	m_pPrev;
	SphFactorHashEntry_t *	m_pNext;
};

typedef CSphFixedVector<SphFactorHashEntry_t *> SphFactorHash_t;


struct SphExtraDataRankerState_t
{
	const CSphSchema *	m_pSchema;
	const int64_t *		m_pFieldLens;
	CSphAttrLocator		m_tFieldLensLoc;
	int64_t				m_iTotalDocuments;
	int					m_iFields;
	int					m_iMaxQpos;
	SphExtraDataRankerState_t ()
		: m_pSchema ( NULL )
		, m_pFieldLens ( NULL )
		, m_iTotalDocuments ( 0 )
		, m_iFields ( 0 )
		, m_iMaxQpos ( 0 )
	{ }
};


struct MatchSortAccessor_t
{
	typedef CSphMatch T;
	typedef CSphMatch * MEDIAN_TYPE;

	CSphMatch m_tMedian;

	MatchSortAccessor_t () {}
	MatchSortAccessor_t ( const MatchSortAccessor_t & ) {}

	virtual ~MatchSortAccessor_t()
	{
		m_tMedian.m_pDynamic = NULL; // not yours
	}

	MEDIAN_TYPE Key ( CSphMatch * a ) const
	{
		return a;
	}

	void CopyKey ( MEDIAN_TYPE * pMed, CSphMatch * pVal )
	{
		*pMed = &m_tMedian;
		m_tMedian.m_uDocID = pVal->m_uDocID;
		m_tMedian.m_iWeight = pVal->m_iWeight;
		m_tMedian.m_pStatic = pVal->m_pStatic;
		m_tMedian.m_pDynamic = pVal->m_pDynamic;
		m_tMedian.m_iTag = pVal->m_iTag;
	}

	void Swap ( T * a, T * b ) const
	{
		::Swap ( *a, *b );
	}

	T * Add ( T * p, int i ) const
	{
		return p+i;
	}

	int Sub ( T * b, T * a ) const
	{
		return (int)(b-a);
	}
};


//////////////////////////////////////////////////////////////////////////
// INLINES, MISC
//////////////////////////////////////////////////////////////////////////

inline const char * sphTypeName ( ESphAttr eType )
{
	switch ( eType )
	{
		case SPH_ATTR_NONE:			return "none";
		case SPH_ATTR_INTEGER:		return "uint";
		case SPH_ATTR_TIMESTAMP:	return "timestamp";
		case SPH_ATTR_BOOL:			return "bool";
		case SPH_ATTR_FLOAT:		return "float";
		case SPH_ATTR_BIGINT:		return "bigint";
		case SPH_ATTR_STRING:		return "string";
		case SPH_ATTR_STRINGPTR:	return "stringptr";
		case SPH_ATTR_TOKENCOUNT:	return "tokencount";
		case SPH_ATTR_JSON:			return "json";

		case SPH_ATTR_UINT32SET:	return "mva";
		case SPH_ATTR_INT64SET:		return "mva64";
		default:					return "unknown";
	}
}

inline const char * sphTypeDirective ( ESphAttr eType )
{
	switch ( eType )
	{
		case SPH_ATTR_NONE:			return "???";
		case SPH_ATTR_INTEGER:		return "sql_attr_uint";
		case SPH_ATTR_TIMESTAMP:	return "sql_attr_timestamp";
		case SPH_ATTR_BOOL:			return "sql_attr_bool";
		case SPH_ATTR_FLOAT:		return "sql_attr_float";
		case SPH_ATTR_BIGINT:		return "sql_attr_bigint";
		case SPH_ATTR_STRING:		return "sql_attr_string";
		case SPH_ATTR_STRINGPTR:	return "sql_attr_string";
		case SPH_ATTR_TOKENCOUNT:	return "_autogenerated_tokencount";
		case SPH_ATTR_JSON:			return "sql_attr_json";

		case SPH_ATTR_UINT32SET:	return "sql_attr_multi";
		case SPH_ATTR_INT64SET:		return "sql_attr_multi bigint";
		default:					return "???";
	}
}

inline void SqlUnescape ( CSphString & sRes, const char * sEscaped, int iLen )
{
	assert ( iLen>=2 );
	assert (
		( sEscaped[0]=='\'' && sEscaped[iLen-1]=='\'' ) ||
		( sEscaped[0]=='"' && sEscaped[iLen-1]=='"' ) );

	// skip heading and trailing quotes
	const char * s = sEscaped+1;
	const char * sMax = s+iLen-2;

	sRes.Reserve ( iLen );
	char * d = (char*) sRes.cstr();

	while ( s<sMax )
	{
		if ( s[0]=='\\' )
		{
			switch ( s[1] )
			{
			case 'b': *d++ = '\b'; break;
			case 'n': *d++ = '\n'; break;
			case 'r': *d++ = '\r'; break;
			case 't': *d++ = '\t'; break;
			case '0': *d++ = ' '; break;
			default:
				*d++ = s[1];
			}
			s += 2;
		} else
			*d++ = *s++;
	}

	*d++ = '\0';
}


inline void StripPath ( CSphString & sPath )
{
	if ( sPath.IsEmpty() )
		return;

	const char * s = sPath.cstr();
	if ( *s!='/' )
		return;

	const char * sLastSlash = s;
	for ( ; *s; s++ )
		if ( *s=='/' )
			sLastSlash = s;

	int iPos = (int)( sLastSlash - sPath.cstr() + 1 );
	int iLen = (int)( s - sPath.cstr() );
	sPath = sPath.SubString ( iPos, iLen - iPos );
}

//////////////////////////////////////////////////////////////////////////
// DISK INDEX INTERNALS
//////////////////////////////////////////////////////////////////////////

/// locator pair, for RT string dynamization
struct LocatorPair_t
{
	CSphAttrLocator m_tFrom;	///< source (static) locator
	CSphAttrLocator m_tTo;		///< destination (dynamized) locator
};

//////////////////////////////////////////////////////////////////////////
// DICTIONARY INTERNALS
//////////////////////////////////////////////////////////////////////////

/// dict traits
class CSphDictTraits : public CSphDict
{
public:
	explicit			CSphDictTraits ( CSphDict * pDict ) : m_pDict ( pDict ) { assert ( m_pDict ); }

	virtual void		LoadStopwords ( const char * sFiles, const ISphTokenizer * pTokenizer ) { m_pDict->LoadStopwords ( sFiles, pTokenizer ); }
	virtual void		LoadStopwords ( const CSphVector<SphWordID_t> & dStopwords ) { m_pDict->LoadStopwords ( dStopwords ); }
	virtual void		WriteStopwords ( CSphWriter & tWriter ) { m_pDict->WriteStopwords ( tWriter ); }
	virtual bool		LoadWordforms ( const CSphVector<CSphString> & dFiles, const CSphEmbeddedFiles * pEmbedded, const ISphTokenizer * pTokenizer, const char * sIndex ) { return m_pDict->LoadWordforms ( dFiles, pEmbedded, pTokenizer, sIndex ); }
	virtual void		WriteWordforms ( CSphWriter & tWriter ) { m_pDict->WriteWordforms ( tWriter ); }
	virtual int			SetMorphology ( const char * szMorph, CSphString & sMessage ) { return m_pDict->SetMorphology ( szMorph, sMessage ); }

	virtual SphWordID_t	GetWordID ( const BYTE * pWord, int iLen, bool bFilterStops ) { return m_pDict->GetWordID ( pWord, iLen, bFilterStops ); }
	virtual SphWordID_t GetWordID ( BYTE * pWord );

	virtual void		Setup ( const CSphDictSettings & ) {}
	virtual const CSphDictSettings & GetSettings () const { return m_pDict->GetSettings (); }
	virtual const CSphVector <CSphSavedFile> & GetStopwordsFileInfos () { return m_pDict->GetStopwordsFileInfos (); }
	virtual const CSphVector <CSphSavedFile> & GetWordformsFileInfos () { return m_pDict->GetWordformsFileInfos (); }
	virtual const CSphMultiformContainer * GetMultiWordforms () const { return m_pDict->GetMultiWordforms (); }
	virtual const CSphWordforms * GetWordforms () { return m_pDict->GetWordforms(); }

	virtual bool		IsStopWord ( const BYTE * pWord ) const { return m_pDict->IsStopWord ( pWord ); }
	virtual uint64_t	GetSettingsFNV () const { return m_pDict->GetSettingsFNV(); }

protected:
	CSphDict *			m_pDict;
};


/// dict wrapper for star-syntax support in prefix-indexes
class CSphDictStar : public CSphDictTraits
{
public:
	explicit			CSphDictStar ( CSphDict * pDict ) : CSphDictTraits ( pDict ) {}

	virtual SphWordID_t	GetWordID ( BYTE * pWord );
	virtual SphWordID_t	GetWordIDNonStemmed ( BYTE * pWord );
};


/// star dict for index v.8+
class CSphDictStarV8 : public CSphDictStar
{
public:
	CSphDictStarV8 ( CSphDict * pDict, bool bPrefixes, bool bInfixes );

	virtual SphWordID_t	GetWordID ( BYTE * pWord );

private:
	bool				m_bPrefixes;
	bool				m_bInfixes;
};


/// dict wrapper for exact-word syntax
class CSphDictExact : public CSphDictTraits
{
public:
	explicit CSphDictExact ( CSphDict * pDict ) : CSphDictTraits ( pDict ) {}
	virtual SphWordID_t	GetWordID ( BYTE * pWord );
	virtual SphWordID_t GetWordIDNonStemmed ( BYTE * pWord ) { return m_pDict->GetWordIDNonStemmed ( pWord ); }
};

//////////////////////////////////////////////////////////////////////////
// TOKEN FILTER
//////////////////////////////////////////////////////////////////////////

/// token filter base (boring proxy stuff)
class CSphTokenFilter : public ISphTokenizer
{
protected:
	ISphTokenizer *		m_pTokenizer;

public:
	explicit						CSphTokenFilter ( ISphTokenizer * pTokenizer )					: m_pTokenizer ( pTokenizer ) {}
									~CSphTokenFilter()												{ SafeDelete ( m_pTokenizer ); }

	virtual bool					SetCaseFolding ( const char * sConfig, CSphString & sError )	{ return m_pTokenizer->SetCaseFolding ( sConfig, sError ); }
	virtual void					AddPlainChar ( char c )											{ m_pTokenizer->AddPlainChar ( c ); }
	virtual void					AddSpecials ( const char * sSpecials )							{ m_pTokenizer->AddSpecials ( sSpecials ); }
	virtual bool					SetIgnoreChars ( const char * sIgnored, CSphString & sError )	{ return m_pTokenizer->SetIgnoreChars ( sIgnored, sError ); }
	virtual bool					SetNgramChars ( const char * sConfig, CSphString & sError )		{ return m_pTokenizer->SetNgramChars ( sConfig, sError ); }
	virtual void					SetNgramLen ( int iLen )										{ m_pTokenizer->SetNgramLen ( iLen ); }
	virtual bool					LoadSynonyms ( const char * sFilename, const CSphEmbeddedFiles * pFiles, CSphString & sError ) { return m_pTokenizer->LoadSynonyms ( sFilename, pFiles, sError ); }
	virtual void					WriteSynonyms ( CSphWriter & tWriter )							{ return m_pTokenizer->WriteSynonyms ( tWriter ); }
	virtual bool					SetBoundary ( const char * sConfig, CSphString & sError )		{ return m_pTokenizer->SetBoundary ( sConfig, sError ); }
	virtual void					Setup ( const CSphTokenizerSettings & tSettings )				{ m_pTokenizer->Setup ( tSettings ); }
	virtual const CSphTokenizerSettings &	GetSettings () const									{ return m_pTokenizer->GetSettings (); }
	virtual const CSphSavedFile &	GetSynFileInfo () const											{ return m_pTokenizer->GetSynFileInfo (); }
	virtual bool					EnableSentenceIndexing ( CSphString & sError )					{ return m_pTokenizer->EnableSentenceIndexing ( sError ); }
	virtual bool					EnableZoneIndexing ( CSphString & sError )						{ return m_pTokenizer->EnableZoneIndexing ( sError ); }
	virtual int						SkipBlended ()													{ return m_pTokenizer->SkipBlended(); }

	virtual int						GetCodepointLength ( int iCode ) const		{ return m_pTokenizer->GetCodepointLength ( iCode ); }
	virtual int						GetMaxCodepointLength () const				{ return m_pTokenizer->GetMaxCodepointLength(); }

	virtual const char *			GetTokenStart () const						{ return m_pTokenizer->GetTokenStart(); }
	virtual const char *			GetTokenEnd () const						{ return m_pTokenizer->GetTokenEnd(); }
	virtual const char *			GetBufferPtr () const						{ return m_pTokenizer->GetBufferPtr(); }
	virtual const char *			GetBufferEnd () const						{ return m_pTokenizer->GetBufferEnd (); }
	virtual void					SetBufferPtr ( const char * sNewPtr )		{ m_pTokenizer->SetBufferPtr ( sNewPtr ); }
	virtual uint64_t				GetSettingsFNV () const						{ return m_pTokenizer->GetSettingsFNV(); }

	virtual void					SetBuffer ( const BYTE * sBuffer, int iLength )	{ m_pTokenizer->SetBuffer ( sBuffer, iLength ); }
	virtual BYTE *					GetToken ()										{ return m_pTokenizer->GetToken(); }

<<<<<<< HEAD
	virtual bool					WasTokenMultiformDestination ( bool & bHead ) const { return m_pTokenizer->WasTokenMultiformDestination ( bHead ); }
=======
	virtual ISphTokenizer *			GetEmbeddedTokenizer () const					{ return m_pTokenizer; }
	virtual bool					WasTokenMultiformDestination ( bool & bHead, int & iDestCount ) const { return m_pTokenizer->WasTokenMultiformDestination ( bHead, iDestCount ); }
>>>>>>> 0a839c4c
};


struct ISphQueryFilter
{
	ISphTokenizer *		m_pTokenizer;
	CSphDict *					m_pDict;
	const CSphIndexSettings *	m_pSettings;

	ISphQueryFilter ();
	virtual ~ISphQueryFilter ();

	void GetKeywords ( CSphVector <CSphKeywordInfo> & dKeywords );
	virtual void AddKeywordStats ( BYTE * sWord, const BYTE * sTokenized, int iQpos, CSphVector <CSphKeywordInfo> & dKeywords ) = 0;
};


DWORD sphParseMorphAot ( const char * );

struct CSphReconfigureSettings
{
	CSphTokenizerSettings	m_tTokenizer;
	CSphDictSettings		m_tDict;
	CSphIndexSettings		m_tIndex;
};

struct CSphReconfigureSetup
{
	ISphTokenizer *		m_pTokenizer;
	CSphDict *			m_pDict;
	CSphIndexSettings	m_tIndex;

	CSphReconfigureSetup ();
	~CSphReconfigureSetup ();
};

uint64_t sphGetSettingsFNV ( const CSphIndexSettings & tSettings );

//////////////////////////////////////////////////////////////////////////
// USER VARIABLES
//////////////////////////////////////////////////////////////////////////

/// value container for the intset uservar type
class UservarIntSet_c : public CSphVector<SphAttr_t>, public ISphRefcountedMT
{
};

extern UservarIntSet_c * ( *g_pUservarsHook )( const CSphString & sUservar );

//////////////////////////////////////////////////////////////////////////
// BINLOG INTERNALS
//////////////////////////////////////////////////////////////////////////

/// global binlog interface
class ISphBinlog : ISphNoncopyable
{
public:
	virtual				~ISphBinlog () {}

	virtual void		BinlogUpdateAttributes ( int64_t * pTID, const char * sIndexName, const CSphAttrUpdate & tUpd ) = 0;
	virtual void		NotifyIndexFlush ( const char * sIndexName, int64_t iTID, bool bShutdown ) = 0;
};

//////////////////////////////////////////////////////////////////////////
// MISC FUNCTION PROTOTYPES
//////////////////////////////////////////////////////////////////////////

struct SphStringSorterRemap_t
{
	CSphAttrLocator m_tSrc;
	CSphAttrLocator m_tDst;
};

struct ThrottleState_t
{
	int64_t	m_tmLastIOTime;
	int		m_iMaxIOps;
	int		m_iMaxIOSize;

	ThrottleState_t ()
		: m_tmLastIOTime ( 0 )
		, m_iMaxIOps ( 0 )
		, m_iMaxIOSize ( 0 )
	{}
};

const BYTE *	SkipQuoted ( const BYTE * p );

bool			sphSortGetStringRemap ( const ISphSchema & tSorterSchema, const ISphSchema & tIndexSchema, CSphVector<SphStringSorterRemap_t> & dAttrs );
bool			sphIsSortStringInternal ( const char * sColumnName );
/// make string lowercase but keep case of JSON.field
void			sphColumnToLowercase ( char * sVal );

bool			sphCheckQueryHeight ( const struct XQNode_t * pRoot, CSphString & sError );
void			sphTransformExtendedQuery ( XQNode_t ** ppNode, const CSphIndexSettings & tSettings, bool bHasBooleanOptimization, const ISphKeywordsStat * pKeywords );
void			TransformAotFilter ( XQNode_t * pNode, const CSphWordforms * pWordforms, const CSphIndexSettings& tSettings );
bool			sphMerge ( const CSphIndex * pDst, const CSphIndex * pSrc, const CSphVector<SphDocID_t> & dKillList, CSphString & sError, CSphIndexProgress & tProgress, ThrottleState_t * pThrottle, volatile bool * pGlobalStop, volatile bool * pLocalStop );
CSphString		sphReconstructNode ( const XQNode_t * pNode, const CSphSchema * pSchema );

void			sphSetUnlinkOld ( bool bUnlink );
void			sphUnlinkIndex ( const char * sName, bool bForce );

void			WriteSchema ( CSphWriter & fdInfo, const CSphSchema & tSchema );
void			ReadSchema ( CSphReader & rdInfo, CSphSchema & m_tSchema, DWORD uVersion, bool bDynamic );
void			SaveIndexSettings ( CSphWriter & tWriter, const CSphIndexSettings & tSettings );
void			LoadIndexSettings ( CSphIndexSettings & tSettings, CSphReader & tReader, DWORD uVersion );
void			SaveTokenizerSettings ( CSphWriter & tWriter, ISphTokenizer * pTokenizer, int iEmbeddedLimit );
bool			LoadTokenizerSettings ( CSphReader & tReader, CSphTokenizerSettings & tSettings, CSphEmbeddedFiles & tEmbeddedFiles, DWORD uVersion, CSphString & sWarning );
void			SaveDictionarySettings ( CSphWriter & tWriter, CSphDict * pDict, bool bForceWordDict, int iEmbeddedLimit );
void			LoadDictionarySettings ( CSphReader & tReader, CSphDictSettings & tSettings, CSphEmbeddedFiles & tEmbeddedFiles, DWORD uVersion, CSphString & sWarning );
void			LoadFieldFilterSettings ( CSphReader & tReader, CSphFieldFilterSettings & tFieldFilterSettings );
void			SaveFieldFilterSettings ( CSphWriter & tWriter, ISphFieldFilter * pFieldFilter );

DWORD			ReadVersion ( const char * sPath, CSphString & sError );
bool			AddFieldLens ( CSphSchema & tSchema, bool bDynamic, CSphString & sError );

/// Get current thread local index - internal do not use
ISphRtIndex * sphGetCurrentIndexRT();

// all indexes should produce same terms for same query
struct SphWordStatChecker_t
{
	SphWordStatChecker_t () {}
	void Set ( const SmallStringHash_T<CSphQueryResultMeta::WordStat_t> & hStat );
	void DumpDiffer ( const SmallStringHash_T<CSphQueryResultMeta::WordStat_t> & hStat, const char * sIndex, CSphString & sWarning ) const;

	CSphVector<uint64_t> m_dSrcWords;
};


enum ESphExtType
{
	SPH_EXT_TYPE_CUR = 0,
	SPH_EXT_TYPE_NEW,
	SPH_EXT_TYPE_OLD,
	SPH_EXT_TYPE_LOC
};

enum ESphExt
{
	SPH_EXT_SPH = 0,
	SPH_EXT_SPA = 1,
	SPH_EXT_MVP = 9
};

const char ** sphGetExts ( ESphExtType eType, DWORD uVersion=INDEX_FORMAT_VERSION );
int sphGetExtCount ( DWORD uVersion=INDEX_FORMAT_VERSION );
const char * sphGetExt ( ESphExtType eType, ESphExt eExt );

int sphDictCmp ( const char * pStr1, int iLen1, const char * pStr2, int iLen2 );
int sphDictCmpStrictly ( const char * pStr1, int iLen1, const char * pStr2, int iLen2 );

template <typename CP>
int sphCheckpointCmp ( const char * sWord, int iLen, SphWordID_t iWordID, bool bWordDict, const CP & tCP )
{
	if ( bWordDict )
		return sphDictCmp ( sWord, iLen, tCP.m_sWord, strlen ( tCP.m_sWord ) );

	int iRes = 0;
	iRes = iWordID<tCP.m_uWordID ? -1 : iRes;
	iRes = iWordID>tCP.m_uWordID ? 1 : iRes;
	return iRes;
}

template <typename CP>
int sphCheckpointCmpStrictly ( const char * sWord, int iLen, SphWordID_t iWordID, bool bWordDict, const CP & tCP )
{
	if ( bWordDict )
		return sphDictCmpStrictly ( sWord, iLen, tCP.m_sWord, strlen ( tCP.m_sWord ) );

	int iRes = 0;
	iRes = iWordID<tCP.m_uWordID ? -1 : iRes;
	iRes = iWordID>tCP.m_uWordID ? 1 : iRes;
	return iRes;
}

template < typename CP >
struct SphCheckpointAccess_fn
{
	const CP & operator () ( const CP * pCheckpoint ) const { return *pCheckpoint; }
};

template < typename CP, typename PRED >
const CP * sphSearchCheckpoint ( const char * sWord, int iWordLen, SphWordID_t iWordID
							, bool bStarMode, bool bWordDict
							, const CP * pFirstCP, const CP * pLastCP, const PRED & tPred )
{
	assert ( !bWordDict || iWordLen>0 );

	const CP * pStart = pFirstCP;
	const CP * pEnd = pLastCP;

	if ( bStarMode && sphCheckpointCmp ( sWord, iWordLen, iWordID, bWordDict, tPred ( pStart ) )<0 )
		return NULL;
	if ( !bStarMode && sphCheckpointCmpStrictly ( sWord, iWordLen, iWordID, bWordDict, tPred ( pStart ) )<0 )
		return NULL;

	if ( sphCheckpointCmpStrictly ( sWord, iWordLen, iWordID, bWordDict, tPred ( pEnd ) )>=0 )
		pStart = pEnd;
	else
	{
		while ( pEnd-pStart>1 )
		{
			const CP * pMid = pStart + (pEnd-pStart)/2;
			const int iCmpRes = sphCheckpointCmpStrictly ( sWord, iWordLen, iWordID, bWordDict, tPred ( pMid ) );

			if ( iCmpRes==0 )
			{
				pStart = pMid;
				break;
			} else if ( iCmpRes<0 )
				pEnd = pMid;
			else
				pStart = pMid;
		}

		assert ( pStart>=pFirstCP );
		assert ( pStart<=pLastCP );
		assert ( sphCheckpointCmp ( sWord, iWordLen, iWordID, bWordDict, tPred ( pStart ) )>=0
			&& sphCheckpointCmpStrictly ( sWord, iWordLen, iWordID, bWordDict, tPred ( pEnd ) )<0 );
	}

	return pStart;
}

template < typename CP >
const CP * sphSearchCheckpoint ( const char * sWord, int iWordLen, SphWordID_t iWordID, bool bStarMode, bool bWordDict , const CP * pFirstCP, const CP * pLastCP )
{
	return sphSearchCheckpoint ( sWord, iWordLen, iWordID, bStarMode, bWordDict, pFirstCP, pLastCP, SphCheckpointAccess_fn<CP>() );
}


int sphCollateLibcCI ( const BYTE * pStr1, const BYTE * pStr2, bool bPacked );
int sphCollateLibcCS ( const BYTE * pStr1, const BYTE * pStr2, bool bPacked );
int sphCollateUtf8GeneralCI ( const BYTE * pArg1, const BYTE * pArg2, bool bPacked );
int sphCollateBinary ( const BYTE * pStr1, const BYTE * pStr2, bool bPacked );

class ISphRtDictWraper : public CSphDict
{
public:
	virtual const BYTE *	GetPackedKeywords () = 0;
	virtual int				GetPackedLen () = 0;

	virtual void			ResetKeywords() = 0;

	virtual const char *	GetLastWarning() const = 0;
	virtual void			ResetWarning() = 0;
};

ISphRtDictWraper * sphCreateRtKeywordsDictionaryWrapper ( CSphDict * pBase );

struct SphExpanded_t
{
	int m_iNameOff;
	int m_iDocs;
	int m_iHits;
};

struct ISphSubstringPayload
{
	ISphSubstringPayload () {}
	virtual ~ISphSubstringPayload() {}
};


class ISphWordlist
{
public:
	struct Args_t : public ISphNoncopyable
	{
		CSphVector<SphExpanded_t>	m_dExpanded;
		const bool					m_bPayload;
		int							m_iExpansionLimit;
		const bool					m_bHasMorphology;
		const ESphHitless			m_eHitless;

		ISphSubstringPayload *		m_pPayload;
		int							m_iTotalDocs;
		int							m_iTotalHits;
		const void *				m_pIndexData;

		Args_t ( bool bPayload, int iExpansionLimit, bool bHasMorphology, ESphHitless eHitless, const void * pIndexData );
		~Args_t ();
		void AddExpanded ( const BYTE * sWord, int iLen, int iDocs, int iHits );
		const char * GetWordExpanded ( int iIndex ) const;

	private:
		CSphVector<char> m_sBuf;
	};

	virtual ~ISphWordlist () {}
	virtual void GetPrefixedWords ( const char * sSubstring, int iSubLen, const char * sWildcard, Args_t & tArgs ) const = 0;
	virtual void GetInfixedWords ( const char * sSubstring, int iSubLen, const char * sWildcard, Args_t & tArgs ) const = 0;
};


class CSphScopedPayload
{
public:
	CSphScopedPayload () {}
	~CSphScopedPayload ()
	{
		ARRAY_FOREACH ( i, m_dPayloads )
			SafeDelete ( m_dPayloads[i] );
	}
	void Add ( ISphSubstringPayload * pPayload ) { m_dPayloads.Add ( pPayload ); }

private:
	CSphVector<ISphSubstringPayload *> m_dPayloads;
};


struct ExpansionContext_t
{
	const ISphWordlist * m_pWordlist;
	BYTE * m_pBuf;
	CSphQueryResultMeta * m_pResult;
	int m_iMinPrefixLen;
	int m_iMinInfixLen;
	int m_iExpansionLimit;
	bool m_bHasMorphology;
	bool m_bMergeSingles;
	CSphScopedPayload * m_pPayloads;
	ESphHitless m_eHitless;
	const void * m_pIndexData;

	ExpansionContext_t ();
};


XQNode_t * sphExpandXQNode ( XQNode_t * pNode, ExpansionContext_t & tCtx );
XQNode_t * sphQueryExpandKeywords ( XQNode_t * pNode, const CSphIndexSettings & tSettings );
inline int sphGetExpansionMagic ( int iDocs, int iHits )
{
	return ( iHits<=256 ? 1 : iDocs + 1 ); // magic threshold; mb make this configurable?
}
inline bool sphIsExpandedPayload ( int iDocs, int iHits )
{
	return ( iHits<=256 || iDocs<32 ); // magic threshold; mb make this configurable?
}


template<typename T>
struct ExpandedOrderDesc_T
{
	bool IsLess ( const T & a, const T & b )
	{
		return ( sphGetExpansionMagic ( a.m_iDocs, a.m_iHits )>sphGetExpansionMagic ( b.m_iDocs, b.m_iHits ) );
	}
};


class CSphKeywordDeltaWriter
{
private:
	BYTE m_sLastKeyword [SPH_MAX_WORD_LEN*3+4];
	int m_iLastLen;

public:
	CSphKeywordDeltaWriter ()
	{
		Reset();
	}

	void Reset ()
	{
		m_iLastLen = 0;
	}

	template <typename F>
	void PutDelta ( F & WRITER, const BYTE * pWord, int iLen )
	{
		assert ( pWord && iLen );

		// how many bytes of a previous keyword can we reuse?
		BYTE iMatch = 0;
		int iMinLen = Min ( m_iLastLen, iLen );
		assert ( iMinLen<(int)sizeof(m_sLastKeyword) );
		while ( iMatch<iMinLen && m_sLastKeyword[iMatch]==pWord[iMatch] )
		{
			iMatch++;
		}

		BYTE iDelta = (BYTE)( iLen - iMatch );
		assert ( iDelta>0 );

		assert ( iLen < (int)sizeof(m_sLastKeyword) );
		memcpy ( m_sLastKeyword, pWord, iLen );
		m_iLastLen = iLen;

		// match and delta are usually tiny, pack them together in 1 byte
		// tricky bit, this byte leads the entry so it must never be 0 (aka eof mark)!
		if ( iDelta<=8 && iMatch<=15 )
		{
			BYTE uPacked = ( 0x80 + ( (iDelta-1)<<4 ) + iMatch );
			WRITER.PutBytes ( &uPacked, 1 );
		} else
		{
			WRITER.PutBytes ( &iDelta, 1 ); // always greater than 0
			WRITER.PutBytes ( &iMatch, 1 );
		}

		WRITER.PutBytes ( pWord + iMatch, iDelta );
	}
};

BYTE sphDoclistHintPack ( SphOffset_t iDocs, SphOffset_t iLen );

// wordlist checkpoints frequency
#define SPH_WORDLIST_CHECKPOINT 64

/// startup mva updates arena
const char *		sphArenaInit ( int iMaxBytes );

#if USE_WINDOWS
void localtime_r ( const time_t * clock, struct tm * res );
void gmtime_r ( const time_t * clock, struct tm * res );
#endif

struct InfixBlock_t
{
	union
	{
		const char *	m_sInfix;
		DWORD			m_iInfixOffset;
	};
	DWORD				m_iOffset;
};


/// infix hash builder
class ISphInfixBuilder
{
public:
	explicit		ISphInfixBuilder() {}
	virtual			~ISphInfixBuilder() {}
	virtual void	AddWord ( const BYTE * pWord, int iWordLength, int iCheckpoint, bool bHasMorphology ) = 0;
	virtual void	SaveEntries ( CSphWriter & wrDict ) = 0;
	virtual int64_t	SaveEntryBlocks ( CSphWriter & wrDict ) = 0;
	virtual int		GetBlocksWordsSize () const = 0;
};


ISphInfixBuilder * sphCreateInfixBuilder ( int iCodepointBytes, CSphString * pError );
bool sphLookupInfixCheckpoints ( const char * sInfix, int iBytes, const BYTE * pInfixes, const CSphVector<InfixBlock_t> & dInfixBlocks, int iInfixCodepointBytes, CSphVector<int> & dCheckpoints );
// calculate length, upto iInfixCodepointBytes chars from infix start
int sphGetInfixLength ( const char * sInfix, int iBytes, int iInfixCodepointBytes );


/// compute utf-8 character length in bytes from its first byte
inline int sphUtf8CharBytes ( BYTE uFirst )
{
	switch ( uFirst>>4 )
	{
		case 12: return 2; // 110x xxxx, 2 bytes
		case 13: return 2; // 110x xxxx, 2 bytes
		case 14: return 3; // 1110 xxxx, 3 bytes
		case 15: return 4; // 1111 0xxx, 4 bytes
		default: return 1; // either 1 byte, or invalid/unsupported code
	}
}

//////////////////////////////////////////////////////////////////////////

/// snippet setupper
/// used by searchd and SNIPPET() function in exprs
/// should probably be refactored as a single function
/// a precursor to sphBuildExcerpts() call
class SnippetContext_t : ISphNoncopyable
{
private:
	CSphScopedPtr<CSphDict> m_tDictCloned;
	CSphScopedPtr<CSphDict> m_tExactDict;

public:
	CSphDict * m_pDict;
	CSphScopedPtr<ISphTokenizer> m_tTokenizer;
	CSphScopedPtr<CSphHTMLStripper> m_tStripper;
	ISphTokenizer * m_pQueryTokenizer;
	XQQuery_t m_tExtQuery;
	DWORD m_eExtQuerySPZ;

	SnippetContext_t()
		: m_tDictCloned ( NULL )
		, m_tExactDict ( NULL )
		, m_pDict ( NULL )
		, m_tTokenizer ( NULL )
		, m_tStripper ( NULL )
		, m_pQueryTokenizer ( NULL )
		, m_eExtQuerySPZ ( SPH_SPZ_NONE )
	{
	}

	~SnippetContext_t()
	{
		SafeDelete ( m_pQueryTokenizer );
	}

	static CSphDict * SetupExactDict ( const CSphIndexSettings & tSettings, CSphScopedPtr<CSphDict> & tExact, CSphDict * pDict )
	{
		// handle index_exact_words
		if ( !tSettings.m_bIndexExactWords )
			return pDict;

		tExact = new CSphDictExact ( pDict );
		return tExact.Ptr();
	}

	static DWORD CollectQuerySPZ ( const XQNode_t * pNode )
	{
		if ( !pNode )
			return SPH_SPZ_NONE;

		DWORD eSPZ = SPH_SPZ_NONE;
		if ( pNode->GetOp()==SPH_QUERY_SENTENCE )
			eSPZ |= SPH_SPZ_SENTENCE;
		else if ( pNode->GetOp()==SPH_QUERY_PARAGRAPH )
			eSPZ |= SPH_SPZ_PARAGRAPH;

		ARRAY_FOREACH ( i, pNode->m_dChildren )
			eSPZ |= CollectQuerySPZ ( pNode->m_dChildren[i] );

		return eSPZ;
	}

	static bool SetupStripperSPZ ( const CSphIndexSettings & tSettings, const ExcerptQuery_t & q,
		bool bSetupSPZ, CSphScopedPtr<CSphHTMLStripper> & tStripper, ISphTokenizer * pTokenizer,
		CSphString & sError )
	{
		if ( bSetupSPZ &&
			( !pTokenizer->EnableSentenceIndexing ( sError ) || !pTokenizer->EnableZoneIndexing ( sError ) ) )
		{
			return false;
		}


		if ( q.m_sStripMode=="strip" || q.m_sStripMode=="retain"
			|| ( q.m_sStripMode=="index" && tSettings.m_bHtmlStrip ) )
		{
			// don't strip HTML markup in 'retain' mode - proceed zones only
			tStripper = new CSphHTMLStripper ( q.m_sStripMode!="retain" );

			if ( q.m_sStripMode=="index" )
			{
				if (
					!tStripper->SetIndexedAttrs ( tSettings.m_sHtmlIndexAttrs.cstr (), sError ) ||
					!tStripper->SetRemovedElements ( tSettings.m_sHtmlRemoveElements.cstr (), sError ) )
				{
					sError.SetSprintf ( "HTML stripper config error: %s", sError.cstr() );
					return false;
				}
			}

			if ( bSetupSPZ )
			{
				tStripper->EnableParagraphs();
			}

			// handle zone(s) in special mode only when passage_boundary enabled
			if ( bSetupSPZ && !tStripper->SetZones ( tSettings.m_sZones.cstr (), sError ) )
			{
				sError.SetSprintf ( "HTML stripper config error: %s", sError.cstr() );
				return false;
			}
		}

		return true;
	}

	bool Setup ( const CSphIndex * pIndex, const ExcerptQuery_t & tSettings, CSphString & sError )
	{
		assert ( pIndex );
		CSphScopedPtr<CSphDict> tDictCloned ( NULL );
		m_pDict = pIndex->GetDictionary();
		if ( m_pDict->HasState() )
			m_tDictCloned = m_pDict = m_pDict->Clone();

		// AOT tokenizer works only with query mode
		if ( pIndex->GetSettings().m_uAotFilterMask &&
			( !tSettings.m_bHighlightQuery || tSettings.m_bExactPhrase ) )
		{
			if ( !tSettings.m_bHighlightQuery )
				sError.SetSprintf ( "failed to setup AOT with query_mode=0, use query_mode=1" );
			else
				sError.SetSprintf ( "failed to setup AOT with exact_phrase, use phrase search operator with query_mode=1" );
			return false;
		}

		// OPTIMIZE! do a lightweight indexing clone here
		if ( tSettings.m_bHighlightQuery && pIndex->GetSettings().m_uAotFilterMask )
			m_tTokenizer = sphAotCreateFilter ( pIndex->GetTokenizer()->Clone ( SPH_CLONE_INDEX ), m_pDict, pIndex->GetSettings().m_bIndexExactWords, pIndex->GetSettings().m_uAotFilterMask );
		else
			m_tTokenizer = pIndex->GetTokenizer()->Clone ( SPH_CLONE_INDEX );

		m_pQueryTokenizer = NULL;
		if ( tSettings.m_bHighlightQuery || tSettings.m_bExactPhrase )
		{
			m_pQueryTokenizer =	pIndex->GetQueryTokenizer()->Clone ( SPH_CLONE_QUERY_LIGHTWEIGHT );
		} else
		{
			// legacy query mode should handle exact form modifier and star wildcard
			m_pQueryTokenizer = pIndex->GetTokenizer()->Clone ( SPH_CLONE_INDEX );
			if ( pIndex->IsStarDict() )
				m_pQueryTokenizer->AddPlainChar ( '*' );
			if ( pIndex->GetSettings().m_bIndexExactWords )
				m_pQueryTokenizer->AddPlainChar ( '=' );
		}

		// setup exact dictionary if needed
		m_pDict = SetupExactDict ( pIndex->GetSettings(), m_tExactDict, m_pDict );

		if ( tSettings.m_bHighlightQuery )
		{
			// OPTIMIZE? double lightweight clone here? but then again it's lightweight
			if ( !sphParseExtendedQuery ( m_tExtQuery, tSettings.m_sWords.cstr(), NULL, m_pQueryTokenizer,
				&pIndex->GetMatchSchema(), m_pDict, pIndex->GetSettings() ) )
			{
				sError = m_tExtQuery.m_sParseError;
				return false;
			}
			if ( m_tExtQuery.m_pRoot )
				m_tExtQuery.m_pRoot->ClearFieldMask();

			m_eExtQuerySPZ = SPH_SPZ_NONE;
			m_eExtQuerySPZ |= CollectQuerySPZ ( m_tExtQuery.m_pRoot );
			if ( m_tExtQuery.m_dZones.GetLength() )
				m_eExtQuerySPZ |= SPH_SPZ_ZONE;

			if ( pIndex->GetSettings().m_uAotFilterMask )
				TransformAotFilter ( m_tExtQuery.m_pRoot, m_pDict->GetWordforms(), pIndex->GetSettings() );
		}

		bool bSetupSPZ = ( tSettings.m_ePassageSPZ!=SPH_SPZ_NONE || m_eExtQuerySPZ!=SPH_SPZ_NONE ||
			( tSettings.m_sStripMode=="retain" && tSettings.m_bHighlightQuery ) );

		if ( !SetupStripperSPZ ( pIndex->GetSettings(), tSettings, bSetupSPZ, m_tStripper, m_tTokenizer.Ptr(), sError ) )
			return false;

		return true;
	}
};

/// parser to build lowercaser from textual config
class CSphCharsetDefinitionParser
{
public:
	CSphCharsetDefinitionParser () : m_bError ( false ) {}
	bool				Parse ( const char * sConfig, CSphVector<CSphRemapRange> & dRanges );
	const char *		GetLastError ();

protected:
	bool				m_bError;
	char				m_sError [ 1024 ];
	const char *		m_pCurrent;

	bool				Error ( const char * sMessage );
	void				SkipSpaces ();
	bool				IsEof ();
	bool				CheckEof ();
	int					HexDigit ( int c );
	int					ParseCharsetCode ();
	bool				AddRange ( const CSphRemapRange & tRange, CSphVector<CSphRemapRange> & dRanges );
};


struct StoredToken_t
{
	BYTE			m_sToken [3*SPH_MAX_WORD_LEN+4];
	// tokenized state
	const char *	m_szTokenStart;
	const char *	m_szTokenEnd;
	const char *	m_pBufferPtr;
	const char *	m_pBufferEnd;
	int				m_iTokenLen;
	int				m_iOvershortCount;
	bool			m_bBoundary;
	bool			m_bSpecial;
	bool			m_bBlended;
	bool			m_bBlendedPart;
};

void FillStoredTokenInfo ( StoredToken_t & tToken, const BYTE * sToken, ISphTokenizer * pTokenizer );
CSphSource * sphCreateSourceTSVpipe ( const CSphConfigSection * pSource, FILE * pPipe, const char * sSourceName, bool bProxy );
CSphSource * sphCreateSourceCSVpipe ( const CSphConfigSection * pSource, FILE * pPipe, const char * sSourceName, bool bProxy );

inline void FlipEndianess ( DWORD* pData )
{
	BYTE* pB = (BYTE*)pData;
	BYTE a = pB[0];
	pB[0] = pB[3];
	pB[3] = a;
	a = pB[1];
	pB[1] = pB[2];
	pB[2] = a;
};

#endif // _sphinxint_

//
// $Id$
//<|MERGE_RESOLUTION|>--- conflicted
+++ resolved
@@ -1653,12 +1653,7 @@
 	virtual void					SetBuffer ( const BYTE * sBuffer, int iLength )	{ m_pTokenizer->SetBuffer ( sBuffer, iLength ); }
 	virtual BYTE *					GetToken ()										{ return m_pTokenizer->GetToken(); }
 
-<<<<<<< HEAD
-	virtual bool					WasTokenMultiformDestination ( bool & bHead ) const { return m_pTokenizer->WasTokenMultiformDestination ( bHead ); }
-=======
-	virtual ISphTokenizer *			GetEmbeddedTokenizer () const					{ return m_pTokenizer; }
 	virtual bool					WasTokenMultiformDestination ( bool & bHead, int & iDestCount ) const { return m_pTokenizer->WasTokenMultiformDestination ( bHead, iDestCount ); }
->>>>>>> 0a839c4c
 };
 
 
