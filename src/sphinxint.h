--- conflicted
+++ resolved
@@ -974,7 +974,6 @@
 	{}
 };
 
-<<<<<<< HEAD
 class CSphTaggedVector
 {
 public:
@@ -994,7 +993,8 @@
 
 private:
 	CSphVector<PoolPtrs_t> m_dPool;
-=======
+};
+
 class CSphFreeList
 {
 private:
@@ -1037,7 +1037,6 @@
 		assert ( iIndex>=0 && iIndex<m_iSize );
 		m_dFree.Add ( iIndex );
 	}
->>>>>>> f1068d06
 };
 
 //////////////////////////////////////////////////////////////////////////
