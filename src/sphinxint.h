--- conflicted
+++ resolved
@@ -1337,7 +1337,6 @@
 
 struct ExpansionContext_t
 {
-<<<<<<< HEAD
 	const ISphWordlist * m_pWordlist	= nullptr;
 	BYTE * m_pBuf						= nullptr;
 	CSphQueryResultMeta * m_pResult		= nullptr;
@@ -1348,25 +1347,10 @@
 	bool m_bMergeSingles				= false;
 	CSphScopedPayload * m_pPayloads		= nullptr;
 	ESphHitless m_eHitless				{SPH_HITLESS_NONE};
+	int m_iCutoff = -1;
 	cRefCountedRefPtrGeneric_t m_pIndexData;
 
-	bool m_bOnlyTreeFix					= false;
-=======
-	const ISphWordlist *	m_pWordlist	= nullptr;
-	BYTE *					m_pBuf = nullptr;
-	CSphQueryResultMeta *	m_pResult = nullptr;
-	int						m_iMinPrefixLen = 0;
-	int						m_iMinInfixLen = 0;
-	int						m_iExpansionLimit = 0;
-	bool					m_bHasExactForms = false;
-	bool					m_bMergeSingles	= false;
-	CSphScopedPayload *		m_pPayloads = nullptr;
-	ESphHitless				m_eHitless {SPH_HITLESS_NONE};
-	int						m_iCutoff = -1;
-	cRefCountedRefPtr_t		m_pIndexData;
-
 	bool					m_bOnlyTreeFix = false;
->>>>>>> 43de186a
 };
 
 struct GetKeywordsSettings_t
