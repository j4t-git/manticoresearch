--- conflicted
+++ resolved
@@ -8798,9 +8798,7 @@
 
 bool RtIndex_t::IsSameSettings ( CSphReconfigureSettings & tSettings, CSphReconfigureSetup & tSetup, CSphString & sError ) const
 {
-	// flow like at sphFixupIndexSettings
-
-	// tokenizer setup first
+	// FIXME!!! check missed embedded files
 	CSphScopedPtr<ISphTokenizer> tTokenizer ( ISphTokenizer::Create ( tSettings.m_tTokenizer, NULL, sError ) );
 	if ( !tTokenizer.Ptr() )
 	{
@@ -8819,12 +8817,10 @@
 	// multiforms right after dict
 	tTokenizer = ISphTokenizer::CreateMultiformFilter ( tTokenizer.LeakPtr(), tDict->GetMultiWordforms() );
 
-	// these goes from PostSetup
-
 	// bigram filter
 	if ( tSettings.m_tIndex.m_eBigramIndex!=SPH_BIGRAM_NONE && tSettings.m_tIndex.m_eBigramIndex!=SPH_BIGRAM_ALL )
 	{
-		tTokenizer->SetBuffer ( (BYTE*)tSettings.m_tIndex.m_sBigramWords.cstr (), tSettings.m_tIndex.m_sBigramWords.Length() );
+		tTokenizer->SetBuffer ( (BYTE*)tSettings.m_tIndex.m_sBigramWords.cstr(), tSettings.m_tIndex.m_sBigramWords.Length() );
 
 		BYTE * pTok = NULL;
 		while ( ( pTok = tTokenizer->GetToken() )!=NULL )
@@ -8833,40 +8829,12 @@
 		tSettings.m_tIndex.m_dBigramWords.Sort();
 	}
 
-<<<<<<< HEAD
-	// FIXME!!! check missed embedded files
-	CSphScopedPtr<CSphDict> tDict ( sphCreateDictionaryCRC ( tSettings.m_tDict, NULL, tTokenizer.Ptr(), m_sIndexName.cstr(), sError ) );
-	if ( !tDict.Ptr() )
-	{
-		sError.SetSprintf ( "'%s' failed to create dictionary, error '%s'", m_sIndexName.cstr(), sError.cstr() );
-		return true;
-	}
-=======
-	// rlp filter
-#if USE_RLP
-	tTokenizer = ISphTokenizer::CreateRLPFilter ( tTokenizer.LeakPtr(), tSettings.m_tIndex.m_eChineseRLP!=SPH_RLP_NONE, g_sRLPRoot.cstr(),
-													g_sRLPEnv.cstr(), tSettings.m_tIndex.m_sRLPContext.cstr(), true, sError );
-#endif
->>>>>>> 668b92eb
-
 	bool bNeedExact = ( tDict->HasMorphology() || tDict->GetWordformsFileInfos().GetLength() );
 	if ( tSettings.m_tIndex.m_bIndexExactWords && !bNeedExact )
-	{
 		tSettings.m_tIndex.m_bIndexExactWords = false;
-	}
-
-<<<<<<< HEAD
+
 	if ( tDict->GetSettings().m_bWordDict && tDict->HasMorphology() && IsStarDict() && !tSettings.m_tIndex.m_bIndexExactWords )
 		tSettings.m_tIndex.m_bIndexExactWords = true;
-=======
-	if ( tDict->GetSettings().m_bWordDict && tDict->HasMorphology() &&
-		( tSettings.m_tIndex.m_iMinPrefixLen || tSettings.m_tIndex.m_iMinInfixLen ) && !tSettings.m_tIndex.m_bIndexExactWords )
-	{
-			tSettings.m_tIndex.m_bIndexExactWords = true;
-	}
-
-	// setup done
->>>>>>> 668b92eb
 
 	// field filter
 	CSphScopedPtr<ISphFieldFilter> tFieldFilter ( NULL );
