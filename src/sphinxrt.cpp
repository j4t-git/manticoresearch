//
// $Id$
//

//
// Copyright (c) 2001-2015, Andrew Aksyonoff
// Copyright (c) 2008-2015, Sphinx Technologies Inc
// All rights reserved
//
// This program is free software; you can redistribute it and/or modify
// it under the terms of the GNU General Public License. You should have
// received a copy of the GPL license along with this program; if you
// did not, you can find it at http://www.gnu.org/
//

#include "sphinx.h"
#include "sphinxint.h"
#include "sphinxrt.h"
#include "sphinxsearch.h"
#include "sphinxutils.h"
#include "sphinxjson.h"
#include "sphinxplugin.h"
#include "sphinxqcache.h"

#include <sys/stat.h>
#include <fcntl.h>

#if USE_WINDOWS
#include <io.h> // for open(), close()
#include <errno.h>
#else
#include <unistd.h>
#include <sys/time.h>
#endif

//////////////////////////////////////////////////////////////////////////

#define BINLOG_WRITE_BUFFER		256*1024
#define BINLOG_AUTO_FLUSH		1000000

#define RTDICT_CHECKPOINT_V3			1024
#define RTDICT_CHECKPOINT_V5			48
#define SPH_RT_DOUBLE_BUFFER_PERCENT	10

#if USE_64BIT
#define WORDID_MAX				U64C(0xffffffffffffffff)
#else
#define	WORDID_MAX				0xffffffffUL
#endif

//////////////////////////////////////////////////////////////////////////

#ifndef NDEBUG
#define Verify(_expr) assert(_expr)
#else
#define Verify(_expr) _expr
#endif

//////////////////////////////////////////////////////////////////////////
// GLOBALS
//////////////////////////////////////////////////////////////////////////

/// publicly exposed binlog interface
ISphBinlog *			g_pBinlog				= NULL;

/// actual binlog implementation
class RtBinlog_c;
static RtBinlog_c *		g_pRtBinlog				= NULL;

/// protection from concurrent changes during binlog replay
static bool				g_bRTChangesAllowed		= false;

//////////////////////////////////////////////////////////////////////////

// !COMMIT cleanup extern ref to sphinx.cpp
extern void sphSortDocinfos ( DWORD * pBuf, int iCount, int iStride );

// !COMMIT yes i am when debugging
#ifndef NDEBUG
#define PARANOID 1
#endif

//////////////////////////////////////////////////////////////////////////

// Variable Length Byte (VLB) encoding
// store int variable in as much bytes as actually needed to represent it
template < typename T, typename P >
static inline void ZipT ( CSphVector < BYTE, P > * pOut, T uValue )
{
	do
	{
		BYTE bOut = (BYTE)( uValue & 0x7f );
		uValue >>= 7;
		if ( uValue )
			bOut |= 0x80;
		pOut->Add ( bOut );
	} while ( uValue );
}

template < typename T >
static inline void ZipT ( BYTE * & pOut, T uValue )
{
	do
	{
		BYTE bOut = (BYTE)( uValue & 0x7f );
		uValue >>= 7;
		if ( uValue )
			bOut |= 0x80;
		*pOut++ = bOut;
	} while ( uValue );
}

#define SPH_MAX_KEYWORD_LEN (3*SPH_MAX_WORD_LEN+4)
STATIC_ASSERT ( SPH_MAX_KEYWORD_LEN<255, MAX_KEYWORD_LEN_SHOULD_FITS_BYTE );


// Variable Length Byte (VLB) decoding
template < typename T >
static inline const BYTE * UnzipT ( T * pValue, const BYTE * pIn )
{
	T uValue = 0;
	BYTE bIn;
	int iOff = 0;

	do
	{
		bIn = *pIn++;
		uValue += ( T ( bIn & 0x7f ) ) << iOff;
		iOff += 7;
	} while ( bIn & 0x80 );

	*pValue = uValue;
	return pIn;
}

#define ZipDword ZipT<DWORD>
#define ZipQword ZipT<uint64_t>
#define UnzipDword UnzipT<DWORD>
#define UnzipQword UnzipT<uint64_t>

#if USE_64BIT
#define ZipDocid ZipQword
#define ZipWordid ZipQword
#define UnzipDocid UnzipQword
#define UnzipWordid UnzipQword
#else
#define ZipDocid ZipDword
#define ZipWordid ZipDword
#define UnzipDocid UnzipDword
#define UnzipWordid UnzipDword
#endif

//////////////////////////////////////////////////////////////////////////

struct CmpHitPlain_fn
{
	inline bool IsLess ( const CSphWordHit & a, const CSphWordHit & b )
	{
		return 	( a.m_uWordID<b.m_uWordID ) ||
			( a.m_uWordID==b.m_uWordID && a.m_uDocID<b.m_uDocID ) ||
			( a.m_uWordID==b.m_uWordID && a.m_uDocID==b.m_uDocID && a.m_uWordPos<b.m_uWordPos );
	}
};


struct CmpHitKeywords_fn
{
	const BYTE * m_pBase;
	explicit CmpHitKeywords_fn ( const BYTE * pBase ) : m_pBase ( pBase ) {}
	inline bool IsLess ( const CSphWordHit & a, const CSphWordHit & b )
	{
		const BYTE * pPackedA = m_pBase + a.m_uWordID;
		const BYTE * pPackedB = m_pBase + b.m_uWordID;
		int iCmp = sphDictCmpStrictly ( (const char *)pPackedA+1, *pPackedA, (const char *)pPackedB+1, *pPackedB );
		return 	( iCmp<0 ) ||
			( iCmp==0 && a.m_uDocID<b.m_uDocID ) ||
			( iCmp==0 && a.m_uDocID==b.m_uDocID && a.m_uWordPos<b.m_uWordPos );
	}
};


template < typename DOCID = SphDocID_t >
struct RtDoc_T
{
	DOCID						m_uDocID;	///< my document id
	DWORD						m_uDocFields;	///< fields mask
	DWORD						m_uHits;	///< hit count
	DWORD						m_uHit;		///< either index into segment hits, or the only hit itself (if hit count is 1)
};

template < typename WORDID=SphWordID_t >
struct RtWord_T
{
	union
	{
		WORDID					m_uWordID;	///< my keyword id
		const BYTE *			m_sWord;
	};
	DWORD						m_uDocs;	///< document count (for stats and/or BM25)
	DWORD						m_uHits;	///< hit count (for stats and/or BM25)
	DWORD						m_uDoc;		///< index into segment docs
};

typedef RtDoc_T<> RtDoc_t;
typedef RtWord_T<> RtWord_t;

struct RtWordCheckpoint_t
{
	union
	{
		SphWordID_t					m_uWordID;
		const char *				m_sWord;
	};
	int							m_iOffset;
};


struct Slice_t
{
	DWORD				m_uOff;
	DWORD				m_uLen;
};


// More than just sorted vector.
// OrderedHash is for fast (without sorting potentially big vector) inserts.
class CSphKilllist : public ISphNoncopyable
{
private:
	static const int				MAX_SMALL_SIZE = 512;
	CSphVector<SphDocID_t>			m_dLargeKlist;
	CSphOrderedHash < bool, SphDocID_t, IdentityHash_fn, MAX_SMALL_SIZE >	m_hSmallKlist;
	CSphRwlock						m_tLock;

public:

	CSphKilllist()
	{
		m_tLock.Init();
	}

	virtual ~CSphKilllist()
	{
		m_tLock.Done();
	}

	void Flush ( CSphVector<SphDocID_t> & dKlist )
	{
		m_tLock.ReadLock();

		bool bGotHash = ( m_hSmallKlist.GetLength()>0 );
		if ( !bGotHash )
			NakedCopy ( dKlist );

		m_tLock.Unlock();

		if ( !bGotHash )
			return;

		m_tLock.WriteLock();
		NakedFlush ( NULL, 0 );
		NakedCopy ( dKlist );
		m_tLock.Unlock();
	}

	inline void Add ( SphDocID_t * pDocs, int iCount )
	{
		if ( !iCount )
			return;

		m_tLock.WriteLock();
		if ( m_hSmallKlist.GetLength()+iCount>=MAX_SMALL_SIZE )
		{
			NakedFlush ( pDocs, iCount );
		} else
		{
			while ( iCount-- )
				m_hSmallKlist.Add ( true, *pDocs++ );
		}
		m_tLock.Unlock();
	}

	bool Exists ( SphDocID_t uDoc )
	{
		m_tLock.ReadLock();
		bool bGot = ( m_hSmallKlist.Exists ( uDoc ) || m_dLargeKlist.BinarySearch ( uDoc )!=NULL );
		m_tLock.Unlock();
		return bGot;
	}

	void Reset ( SphDocID_t * pDocs, int iCount )
	{
		m_tLock.WriteLock();
		m_dLargeKlist.Reset();
		m_hSmallKlist.Reset();

		NakedFlush ( pDocs, iCount );

		m_tLock.Unlock();
	}

	void LoadFromFile ( const char * sFilename );
	void SaveToFile ( const char * sFilename );

private:

	void NakedCopy ( CSphVector<SphDocID_t> & dKlist )
	{
		assert ( m_hSmallKlist.GetLength()==0 );
		if ( !m_dLargeKlist.GetLength() )
			return;

		int iOff = dKlist.GetLength();
		dKlist.Resize ( m_dLargeKlist.GetLength()+iOff );
		memcpy ( dKlist.Begin()+iOff, m_dLargeKlist.Begin(), sizeof(m_dLargeKlist[0]) * m_dLargeKlist.GetLength() );
	}

	void NakedFlush ( SphDocID_t * pDocs, int iCount )
	{
		if ( m_hSmallKlist.GetLength()==0 && iCount==0 )
			return;

		m_dLargeKlist.Reserve ( m_dLargeKlist.GetLength()+m_hSmallKlist.GetLength()+iCount );
		m_hSmallKlist.IterateStart();
		while ( m_hSmallKlist.IterateNext() )
			m_dLargeKlist.Add ( m_hSmallKlist.IterateGetKey() );
		if ( pDocs && iCount )
		{
			int iOff = m_dLargeKlist.GetLength();
			m_dLargeKlist.Resize ( iOff+iCount );
			memcpy ( m_dLargeKlist.Begin()+iOff, pDocs, sizeof(m_dLargeKlist[0]) * iCount );
		}
		m_dLargeKlist.Uniq();
		m_hSmallKlist.Reset();
	}
};

// is already id32<>id64 safe
void CSphKilllist::LoadFromFile ( const char * sFilename )
{
	Reset ( NULL, 0 );

	CSphString sName, sError;
	sName.SetSprintf ( "%s.kill", sFilename );
	if ( !sphIsReadable ( sName.cstr(), &sError ) )
		return;

	CSphAutoreader tKlistReader;
	if ( !tKlistReader.Open ( sName, sError ) )
		return;

	// FIXME!!! got rid of locks here
	m_tLock.WriteLock();
	m_dLargeKlist.Resize ( tKlistReader.GetDword() );
	SphDocID_t uLastDocID = 0;
	ARRAY_FOREACH ( i, m_dLargeKlist )
	{
		uLastDocID += ( SphDocID_t ) tKlistReader.UnzipOffset();
		m_dLargeKlist[i] = uLastDocID;
	};
	m_tLock.Unlock();
}

void CSphKilllist::SaveToFile ( const char * sFilename )
{
	// FIXME!!! got rid of locks here
	m_tLock.WriteLock();
	NakedFlush ( NULL, 0 );

	CSphWriter tKlistWriter;
	CSphString sName, sError;
	sName.SetSprintf ( "%s.kill", sFilename );
	tKlistWriter.OpenFile ( sName.cstr(), sError );

	tKlistWriter.PutDword ( m_dLargeKlist.GetLength() );
	SphDocID_t uLastDocID = 0;
	ARRAY_FOREACH ( i, m_dLargeKlist )
	{
		tKlistWriter.ZipOffset ( m_dLargeKlist[i] - uLastDocID );
		uLastDocID = ( SphDocID_t ) m_dLargeKlist[i];
	};
	m_tLock.Unlock();
	tKlistWriter.CloseFile();
}


struct KlistRefcounted_t
{
	KlistRefcounted_t ()
		: m_dKilled ( 0 )
		, m_tRefCount ( 1 )
	{}
	CSphFixedVector<SphDocID_t>		m_dKilled;
	CSphAtomic						m_tRefCount;
};


// this is what actually stores index data
// RAM chunk consists of such segments
struct RtSegment_t : ISphNoncopyable
{
protected:
	static const int			KLIST_ACCUM_THRESH	= 32;

public:
	static CSphMutex			m_tSegmentSeq;
	static int					m_iSegments;	///< age tag sequence generator (guarded by m_tSegmentSeq)
	int							m_iTag;			///< segment age tag

	CSphTightVector<BYTE>			m_dWords;
	CSphVector<RtWordCheckpoint_t>	m_dWordCheckpoints;
	CSphTightVector<uint64_t>		m_dInfixFilterCP;
	CSphTightVector<BYTE>		m_dDocs;
	CSphTightVector<BYTE>		m_dHits;

	int							m_iRows;		///< number of actually allocated rows
	int							m_iAliveRows;	///< number of alive (non-killed) rows
	CSphTightVector<CSphRowitem>		m_dRows;		///< row data storage
	KlistRefcounted_t *			m_pKlist;
	bool						m_bTlsKlist;	///< whether to apply TLS K-list during merge (must only be used by writer during Commit())
	CSphTightVector<BYTE>		m_dStrings;		///< strings storage
	CSphTightVector<DWORD>		m_dMvas;		///< MVAs storage
	CSphVector<BYTE>			m_dKeywordCheckpoints;
	mutable CSphAtomic			m_tRefCount;

	RtSegment_t ()
	{
		m_tSegmentSeq.Lock ();
		m_iTag = m_iSegments++;
		m_tSegmentSeq.Unlock ();
		m_iRows = 0;
		m_iAliveRows = 0;
		m_bTlsKlist = false;
		m_dStrings.Add ( 0 ); // dummy zero offset
		m_dMvas.Add ( 0 ); // dummy zero offset
		m_pKlist = new KlistRefcounted_t();
	}

	~RtSegment_t ()
	{
		SafeDelete ( m_pKlist );
	}


	int64_t GetUsedRam () const
	{
		// FIXME! gonna break on vectors over 2GB
		return
			( (int64_t)m_dWords.GetLimit() )*sizeof(m_dWords[0]) +
			( (int64_t)m_dDocs.GetLimit() )*sizeof(m_dDocs[0]) +
			( (int64_t)m_dHits.GetLimit() )*sizeof(m_dHits[0]) +
			( (int64_t)m_dStrings.GetLimit() )*sizeof(m_dStrings[0]) +
			( (int64_t)m_dMvas.GetLimit() )*sizeof(m_dMvas[0]) +
			( (int64_t)m_dKeywordCheckpoints.GetLimit() )*sizeof(m_dKeywordCheckpoints[0])+
			( (int64_t)m_dRows.GetLimit() )*sizeof(m_dRows[0]) +
			( (int64_t)m_dInfixFilterCP.GetLength()*sizeof(m_dInfixFilterCP[0]) );
	}

	int GetMergeFactor () const
	{
		return m_iRows;
	}

	int GetStride () const
	{
		return ( m_dRows.GetLength() / m_iRows );
	}

	const CSphFixedVector<SphDocID_t> & GetKlist() const { return m_pKlist->m_dKilled; }

	const CSphRowitem *		FindRow ( SphDocID_t uDocid ) const;
	const CSphRowitem *		FindAliveRow ( SphDocID_t uDocid ) const;
};

int RtSegment_t::m_iSegments = 0;
CSphMutex RtSegment_t::m_tSegmentSeq;


const CSphRowitem * RtSegment_t::FindRow ( SphDocID_t uDocid ) const
{
	// binary search through the rows
	int iStride = GetStride();
	SphDocID_t uL = DOCINFO2ID ( m_dRows.Begin() );
	SphDocID_t uR = DOCINFO2ID ( &m_dRows[m_dRows.GetLength()-iStride] );

	if ( uDocid==uL )
		return m_dRows.Begin();

	if ( uDocid==uR )
		return &m_dRows[m_dRows.GetLength()-iStride];

	if ( uDocid<uL || uDocid>uR )
		return NULL;

	int iL = 0;
	int iR = m_iRows-1;
	while ( iR-iL>1 )
	{
		int iM = iL + (iR-iL)/2;
		SphDocID_t uM = DOCINFO2ID ( &m_dRows[iM*iStride] );

		if ( uDocid==uM )
			return &m_dRows[iM*iStride];
		else if ( uDocid>uM )
			iL = iM;
		else
			iR = iM;
	}
	return NULL;
}


const CSphRowitem * RtSegment_t::FindAliveRow ( SphDocID_t uDocid ) const
{
	if ( m_pKlist->m_dKilled.BinarySearch ( uDocid ) )
		return NULL;
	return FindRow ( uDocid );
}

//////////////////////////////////////////////////////////////////////////

struct RtDocWriter_t
{
	CSphTightVector<BYTE> *		m_pDocs;
	SphDocID_t					m_uLastDocID;

	explicit RtDocWriter_t ( RtSegment_t * pSeg )
		: m_pDocs ( &pSeg->m_dDocs )
		, m_uLastDocID ( 0 )
	{}

	void ZipDoc ( const RtDoc_t & tDoc )
	{
		CSphTightVector<BYTE> * pDocs = m_pDocs;
		BYTE * pEnd = pDocs->AddN ( 5*sizeof(DWORD) );
		const BYTE * pBegin = pDocs->Begin();

		ZipDocid ( pEnd, tDoc.m_uDocID - m_uLastDocID );
		m_uLastDocID = tDoc.m_uDocID;
		ZipDword ( pEnd, tDoc.m_uDocFields );
		ZipDword ( pEnd, tDoc.m_uHits );
		if ( tDoc.m_uHits==1 )
		{
			ZipDword ( pEnd, tDoc.m_uHit & 0xffffffUL );
			ZipDword ( pEnd, tDoc.m_uHit>>24 );
		} else
			ZipDword ( pEnd, tDoc.m_uHit );

		pDocs->Resize ( pEnd-pBegin );
	}

	DWORD ZipDocPtr () const
	{
		return m_pDocs->GetLength();
	}

	void ZipRestart ()
	{
		m_uLastDocID = 0;
	}
};

template < typename DOCID = SphDocID_t >
struct RtDocReader_T
{
	typedef RtDoc_T<DOCID>	RTDOC;
	const BYTE *	m_pDocs;
	int				m_iLeft;
	RTDOC			m_tDoc;

	template < typename RTWORD >
	RtDocReader_T ( const RtSegment_t * pSeg, const RTWORD & tWord )
	{
		m_pDocs = ( pSeg->m_dDocs.Begin() ? pSeg->m_dDocs.Begin() + tWord.m_uDoc : NULL );
		m_iLeft = tWord.m_uDocs;
		m_tDoc.m_uDocID = 0;
	}

	RtDocReader_T ()
	{
		m_pDocs = NULL;
		m_iLeft = 0;
		m_tDoc.m_uDocID = 0;
	}

	const RTDOC * UnzipDoc ()
	{
		if ( !m_iLeft || !m_pDocs )
			return NULL;

		const BYTE * pIn = m_pDocs;
		SphDocID_t uDeltaID;
		pIn = UnzipDocid ( &uDeltaID, pIn );
		m_tDoc.m_uDocID += (DOCID) uDeltaID;
		DWORD uField;
		pIn = UnzipDword ( &uField, pIn );
		m_tDoc.m_uDocFields = uField;
		pIn = UnzipDword ( &m_tDoc.m_uHits, pIn );
		if ( m_tDoc.m_uHits==1 )
		{
			DWORD a, b;
			pIn = UnzipDword ( &a, pIn );
			pIn = UnzipDword ( &b, pIn );
			m_tDoc.m_uHit = a + ( b<<24 );
		} else
			pIn = UnzipDword ( &m_tDoc.m_uHit, pIn );
		m_pDocs = pIn;

		m_iLeft--;
		return &m_tDoc;
	}
};

typedef RtDocReader_T<> RtDocReader_t;

template < typename VECTOR >
static int sphPutBytes ( VECTOR * pOut, const void * pData, int iLen )
{
	int iOff = pOut->GetLength();
	pOut->Resize ( iOff + iLen );
	memcpy ( pOut->Begin()+iOff, pData, iLen );
	return iOff;
}


struct RtWordWriter_t
{
	CSphTightVector<BYTE> *				m_pWords;
	CSphVector<RtWordCheckpoint_t> *	m_pCheckpoints;
	CSphVector<BYTE> *					m_pKeywordCheckpoints;

	CSphKeywordDeltaWriter				m_tLastKeyword;
	SphWordID_t							m_uLastWordID;
	DWORD								m_uLastDoc;
	int									m_iWords;

	bool								m_bKeywordDict;
	int									m_iWordsCheckpoint;

	RtWordWriter_t ( RtSegment_t * pSeg, bool bKeywordDict, int iWordsCheckpoint )
		: m_pWords ( &pSeg->m_dWords )
		, m_pCheckpoints ( &pSeg->m_dWordCheckpoints )
		, m_pKeywordCheckpoints ( &pSeg->m_dKeywordCheckpoints )
		, m_uLastWordID ( 0 )
		, m_uLastDoc ( 0 )
		, m_iWords ( 0 )
		, m_bKeywordDict ( bKeywordDict )
		, m_iWordsCheckpoint ( iWordsCheckpoint )
	{
		assert ( !m_pWords->GetLength() );
		assert ( !m_pCheckpoints->GetLength() );
		assert ( !m_pKeywordCheckpoints->GetLength() );
	}

	void ZipWord ( const RtWord_t & tWord )
	{
		CSphTightVector<BYTE> * pWords = m_pWords;
		if ( ++m_iWords==m_iWordsCheckpoint )
		{
			RtWordCheckpoint_t & tCheckpoint = m_pCheckpoints->Add();
			if ( !m_bKeywordDict )
			{
				tCheckpoint.m_uWordID = tWord.m_uWordID;
			} else
			{
				int iLen = tWord.m_sWord[0];
				assert ( iLen && iLen-1<SPH_MAX_KEYWORD_LEN );
				tCheckpoint.m_uWordID = sphPutBytes ( m_pKeywordCheckpoints, tWord.m_sWord+1, iLen+1 );
				m_pKeywordCheckpoints->Last() = '\0'; // checkpoint is NULL terminating string

				// reset keywords delta encoding
				m_tLastKeyword.Reset();
			}
			tCheckpoint.m_iOffset = pWords->GetLength();

			m_uLastWordID = 0;
			m_uLastDoc = 0;
			m_iWords = 1;
		}

		if ( !m_bKeywordDict )
		{
			ZipWordid ( pWords, tWord.m_uWordID - m_uLastWordID );
		} else
		{
			m_tLastKeyword.PutDelta ( *this, tWord.m_sWord+1, tWord.m_sWord[0] );
		}

		BYTE * pEnd = pWords->AddN ( 3*sizeof(DWORD) );
		const BYTE * pBegin = pWords->Begin();

		ZipDword ( pEnd, tWord.m_uDocs );
		ZipDword ( pEnd, tWord.m_uHits );
		ZipDword ( pEnd, tWord.m_uDoc - m_uLastDoc );

		pWords->Resize ( pEnd-pBegin );

		m_uLastWordID = tWord.m_uWordID;
		m_uLastDoc = tWord.m_uDoc;
	}

	void PutBytes ( const BYTE * pData, int iLen )
	{
		sphPutBytes ( m_pWords, pData, iLen );
	}
};

template < typename WORDID = SphWordID_t >
struct RtWordReader_T
{
	typedef RtWord_T<WORDID> RTWORD;
	BYTE			m_tPackedWord[SPH_MAX_KEYWORD_LEN+1];
	const BYTE *	m_pCur;
	const BYTE *	m_pMax;
	RTWORD			m_tWord;
	int				m_iWords;

	bool			m_bWordDict;
	int				m_iWordsCheckpoint;
	int				m_iCheckpoint;

	RtWordReader_T ( const RtSegment_t * pSeg, bool bWordDict, int iWordsCheckpoint )
		: m_iWords ( 0 )
		, m_bWordDict ( bWordDict )
		, m_iWordsCheckpoint ( iWordsCheckpoint )
		, m_iCheckpoint ( 0 )
	{
		m_pCur = pSeg->m_dWords.Begin();
		m_pMax = m_pCur + pSeg->m_dWords.GetLength();

		m_tWord.m_uWordID = 0;
		m_tWord.m_uDoc = 0;
		if ( bWordDict )
			m_tWord.m_sWord = m_tPackedWord;
	}

	const RTWORD * UnzipWord ()
	{
		if ( ++m_iWords==m_iWordsCheckpoint )
		{
			m_tWord.m_uDoc = 0;
			m_iWords = 1;
			m_iCheckpoint++;
			if ( !m_bWordDict )
				m_tWord.m_uWordID = 0;
		}
		if ( m_pCur>=m_pMax )
			return NULL;

		const BYTE * pIn = m_pCur;
		DWORD uDeltaDoc;
		if ( m_bWordDict )
		{
			BYTE iMatch, iDelta, uPacked;
			uPacked = *pIn++;
			if ( uPacked & 0x80 )
			{
				iDelta = ( ( uPacked>>4 ) & 7 ) + 1;
				iMatch = uPacked & 15;
			} else
			{
				iDelta = uPacked & 127;
				iMatch = *pIn++;
			}
			m_tPackedWord[0] = iMatch+iDelta;
			memcpy ( m_tPackedWord+1+iMatch, pIn, iDelta );
			m_tPackedWord[1+m_tPackedWord[0]] = 0;
			pIn += iDelta;
		} else
		{
			SphWordID_t uDeltaID;
			pIn = UnzipWordid ( &uDeltaID, pIn );
			m_tWord.m_uWordID += (WORDID) uDeltaID;
		}
		pIn = UnzipDword ( &m_tWord.m_uDocs, pIn );
		pIn = UnzipDword ( &m_tWord.m_uHits, pIn );
		pIn = UnzipDword ( &uDeltaDoc, pIn );
		m_pCur = pIn;

		m_tWord.m_uDoc += uDeltaDoc;
		return &m_tWord;
	}
};

typedef RtWordReader_T<SphWordID_t> RtWordReader_t;

struct RtHitWriter_t
{
	CSphTightVector<BYTE> *		m_pHits;
	DWORD						m_uLastHit;

	explicit RtHitWriter_t ( RtSegment_t * pSeg )
		: m_pHits ( &pSeg->m_dHits )
		, m_uLastHit ( 0 )
	{}

	void ZipHit ( DWORD uValue )
	{
		ZipDword ( m_pHits, uValue - m_uLastHit );
		m_uLastHit = uValue;
	}

	void ZipRestart ()
	{
		m_uLastHit = 0;
	}

	DWORD ZipHitPtr () const
	{
		return m_pHits->GetLength();
	}
};


struct RtHitReader_t
{
	const BYTE *	m_pCur;
	DWORD			m_iLeft;
	DWORD			m_uLast;

	RtHitReader_t ()
		: m_pCur ( NULL )
		, m_iLeft ( 0 )
		, m_uLast ( 0 )
	{}

	template < typename RTDOC >
	explicit RtHitReader_t ( const RtSegment_t * pSeg, const RTDOC * pDoc )
	{
		m_pCur = pSeg->m_dHits.Begin() + pDoc->m_uHit;
		m_iLeft = pDoc->m_uHits;
		m_uLast = 0;
	}

	DWORD UnzipHit ()
	{
		if ( !m_iLeft )
			return 0;

		DWORD uValue;
		m_pCur = UnzipDword ( &uValue, m_pCur );
		m_uLast += uValue;
		m_iLeft--;
		return m_uLast;
	}
};


struct RtHitReader2_t : public RtHitReader_t
{
	const BYTE * m_pBase;

	RtHitReader2_t ()
		: m_pBase ( NULL )
	{}

	void Seek ( SphOffset_t uOff, int iHits )
	{
		m_pCur = m_pBase + uOff;
		m_iLeft = iHits;
		m_uLast = 0;
	}
};

//////////////////////////////////////////////////////////////////////////

/// forward ref
struct RtIndex_t;

struct JSONAttr_t
{
	BYTE *	m_pData;
	int		m_iLen;
};

/// indexing accumulator
class RtAccum_t : public ISphRtAccum
{
public:
	int							m_iAccumDocs;
	CSphTightVector<CSphWordHit>	m_dAccum;
	CSphTightVector<CSphRowitem>	m_dAccumRows;
	CSphVector<SphDocID_t>		m_dAccumKlist;
	CSphTightVector<BYTE>		m_dStrings;
	CSphTightVector<DWORD>		m_dMvas;
	CSphVector<DWORD>			m_dPerDocHitsCount;

	bool						m_bKeywordDict;
	CSphDict *					m_pDict;

private:
	CSphDict *					m_pRefDict;
	CSphDict *					m_pDictCloned;
	ISphRtDictWraper *			m_pDictRt;
	bool						m_bReplace;		///< insert or replace mode (affects CleanupDuplicates() behavior)

public:
					explicit RtAccum_t ( bool bKeywordDict );
					~RtAccum_t();

	void			SetupDict ( const RtIndex_t * pIndex, CSphDict * pDict, bool bKeywordDict );
	void			ResetDict ();
	void			Sort ();

	void			AddDocument ( ISphHits * pHits, const CSphMatch & tDoc, bool bReplace, int iRowSize, const char ** ppStr, const CSphVector<DWORD> & dMvas, const CSphVector<JSONAttr_t> & dJson );
	RtSegment_t *	CreateSegment ( int iRowSize, int iWordsCheckpoint );
	void			CleanupDuplicates ( int iRowSize );
	void			GrabLastWarning ( CSphString & sWarning );
	void			SetIndex ( ISphRtIndex * pIndex ) { m_pIndex = pIndex; }
};

/// TLS indexing accumulator (we disallow two uncommitted adds within one thread; and so need at most one)
static SphThreadKey_t g_tTlsAccumKey;

/// binlog file view of the index
/// everything that a given log file needs to know about an index
struct BinlogIndexInfo_t
{
	CSphString	m_sName;			///< index name
	int64_t		m_iMinTID;			///< min TID logged by this file
	int64_t		m_iMaxTID;			///< max TID logged by this file
	int64_t		m_iFlushedTID;		///< last flushed TID
	int64_t		m_tmMin;			///< min TID timestamp
	int64_t		m_tmMax;			///< max TID timestamp

	CSphIndex *	m_pIndex;			///< replay only; associated index (might be NULL if we don't serve it anymore!)
	RtIndex_t *	m_pRT;				///< replay only; RT index handle (might be NULL if N/A or non-RT)
	int64_t		m_iPreReplayTID;	///< replay only; index TID at the beginning of this file replay

	BinlogIndexInfo_t ()
		: m_iMinTID ( INT64_MAX )
		, m_iMaxTID ( 0 )
		, m_iFlushedTID ( 0 )
		, m_tmMin ( INT64_MAX )
		, m_tmMax ( 0 )
		, m_pIndex ( NULL )
		, m_pRT ( NULL )
		, m_iPreReplayTID ( 0 )
	{}
};

/// binlog file descriptor
/// file id (aka extension), plus a list of associated index infos
struct BinlogFileDesc_t
{
	int								m_iExt;
	CSphVector<BinlogIndexInfo_t>	m_dIndexInfos;

	BinlogFileDesc_t ()
		: m_iExt ( 0 )
	{}
};

/// Bin Log Operation
enum Blop_e
{
	BLOP_COMMIT			= 1,
	BLOP_UPDATE_ATTRS	= 2,
	BLOP_ADD_INDEX		= 3,
	BLOP_ADD_CACHE		= 4,
	BLOP_RECONFIGURE	= 5,

	BLOP_TOTAL
};

// forward declaration
class BufferReader_t;
class RtBinlog_c;


class BinlogWriter_c : public CSphWriter
{
public:
					BinlogWriter_c ();
	virtual			~BinlogWriter_c () {}

	virtual	void	Flush ();
	void			Write ();
	void			Fsync ();
	bool			HasUnwrittenData () const { return m_iPoolUsed>0; }
	bool			HasUnsyncedData () const { return m_iLastFsyncPos!=m_iLastWritePos; }

	void			ResetCrc ();	///< restart checksumming
	void			WriteCrc ();	///< finalize and write current checksum to output stream


private:
	int64_t			m_iLastWritePos;
	int64_t			m_iLastFsyncPos;
	int				m_iLastCrcPos;

	DWORD			m_uCRC;
	void			HashCollected ();
};


class BinlogReader_c : public CSphAutoreader
{
public:
					BinlogReader_c ();

	void			ResetCrc ();
	bool			CheckCrc ( const char * sOp, const char * sIndexName, int64_t iTid, int64_t iTxnPos );

private:
	DWORD			m_uCRC;
	int				m_iLastCrcPos;
	virtual void	UpdateCache ();
	void			HashCollected ();
};


class RtBinlog_c : public ISphBinlog
{
public:
	RtBinlog_c ();
	~RtBinlog_c ();

	void	BinlogCommit ( int64_t * pTID, const char * sIndexName, const RtSegment_t * pSeg, const CSphVector<SphDocID_t> & dKlist, bool bKeywordDict );
	void	BinlogUpdateAttributes ( int64_t * pTID, const char * sIndexName, const CSphAttrUpdate & tUpd );
	void	BinlogReconfigure ( int64_t * pTID, const char * sIndexName, const CSphReconfigureSetup & tSetup );
	void	NotifyIndexFlush ( const char * sIndexName, int64_t iTID, bool bShutdown );

	void	Configure ( const CSphConfigSection & hSearchd, bool bTestMode );
	void	Replay ( const SmallStringHash_T<CSphIndex*> & hIndexes, DWORD uReplayFlags, ProgressCallbackSimple_t * pfnProgressCallback );

	void	CreateTimerThread ();
	bool	IsActive ()			{ return !m_bDisabled; }
	void	CheckPath ( const CSphConfigSection & hSearchd, bool bTestMode );

private:
	static const DWORD		BINLOG_VERSION = 5;

	static const DWORD		BINLOG_HEADER_MAGIC = 0x4c425053;	/// magic 'SPBL' header that marks binlog file
	static const DWORD		BLOP_MAGIC = 0x214e5854;			/// magic 'TXN!' header that marks binlog entry
	static const DWORD		BINLOG_META_MAGIC = 0x494c5053;		/// magic 'SPLI' header that marks binlog meta

	int64_t					m_iFlushTimeLeft;
	volatile int			m_iFlushPeriod;

	enum OnCommitAction_e
	{
		ACTION_NONE,
		ACTION_FSYNC,
		ACTION_WRITE
	};
	OnCommitAction_e		m_eOnCommit;

	CSphMutex				m_tWriteLock; // lock on operation

	int						m_iLockFD;
	CSphString				m_sWriterError;
	BinlogWriter_c			m_tWriter;

	mutable CSphVector<BinlogFileDesc_t>	m_dLogFiles; // active log files

	CSphString				m_sLogPath;

	SphThread_t				m_tUpdateTread;
	bool					m_bReplayMode; // replay mode indicator
	bool					m_bDisabled;

	int						m_iRestartSize; // binlog size restart threshold

	// replay stats
	mutable int				m_iReplayedRows;

private:
	static void				DoAutoFlush ( void * pBinlog );
	int 					GetWriteIndexID ( const char * sName, int64_t iTID, int64_t tmNow );
	void					LoadMeta ();
	void					SaveMeta ();
	void					LockFile ( bool bLock );
	void					DoCacheWrite ();
	void					CheckDoRestart ();
	void					CheckDoFlush ();
	void					OpenNewLog ( int iLastState=0 );

	int						ReplayBinlog ( const SmallStringHash_T<CSphIndex*> & hIndexes, DWORD uReplayFlags, int iBinlog );
	bool					ReplayCommit ( int iBinlog, DWORD uReplayFlags, BinlogReader_c & tReader ) const;
	bool					ReplayUpdateAttributes ( int iBinlog, BinlogReader_c & tReader ) const;
	bool					ReplayIndexAdd ( int iBinlog, const SmallStringHash_T<CSphIndex*> & hIndexes, BinlogReader_c & tReader ) const;
	bool					ReplayCacheAdd ( int iBinlog, BinlogReader_c & tReader ) const;
	bool					ReplayReconfigure ( int iBinlog, DWORD uReplayFlags, BinlogReader_c & tReader ) const;
};


struct SphChunkGuard_t
{
	CSphFixedVector<const RtSegment_t *>	m_dRamChunks;
	CSphFixedVector<const CSphIndex *>		m_dDiskChunks;
	CSphFixedVector<const KlistRefcounted_t *>		m_dKill;
	CSphRwlock *							m_pReading;
	SphChunkGuard_t ()
		: m_dRamChunks ( 0 )
		, m_dDiskChunks ( 0 )
		, m_dKill ( 0 )
		, m_pReading ( NULL )
	{
	}
	~SphChunkGuard_t();
};


struct ChunkStats_t
{
	CSphSourceStats				m_Stats;
	CSphFixedVector<int64_t>	m_dFieldLens;

	explicit ChunkStats_t ( const CSphSourceStats & s, const CSphFixedVector<int64_t> & dLens )
		: m_dFieldLens ( dLens.GetLength() )
	{
		m_Stats = s;
		ARRAY_FOREACH ( i, dLens )
			m_dFieldLens[i] = dLens[i];
	}
};


/// RAM based index
struct RtQword_t;
struct RtIndex_t : public ISphRtIndex, public ISphNoncopyable, public ISphWordlist
{
private:
	static const DWORD			META_HEADER_MAGIC	= 0x54525053;	///< my magic 'SPRT' header
	static const DWORD			META_VERSION		= 10;			///< current version

private:
	int							m_iStride;
	CSphVector<RtSegment_t*>	m_dRamChunks;
	CSphVector<const RtSegment_t*>	m_dRetired;

	CSphMutex					m_tWriting;
	mutable CSphRwlock			m_tChunkLock;
	mutable CSphRwlock			m_tReading;

	/// double buffer stuff (allows to work with RAM chunk while future disk is being saved)
	/// m_dSegments consists of two parts
	/// segments with indexes < m_iDoubleBuffer are being saved now as a disk chunk
	/// segments with indexes >= m_iDoubleBuffer are RAM chunk
	CSphMutex					m_tFlushLock;
	CSphMutex					m_tOptimizingLock;
	int							m_iDoubleBuffer;
	CSphVector<SphDocID_t>		m_dNewSegmentKlist;					///< raw docid container
	CSphVector<SphDocID_t>		m_dDiskChunkKlist;					///< ordered SphDocID_t kill list

	int64_t						m_iSoftRamLimit;
	int64_t						m_iDoubleBufferLimit;
	CSphString					m_sPath;
	bool						m_bPathStripped;
	CSphVector<CSphIndex*>		m_dDiskChunks;
	int							m_iLockFD;
	mutable CSphKilllist		m_tKlist;							///< kill list for disk chunks and saved chunks
	int							m_iDiskBase;
	volatile bool				m_bOptimizing;
	volatile bool				m_bOptimizeStop;

	int64_t						m_iSavedTID;
	int64_t						m_tmSaved;
	mutable DWORD				m_uDiskAttrStatus;

	bool						m_bKeywordDict;
	int							m_iWordsCheckpoint;
	int							m_iMaxCodepointLength;
	ISphTokenizer *				m_pTokenizerIndexing;
<<<<<<< HEAD
	bool						m_bLoadRamPassedOk;

	bool						m_bMlock;
	bool						m_bOndiskAllAttr;
	bool						m_bOndiskPoolAttr;

	CSphFixedVector<int64_t>	m_dFieldLens;						///< total field lengths over entire index
	CSphFixedVector<int64_t>	m_dFieldLensRam;					///< field lengths summed over current RAM chunk
	CSphFixedVector<int64_t>	m_dFieldLensDisk;					///< field lengths summed over all disk chunks
=======
	int							m_iOndiskAttrs;						///< int because we need 3-state, not just bool
	bool						m_bLoadRamPassedOk;
>>>>>>> e7f124d6

public:
	explicit					RtIndex_t ( const CSphSchema & tSchema, const char * sIndexName, int64_t iRamSize, const char * sPath, bool bKeywordDict );
	virtual						~RtIndex_t ();

	virtual bool				AddDocument ( ISphTokenizer * pTokenizer, int iFields, const char ** ppFields, const CSphMatch & tDoc, bool bReplace, const CSphString & sTokenFilterOptions, const char ** ppStr, const CSphVector<DWORD> & dMvas, CSphString & sError, CSphString & sWarning, ISphRtAccum * pAccExt );
	virtual bool				AddDocument ( ISphHits * pHits, const CSphMatch & tDoc, bool bReplace, const char ** ppStr, const CSphVector<DWORD> & dMvas, CSphString & sError, CSphString & sWarning, ISphRtAccum * pAccExt );
	virtual bool				DeleteDocument ( const SphDocID_t * pDocs, int iDocs, CSphString & sError, ISphRtAccum * pAccExt );
	virtual void				Commit ( int * pDeleted, ISphRtAccum * pAccExt );
	virtual void				RollBack ( ISphRtAccum * pAccExt );
	void						CommitReplayable ( RtSegment_t * pNewSeg, CSphVector<SphDocID_t> & dAccKlist, int * pTotalKilled ); // FIXME? protect?
	virtual void				CheckRamFlush ();
	virtual void				ForceRamFlush ( bool bPeriodic=false );
	virtual void				ForceDiskChunk ();
	virtual bool				AttachDiskIndex ( CSphIndex * pIndex, CSphString & sError );
	virtual bool				Truncate ( CSphString & sError );
	virtual void				Optimize ( volatile bool * pForceTerminate, ThrottleState_t * pThrottle );
	CSphIndex *					GetDiskChunk ( int iChunk ) { return m_dDiskChunks.GetLength()>iChunk ? m_dDiskChunks[iChunk] : NULL; }
	virtual ISphTokenizer *		CloneIndexingTokenizer() const { return m_pTokenizerIndexing->Clone ( SPH_CLONE_INDEX ); }

private:
	/// acquire thread-local indexing accumulator
	/// returns NULL if another index already uses it in an open txn
	RtAccum_t *					AcquireAccum ( CSphString * sError, ISphRtAccum * pAccExt, bool bSetTLS );
	virtual ISphRtAccum *		CreateAccum ( CSphString & sError );

	RtSegment_t *				MergeSegments ( const RtSegment_t * pSeg1, const RtSegment_t * pSeg2, const CSphVector<SphDocID_t> * pAccKlist, bool bHasMorphology );
	const RtWord_t *			CopyWord ( RtSegment_t * pDst, RtWordWriter_t & tOutWord, const RtSegment_t * pSrc, const RtWord_t * pWord, RtWordReader_t & tInWord, const CSphVector<SphDocID_t> * pAccKlist );
	void						MergeWord ( RtSegment_t * pDst, const RtSegment_t * pSrc1, const RtWord_t * pWord1, const RtSegment_t * pSrc2, const RtWord_t * pWord2, RtWordWriter_t & tOut, const CSphVector<SphDocID_t> * pAccKlist );
	void						CopyDoc ( RtSegment_t * pSeg, RtDocWriter_t & tOutDoc, RtWord_t * pWord, const RtSegment_t * pSrc, const RtDoc_t * pDoc );

	void						SaveMeta ( int iDiskChunks, int64_t iTID );
	void						SaveDiskHeader ( const char * sFilename, SphDocID_t iMinDocID, int iCheckpoints, SphOffset_t iCheckpointsPosition, DWORD iInfixBlocksOffset, int iInfixCheckpointWordsSize, DWORD uKillListSize, uint64_t uMinMaxSize, const ChunkStats_t & tStats ) const;
	void						SaveDiskDataImpl ( const char * sFilename, const SphChunkGuard_t & tGuard, const ChunkStats_t & tStats ) const;
	void						SaveDiskChunk ( int64_t iTID, const SphChunkGuard_t & tGuard, const ChunkStats_t & tStats );
	CSphIndex *					LoadDiskChunk ( const char * sChunk, CSphString & sError ) const;
	bool						LoadRamChunk ( DWORD uVersion, bool bRebuildInfixes );
	bool						SaveRamChunk ();

	virtual void				GetPrefixedWords ( const char * sSubstring, int iSubLen, const char * sWildcard, Args_t & tArgs ) const;
	virtual void				GetInfixedWords ( const char * sSubstring, int iSubLen, const char * sWildcard, Args_t & tArgs ) const;

public:
#if USE_WINDOWS
#pragma warning(push,1)
#pragma warning(disable:4100)
#endif
	virtual SphDocID_t *		GetKillList () const				{ return NULL; }
	virtual int					GetKillListSize () const			{ return 0; }
	virtual bool				HasDocid ( SphDocID_t ) const		{ assert ( 0 ); return false; }

	virtual int					Build ( const CSphVector<CSphSource*> & , int , int ) { return 0; }
	virtual bool				Merge ( CSphIndex * , const CSphVector<CSphFilterSettings> & , bool ) { return false; }

	virtual bool				Prealloc ( bool bStripPath );
	virtual void				Dealloc () {}
	virtual void				Preread ();
	virtual void				SetMemorySettings ( bool bMlock, bool bOndiskAttrs, bool bOndiskPool );
	virtual void				SetBase ( const char * ) {}
	virtual bool				Rename ( const char * ) { return true; }
	virtual bool				Lock () { return true; }
	virtual void				Unlock () {}
	virtual void				PostSetup();
	virtual bool				IsRT() const { return true; }

	virtual void				Setup ( const CSphIndexSettings & tSettings );

	virtual int					UpdateAttributes ( const CSphAttrUpdate & tUpd, int iIndex, CSphString & sError, CSphString & sWarning );
	virtual bool				SaveAttributes ( CSphString & sError ) const;
	virtual DWORD				GetAttributeStatus () const { return m_uDiskAttrStatus; }
	virtual bool				AddRemoveAttribute ( bool bAdd, const CSphString & sAttrName, ESphAttr eAttrType, CSphString & sError );

	virtual void				DebugDumpHeader ( FILE * , const char * , bool ) {}
	virtual void				DebugDumpDocids ( FILE * ) {}
	virtual void				DebugDumpHitlist ( FILE * , const char * , bool ) {}
	virtual void				DebugDumpDict ( FILE * ) {}
	virtual int					DebugCheck ( FILE * fp );
#if USE_WINDOWS
#pragma warning(pop)
#endif

public:
	virtual bool						EarlyReject ( CSphQueryContext * pCtx, CSphMatch & ) const;
	virtual const CSphSourceStats &		GetStats () const { return m_tStats; }
	virtual int64_t *					GetFieldLens() const { return m_tSettings.m_bIndexFieldLens ? m_dFieldLens.Begin() : NULL; }
	virtual void				GetStatus ( CSphIndexStatus* ) const;

	virtual bool				MultiQuery ( const CSphQuery * pQuery, CSphQueryResult * pResult, int iSorters, ISphMatchSorter ** ppSorters, const CSphMultiQueryArgs & tArgs ) const;
	virtual bool				MultiQueryEx ( int iQueries, const CSphQuery * ppQueries, CSphQueryResult ** ppResults, ISphMatchSorter ** ppSorters, const CSphMultiQueryArgs & tArgs ) const;
	bool						DoGetKeywords ( CSphVector <CSphKeywordInfo> & dKeywords, const char * szQuery, bool bGetStats, bool bFillOnly, CSphString * pError, const SphChunkGuard_t & tGuard ) const;
	virtual bool				GetKeywords ( CSphVector <CSphKeywordInfo> & dKeywords, const char * szQuery, bool bGetStats, CSphString * pError ) const;
	virtual bool				FillKeywords ( CSphVector <CSphKeywordInfo> & dKeywords ) const;
	void						AddKeywordStats ( BYTE * sWord, const BYTE * sTokenized, CSphDict * pDict, bool bGetStats, int iQpos, RtQword_t * pQueryWord, CSphVector <CSphKeywordInfo> & dKeywords, const SphChunkGuard_t & tGuard ) const;

	void						CopyDocinfo ( CSphMatch & tMatch, const DWORD * pFound ) const;
	const CSphRowitem *			FindDocinfo ( const RtSegment_t * pSeg, SphDocID_t uDocID ) const;

	bool						RtQwordSetup ( RtQword_t * pQword, int iSeg, const SphChunkGuard_t & tGuard ) const;
	static bool					RtQwordSetupSegment ( RtQword_t * pQword, const RtSegment_t * pSeg, bool bSetup, bool bWordDict, int iWordsCheckpoint, const CSphFixedVector<SphDocID_t> & dKill, const CSphIndexSettings & tSettings );

	virtual bool				IsStarDict() const;
	CSphDict *					SetupExactDict ( CSphScopedPtr<CSphDict> & tContainer, CSphDict * pPrevDict, ISphTokenizer * pTokenizer, bool bAddSpecial ) const;
	CSphDict *					SetupStarDict ( CSphScopedPtr<CSphDict> & tContainer, CSphDict * pPrevDict, ISphTokenizer * pTokenizer ) const;

	virtual const CSphSchema &	GetMatchSchema () const { return m_tSchema; }
	virtual const CSphSchema &	GetInternalSchema () const { return m_tSchema; }
	int64_t						GetUsedRam () const;

	bool						IsWordDict () const { return m_bKeywordDict; }
	void						BuildSegmentInfixes ( RtSegment_t * pSeg, bool bHasMorphology ) const;

	// TODO: implement me
	virtual	void				SetProgressCallback ( CSphIndexProgress::IndexingProgress_fn ) {}

	virtual bool				IsSameSettings ( CSphReconfigureSettings & tSettings, CSphReconfigureSetup & tSetup, CSphString & sError ) const;
	virtual void				Reconfigure ( CSphReconfigureSetup & tSetup );

protected:
	CSphSourceStats				m_tStats;

private:

	void						GetReaderChunks ( SphChunkGuard_t & tGuard ) const;
	void						FreeRetired();
};


RtIndex_t::RtIndex_t ( const CSphSchema & tSchema, const char * sIndexName, int64_t iRamSize, const char * sPath, bool bKeywordDict )

	: ISphRtIndex ( sIndexName, sPath )
	, m_dDiskChunkKlist ( 0 )
	, m_iSoftRamLimit ( iRamSize )
	, m_sPath ( sPath )
	, m_bPathStripped ( false )
	, m_iLockFD ( -1 )
	, m_iDiskBase ( 0 )
	, m_bOptimizing ( false )
	, m_bOptimizeStop ( false )
	, m_iSavedTID ( m_iTID )
	, m_tmSaved ( sphMicroTimer() )
	, m_uDiskAttrStatus ( 0 )
	, m_bKeywordDict ( bKeywordDict )
	, m_iWordsCheckpoint ( RTDICT_CHECKPOINT_V5 )
	, m_pTokenizerIndexing ( NULL )
	, m_dFieldLens ( SPH_MAX_FIELDS )
	, m_dFieldLensRam ( SPH_MAX_FIELDS )
	, m_dFieldLensDisk ( SPH_MAX_FIELDS )
{
	MEMORY ( MEM_INDEX_RT );

	m_tSchema = tSchema;
	m_iStride = DOCINFO_IDSIZE + m_tSchema.GetRowSize();

	m_iDoubleBufferLimit = ( m_iSoftRamLimit * SPH_RT_DOUBLE_BUFFER_PERCENT ) / 100;
	m_iDoubleBuffer = 0;
<<<<<<< HEAD
	m_bMlock = false;
	m_bOndiskAllAttr = false;
	m_bOndiskPoolAttr = false;
=======
>>>>>>> e7f124d6
	m_bLoadRamPassedOk = true;

#ifndef NDEBUG
	// check that index cols are static
	for ( int i=0; i<m_tSchema.GetAttrsCount(); i++ )
		assert ( !m_tSchema.GetAttr(i).m_tLocator.m_bDynamic );
#endif

	Verify ( m_tChunkLock.Init() );
	Verify ( m_tReading.Init() );

	ARRAY_FOREACH ( i, m_dFieldLens )
	{
		m_dFieldLens[i] = 0;
		m_dFieldLensRam[i] = 0;
		m_dFieldLensDisk[i] = 0;
	}
}


RtIndex_t::~RtIndex_t ()
{
	int64_t tmSave = sphMicroTimer();
	bool bValid = m_pTokenizer && m_pDict && m_bLoadRamPassedOk;

	if ( bValid )
	{
		SaveRamChunk ();
		SaveMeta ( m_dDiskChunks.GetLength(), m_iTID );
	}

	Verify ( m_tReading.Done() );
	Verify ( m_tChunkLock.Done() );

	ARRAY_FOREACH ( i, m_dRamChunks )
		SafeDelete ( m_dRamChunks[i] );

	m_dRetired.Uniq();
	ARRAY_FOREACH ( i, m_dRetired )
		SafeDelete ( m_dRetired[i] );

	ARRAY_FOREACH ( i, m_dDiskChunks )
		SafeDelete ( m_dDiskChunks[i] );

	SafeDelete ( m_pTokenizerIndexing );

	if ( m_iLockFD>=0 )
		::close ( m_iLockFD );

	// might be NULL during startup
	if ( g_pBinlog )
		g_pBinlog->NotifyIndexFlush ( m_sIndexName.cstr(), m_iTID, true );

	tmSave = sphMicroTimer() - tmSave;
	if ( tmSave>=1000 && bValid )
	{
		sphInfo ( "rt: index %s: ramchunk saved in %d.%03d sec",
			m_sIndexName.cstr(), (int)(tmSave/1000000), (int)((tmSave/1000)%1000) );
	}
}


static int64_t g_iRtFlushPeriod = 10*60*60; // default period is 10 hours

void RtIndex_t::CheckRamFlush ()
{
	if ( ( sphMicroTimer()-m_tmSaved )/1000000<g_iRtFlushPeriod )
		return;
	if ( g_pRtBinlog->IsActive() && m_iTID<=m_iSavedTID )
		return;

	ForceRamFlush ( true );
}


void RtIndex_t::ForceRamFlush ( bool bPeriodic )
{
	int64_t tmSave = sphMicroTimer();

	// need this lock as could get here at same time either ways:
	// via RtFlushThreadFunc->RtIndex_t::CheckRamFlush
	// and via HandleMysqlFlushRtindex
	CSphScopedLock<CSphMutex> tLock ( m_tFlushLock );

	if ( g_pRtBinlog->IsActive() && m_iTID<=m_iSavedTID )
		return;

	Verify ( m_tWriting.Lock() );

	int64_t iUsedRam = GetUsedRam();
	if ( !SaveRamChunk () )
	{
		sphWarning ( "rt: index %s: ramchunk save FAILED! (error=%s)", m_sIndexName.cstr(), m_sLastError.cstr() );
		Verify ( m_tWriting.Unlock() );
		return;
	}
	SaveMeta ( m_dDiskChunks.GetLength(), m_iTID );
	g_pBinlog->NotifyIndexFlush ( m_sIndexName.cstr(), m_iTID, false );

	int64_t iWasTID = m_iSavedTID;
	int64_t tmDelta = sphMicroTimer() - m_tmSaved;
	m_iSavedTID = m_iTID;
	m_tmSaved = sphMicroTimer();

	Verify ( m_tWriting.Unlock() );

	tmSave = sphMicroTimer() - tmSave;
	sphInfo ( "rt: index %s: ramchunk saved ok (mode=%s, last TID="INT64_FMT", current TID="INT64_FMT", "
		"ram=%d.%03d Mb, time delta=%d sec, took=%d.%03d sec)"
		, m_sIndexName.cstr(), bPeriodic ? "periodic" : "forced"
		, iWasTID, m_iTID, (int)(iUsedRam/1024/1024), (int)((iUsedRam/1024)%1000)
		, (int) (tmDelta/1000000), (int)(tmSave/1000000), (int)((tmSave/1000)%1000) );
}


int64_t RtIndex_t::GetUsedRam () const
{
	int64_t iTotal = 0;
	ARRAY_FOREACH ( i, m_dRamChunks )
		iTotal += m_dRamChunks[i]->GetUsedRam();

	return iTotal;
}

//////////////////////////////////////////////////////////////////////////
// INDEXING
//////////////////////////////////////////////////////////////////////////

class CSphSource_StringVector : public CSphSource_Document
{
public:
	explicit			CSphSource_StringVector ( int iFields, const char ** ppFields, const CSphSchema & tSchema );
	virtual				~CSphSource_StringVector () {}

	virtual bool		Connect ( CSphString & );
	virtual void		Disconnect ();

	virtual bool		HasAttrsConfigured () { return false; }
	virtual bool		IterateStart ( CSphString & ) { m_iPlainFieldsLength = m_tSchema.m_dFields.GetLength(); return true; }

	virtual bool		IterateMultivaluedStart ( int, CSphString & ) { return false; }
	virtual bool		IterateMultivaluedNext () { return false; }

	virtual bool		IterateFieldMVAStart ( int, CSphString & ) { return false; }
	virtual bool		IterateFieldMVANext () { return false; }

	virtual bool		IterateKillListStart ( CSphString & ) { return false; }
	virtual bool		IterateKillListNext ( SphDocID_t & ) { return false; }

	virtual BYTE **		NextDocument ( CSphString & ) { return m_dFields.Begin(); }

protected:
	CSphVector<BYTE *>			m_dFields;
};


CSphSource_StringVector::CSphSource_StringVector ( int iFields, const char ** ppFields, const CSphSchema & tSchema )
	: CSphSource_Document ( "$stringvector" )
{
	m_tSchema = tSchema;

	m_dFields.Resize ( 1+iFields );
	for ( int i=0; i<iFields; i++ )
	{
		m_dFields[i] = (BYTE*) ppFields[i];
		assert ( m_dFields[i] );
	}
	m_dFields [ iFields ] = NULL;

	m_iMaxHits = 0; // force all hits build
}

bool CSphSource_StringVector::Connect ( CSphString & )
{
	// no AddAutoAttrs() here; they should already be in the schema
	m_tHits.m_dData.Reserve ( 1024 );
	return true;
}

void CSphSource_StringVector::Disconnect ()
{
	m_tHits.m_dData.Reset();
}

bool RtIndex_t::AddDocument ( ISphTokenizer * pTokenizer, int iFields, const char ** ppFields, const CSphMatch & tDoc,
	bool bReplace, const CSphString & sTokenFilterOptions,
	const char ** ppStr, const CSphVector<DWORD> & dMvas,
	CSphString & sError, CSphString & sWarning, ISphRtAccum * pAccExt )
{
	assert ( g_bRTChangesAllowed );

	if ( !tDoc.m_uDocID )
		return true;

	MEMORY ( MEM_INDEX_RT );

	if ( !bReplace )
	{
		m_tChunkLock.ReadLock ();
		bool bGotID = ARRAY_ANY ( bGotID, m_dRamChunks, ( m_dRamChunks[_any]->FindAliveRow ( tDoc.m_uDocID )!=NULL ) );
		m_tChunkLock.Unlock ();

		if ( bGotID )
		{
			sError.SetSprintf ( "duplicate id '"UINT64_FMT"'", (uint64_t)tDoc.m_uDocID );
			return false; // already exists and not deleted; INSERT fails
		}
	}

	RtAccum_t * pAcc = AcquireAccum ( &sError, pAccExt, true );
	if ( !pAcc )
		return false;

	// OPTIMIZE? do not create filter on each(!) INSERT
	if ( !m_tSettings.m_sIndexTokenFilter.IsEmpty() )
	{
		pTokenizer = ISphTokenizer::CreatePluginFilter ( pTokenizer->Clone ( SPH_CLONE_INDEX ), m_tSettings.m_sIndexTokenFilter, sError );
		if ( !pTokenizer )
			return false;
		if ( !pTokenizer->SetFilterSchema ( m_tSchema, sError ) )
			return false;
		if ( !sTokenFilterOptions.IsEmpty() )
			if ( !pTokenizer->SetFilterOptions ( sTokenFilterOptions.cstr(), sError ) )
				return false;
	}

	// OPTIMIZE? do not create filter on each(!) INSERT
	if ( m_tSettings.m_uAotFilterMask )
		pTokenizer = sphAotCreateFilter ( pTokenizer->Clone ( SPH_CLONE_INDEX ), m_pDict, m_tSettings.m_bIndexExactWords, m_tSettings.m_uAotFilterMask );

	CSphSource_StringVector tSrc ( iFields, ppFields, m_tSchema );

	// SPZ setup
	if ( m_tSettings.m_bIndexSP && !pTokenizer->EnableSentenceIndexing ( sError ) )
		return false;

	if ( !m_tSettings.m_sZones.IsEmpty() && !pTokenizer->EnableZoneIndexing ( sError ) )
		return false;

	if ( m_tSettings.m_bHtmlStrip && !tSrc.SetStripHTML ( m_tSettings.m_sHtmlIndexAttrs.cstr(), m_tSettings.m_sHtmlRemoveElements.cstr(),
			m_tSettings.m_bIndexSP, m_tSettings.m_sZones.cstr(), sError ) )
		return false;

	tSrc.Setup ( m_tSettings );
	tSrc.SetTokenizer ( pTokenizer );
	tSrc.SetDict ( pAcc->m_pDict );
	if ( !tSrc.Connect ( m_sLastError ) )
		return false;

	m_tSchema.CloneWholeMatch ( &tSrc.m_tDocInfo, tDoc );

	if ( !tSrc.IterateStart ( sError ) || !tSrc.IterateDocument ( sError ) )
		return false;

	ISphHits * pHits = tSrc.IterateHits ( sError );
	pAcc->GrabLastWarning ( sWarning );

	if ( !AddDocument ( pHits, tDoc, bReplace, ppStr, dMvas, sError, sWarning, pAcc ) )
		return false;

	m_tStats.m_iTotalBytes += tSrc.GetStats().m_iTotalBytes;

	return true;
}


void AccumCleanup ( void * pArg )
{
	RtAccum_t * pAcc = (RtAccum_t *) pArg;
	SafeDelete ( pAcc );
}


RtAccum_t * RtIndex_t::AcquireAccum ( CSphString * sError, ISphRtAccum * pAccExt, bool bSetTLS )
{
	RtAccum_t * pAcc = NULL;
	//assert ( pAccExt && !bSetTLS );

	// check that no other index is holding the acc
	if ( !pAccExt )
		pAcc = (RtAccum_t*) sphThreadGet ( g_tTlsAccumKey );
	else
		pAcc = (RtAccum_t *)pAccExt;

	if ( pAcc && pAcc->GetIndex()!=NULL && pAcc->GetIndex()!=this )
	{
		if ( sError )
			sError->SetSprintf ( "current txn is working with another index ('%s')", pAcc->GetIndex()->GetName() );
		return NULL;
	}

	if ( !pAcc )
	{
		pAcc = new RtAccum_t ( m_bKeywordDict );
		if ( bSetTLS )
		{
			sphThreadSet ( g_tTlsAccumKey, pAcc );
			sphThreadOnExit ( AccumCleanup, pAcc );
		}
	}

	assert ( pAcc->GetIndex()==NULL || pAcc->GetIndex()==this );
	pAcc->SetIndex ( this );
	pAcc->SetupDict ( this, m_pDict, m_bKeywordDict );
	return pAcc;
}

ISphRtAccum * RtIndex_t::CreateAccum ( CSphString & sError )
{
	return AcquireAccum ( &sError, NULL, false );
}


bool RtIndex_t::AddDocument ( ISphHits * pHits, const CSphMatch & tDoc, bool bReplace, const char ** ppStr, const CSphVector<DWORD> & dMvas,
	CSphString & sError, CSphString & sWarning, ISphRtAccum * pAccExt )
{
	assert ( g_bRTChangesAllowed );

	RtAccum_t * pAcc = (RtAccum_t *)pAccExt;

	if ( pAcc )
	{
		CSphVector<JSONAttr_t> dJsonData;

		const CSphSchema & tSchema = GetInternalSchema();
		int iAttr = 0;

		for ( int i=0; i<tSchema.GetAttrsCount(); i++ )
		{
			const CSphColumnInfo & tColumn = tSchema.GetAttr(i);
			if ( tColumn.m_eAttrType==SPH_ATTR_JSON )
			{
				const char * pStr = ppStr ? ppStr[iAttr] : NULL;
				int iLen = pStr ? strlen ( pStr ) : 0;

				if ( pStr && iLen )
				{
					// pStr originates as CSphString, so we DO have space for an extra '\0'
					char * pData = const_cast<char*>(pStr);
					pData[iLen+1] = '\0';

					CSphVector<BYTE> dBuf;
					if ( !sphJsonParse ( dBuf, pData, g_bJsonAutoconvNumbers, g_bJsonKeynamesToLowercase, sError ) )
					{
						sError.SetSprintf ( "column %s: JSON error: %s", tColumn.m_sName.cstr(), sError.cstr() );

						if ( g_bJsonStrict )
						{
							ARRAY_FOREACH ( j, dJsonData )
								SafeDeleteArray ( dJsonData[j].m_pData );

							return false;
						}

						if ( sWarning.IsEmpty() )
							sWarning = sError;
						else
							sWarning.SetSprintf ( "%s; %s", sWarning.cstr(), sError.cstr() );

						sError = "";
					}

					JSONAttr_t & tAttr = dJsonData.Add();
					tAttr.m_iLen = dBuf.GetLength();
					tAttr.m_pData = dBuf.LeakData();
				}
			}

			iAttr += ( tColumn.m_eAttrType==SPH_ATTR_STRING || tColumn.m_eAttrType==SPH_ATTR_JSON ) ? 1 : 0;
		}

		pAcc->AddDocument ( pHits, tDoc, bReplace, m_tSchema.GetRowSize(), ppStr, dMvas, dJsonData );
	}

	return ( pAcc!=NULL );
}


RtAccum_t::RtAccum_t ( bool bKeywordDict )
	: m_iAccumDocs ( 0 )
	, m_bKeywordDict ( bKeywordDict )
	, m_pDict ( NULL )
	, m_pRefDict ( NULL )
	, m_pDictCloned ( NULL )
	, m_pDictRt ( NULL )
	, m_bReplace ( false )
{
	m_pIndex = NULL;
	m_dStrings.Add ( 0 );
	m_dMvas.Add ( 0 );
}

RtAccum_t::~RtAccum_t()
{
	SafeDelete ( m_pDictCloned );
	SafeDelete ( m_pDictRt );
}

void RtAccum_t::SetupDict ( const RtIndex_t * pIndex, CSphDict * pDict, bool bKeywordDict )
{
	if ( pIndex!=m_pIndex || pDict!=m_pRefDict || bKeywordDict!=m_bKeywordDict )
	{
		SafeDelete ( m_pDictCloned );
		SafeDelete ( m_pDictRt );
		m_pDict = NULL;
		m_pRefDict = pDict;
		m_bKeywordDict = bKeywordDict;
	}

	if ( !m_pDict )
	{
		m_pDict = m_pRefDict;
		if ( m_pRefDict->HasState() )
		{
			m_pDict = m_pDictCloned = m_pRefDict->Clone();
		}

		if ( m_bKeywordDict )
		{
			m_pDict = m_pDictRt = sphCreateRtKeywordsDictionaryWrapper ( m_pDict );
		}
	}
}

void RtAccum_t::ResetDict ()
{
	assert ( !m_bKeywordDict || m_pDictRt );
	if ( m_pDictRt )
	{
		m_pDictRt->ResetKeywords();
	}
}

void RtAccum_t::Sort ()
{
	if ( !m_bKeywordDict )
	{
		m_dAccum.Sort ( CmpHitPlain_fn() );
	} else
	{
		assert ( m_pDictRt );
		const BYTE * pPackedKeywords = m_pDictRt->GetPackedKeywords();
		m_dAccum.Sort ( CmpHitKeywords_fn ( pPackedKeywords ) );
	}
}

void RtAccum_t::AddDocument ( ISphHits * pHits, const CSphMatch & tDoc, bool bReplace, int iRowSize, const char ** ppStr, const CSphVector<DWORD> & dMvas, const CSphVector<JSONAttr_t> & dJson )
{
	MEMORY ( MEM_RT_ACCUM );

	// FIXME? what happens on mixed insert/replace?
	m_bReplace = bReplace;

	// schedule existing copies for deletion
	m_dAccumKlist.Add ( tDoc.m_uDocID );

	// reserve some hit space on first use
	if ( pHits && pHits->Length() && !m_dAccum.GetLength() )
		m_dAccum.Reserve ( 128*1024 );

	// accumulate row data; expect fully dynamic rows
	assert ( !tDoc.m_pStatic );
	assert (!( !tDoc.m_pDynamic && iRowSize!=0 ));
	assert (!( tDoc.m_pDynamic && (int)tDoc.m_pDynamic[-1]!=iRowSize ));

	m_dAccumRows.Resize ( m_dAccumRows.GetLength() + DOCINFO_IDSIZE + iRowSize );
	CSphRowitem * pRow = &m_dAccumRows [ m_dAccumRows.GetLength() - DOCINFO_IDSIZE - iRowSize ];
	DOCINFOSETID ( pRow, tDoc.m_uDocID );

	CSphRowitem * pAttrs = DOCINFO2ATTRS(pRow);
	for ( int i=0; i<iRowSize; i++ )
		pAttrs[i] = tDoc.m_pDynamic[i];

	int iMva = 0;

	const CSphSchema & tSchema = m_pIndex->GetInternalSchema();
	int iAttr = 0;
	int iJsonAttr = 0;
	for ( int i=0; i<tSchema.GetAttrsCount(); i++ )
	{
		bool bJsonCleanup = false;
		const CSphColumnInfo & tColumn = tSchema.GetAttr(i);
		if ( tColumn.m_eAttrType==SPH_ATTR_STRING || tColumn.m_eAttrType==SPH_ATTR_JSON )
		{
			const char * pStr = ppStr ? ppStr[iAttr++] : NULL;
			int iLen = pStr ? strlen ( pStr ) : 0;

			CSphVector<BYTE> dBuf;
			if ( pStr && iLen && tColumn.m_eAttrType==SPH_ATTR_JSON )
			{
				pStr = (const char*)dJson[iJsonAttr].m_pData;
				iLen = dJson[iJsonAttr].m_iLen;
				bJsonCleanup = true;
			}

			if ( pStr && iLen )
			{
				BYTE dLen[3];
				const int iLenPacked = sphPackStrlen ( dLen, iLen );
				const int iOff = m_dStrings.GetLength();
				assert ( iOff>=1 );
				m_dStrings.Resize ( iOff + iLenPacked + iLen );
				memcpy ( &m_dStrings[iOff], dLen, iLenPacked );
				memcpy ( &m_dStrings[iOff+iLenPacked], pStr, iLen );
				sphSetRowAttr ( pAttrs, tColumn.m_tLocator, iOff );
			} else
			{
				sphSetRowAttr ( pAttrs, tColumn.m_tLocator, 0 );
			}

			if ( bJsonCleanup )
				delete [] dJson[iJsonAttr++].m_pData;
		} else if ( tColumn.m_eAttrType==SPH_ATTR_UINT32SET || tColumn.m_eAttrType==SPH_ATTR_INT64SET )
		{
			assert ( m_dMvas.GetLength() );
			int iCount = dMvas[iMva];
			if ( iCount )
			{
				int iDst = m_dMvas.GetLength();
				m_dMvas.Resize ( iDst+iCount+1 );
				memcpy ( m_dMvas.Begin()+iDst, dMvas.Begin()+iMva, (iCount+1)*sizeof(dMvas[0]) );
				sphSetRowAttr ( pAttrs, tColumn.m_tLocator, iDst );
			} else
			{
				sphSetRowAttr ( pAttrs, tColumn.m_tLocator, 0 );
			}

			iMva += iCount+1;
		}
	}

	// handle index_field_lengths
	DWORD * pFieldLens = NULL;
	if ( m_pIndex->GetSettings().m_bIndexFieldLens )
	{
		int iFirst = tSchema.GetAttrId_FirstFieldLen();
		assert ( tSchema.GetAttr ( iFirst ).m_eAttrType==SPH_ATTR_TOKENCOUNT );
		assert ( tSchema.GetAttr ( iFirst+tSchema.m_dFields.GetLength()-1 ).m_eAttrType==SPH_ATTR_TOKENCOUNT );
		pFieldLens = pAttrs + ( tSchema.GetAttr ( iFirst ).m_tLocator.m_iBitOffset / 32 );
		memset ( pFieldLens, 0, sizeof(int)*tSchema.m_dFields.GetLength() ); // NOLINT
	}

	// accumulate hits
	int iHits = 0;
	if ( pHits && pHits->Length() )
	{
		CSphWordHit tLastHit;
		tLastHit.m_uDocID = 0;
		tLastHit.m_uWordID = 0;
		tLastHit.m_uWordPos = 0;

		iHits = pHits->Length();
		m_dAccum.Reserve ( m_dAccum.GetLength()+iHits );
		for ( const CSphWordHit * pHit = pHits->First(); pHit<=pHits->Last(); pHit++ )
		{
			// ignore duplicate hits
			if ( pHit->m_uDocID==tLastHit.m_uDocID && pHit->m_uWordID==tLastHit.m_uWordID && pHit->m_uWordPos==tLastHit.m_uWordPos )
				continue;

			// update field lengths
			if ( pFieldLens && HITMAN::GetField ( pHit->m_uWordPos )!=HITMAN::GetField ( tLastHit.m_uWordPos ) )
				pFieldLens [ HITMAN::GetField ( tLastHit.m_uWordPos ) ] = HITMAN::GetPos ( tLastHit.m_uWordPos );

			// accumulate
			m_dAccum.Add ( *pHit );
			tLastHit = *pHit;
		}
		if ( pFieldLens )
			pFieldLens [ HITMAN::GetField ( tLastHit.m_uWordPos ) ] = HITMAN::GetPos ( tLastHit.m_uWordPos );
	}
	m_dPerDocHitsCount.Add ( iHits );

	m_iAccumDocs++;
}


// cook checkpoints - make NULL terminating strings from offsets
static void FixupSegmentCheckpoints ( RtSegment_t * pSeg )
{
	assert ( pSeg &&
		( !pSeg->m_dWordCheckpoints.GetLength() || pSeg->m_dKeywordCheckpoints.GetLength() ) );
	if ( !pSeg->m_dWordCheckpoints.GetLength() )
		return;

	const char * pBase = (const char *)pSeg->m_dKeywordCheckpoints.Begin();
	assert ( pBase );
	ARRAY_FOREACH ( i, pSeg->m_dWordCheckpoints )
	{
		const char * sWord = pBase + pSeg->m_dWordCheckpoints[i].m_uWordID;
		pSeg->m_dWordCheckpoints[i].m_sWord = sWord;
	}
}


RtSegment_t * RtAccum_t::CreateSegment ( int iRowSize, int iWordsCheckpoint )
{
	if ( !m_iAccumDocs )
		return NULL;

	MEMORY ( MEM_RT_ACCUM );

	RtSegment_t * pSeg = new RtSegment_t ();

	CSphWordHit tClosingHit;
	tClosingHit.m_uWordID = WORDID_MAX;
	tClosingHit.m_uDocID = DOCID_MAX;
	tClosingHit.m_uWordPos = EMPTY_HIT;
	m_dAccum.Add ( tClosingHit );

	RtDoc_t tDoc;
	tDoc.m_uDocID = 0;
	tDoc.m_uDocFields = 0;
	tDoc.m_uHits = 0;
	tDoc.m_uHit = 0;

	RtWord_t tWord;
	tWord.m_uWordID = 0;
	tWord.m_uDocs = 0;
	tWord.m_uHits = 0;
	tWord.m_uDoc = 0;

	RtDocWriter_t tOutDoc ( pSeg );
	RtWordWriter_t tOutWord ( pSeg, m_bKeywordDict, iWordsCheckpoint );
	RtHitWriter_t tOutHit ( pSeg );

	const BYTE * pPacketBase = NULL;
	if ( m_bKeywordDict )
		pPacketBase = m_pDictRt->GetPackedKeywords();

	Hitpos_t uEmbeddedHit = EMPTY_HIT;
	Hitpos_t uPrevHit = EMPTY_HIT;
	ARRAY_FOREACH ( i, m_dAccum )
	{
		const CSphWordHit & tHit = m_dAccum[i];

		// new keyword or doc; flush current doc
		if ( tHit.m_uWordID!=tWord.m_uWordID || tHit.m_uDocID!=tDoc.m_uDocID )
		{
			if ( tDoc.m_uDocID )
			{
				tWord.m_uDocs++;
				tWord.m_uHits += tDoc.m_uHits;

				if ( uEmbeddedHit )
				{
					assert ( tDoc.m_uHits==1 );
					tDoc.m_uHit = uEmbeddedHit;
				}

				tOutDoc.ZipDoc ( tDoc );
				tDoc.m_uDocFields = 0;
				tDoc.m_uHits = 0;
				tDoc.m_uHit = tOutHit.ZipHitPtr();
			}

			tDoc.m_uDocID = tHit.m_uDocID;
			tOutHit.ZipRestart ();
			uEmbeddedHit = EMPTY_HIT;
			uPrevHit = EMPTY_HIT;
		}

		// new keyword; flush current keyword
		if ( tHit.m_uWordID!=tWord.m_uWordID )
		{
			tOutDoc.ZipRestart ();
			if ( tWord.m_uWordID )
			{
				if ( m_bKeywordDict )
				{
					const BYTE * pPackedWord = pPacketBase + tWord.m_uWordID;
					assert ( pPackedWord[0] && pPackedWord[0]+1<m_pDictRt->GetPackedLen() );
					tWord.m_sWord = pPackedWord;
				}
				tOutWord.ZipWord ( tWord );
			}

			tWord.m_uWordID = tHit.m_uWordID;
			tWord.m_uDocs = 0;
			tWord.m_uHits = 0;
			tWord.m_uDoc = tOutDoc.ZipDocPtr();
			uPrevHit = EMPTY_HIT;
		}

		// might be a duplicate
		if ( uPrevHit==tHit.m_uWordPos )
			continue;

		// just a new hit
		if ( !tDoc.m_uHits )
		{
			uEmbeddedHit = tHit.m_uWordPos;
		} else
		{
			if ( uEmbeddedHit )
			{
				tOutHit.ZipHit ( uEmbeddedHit );
				uEmbeddedHit = 0;
			}

			tOutHit.ZipHit ( tHit.m_uWordPos );
		}
		uPrevHit = tHit.m_uWordPos;

		const int iField = HITMAN::GetField ( tHit.m_uWordPos );
		if ( iField<32 )
			tDoc.m_uDocFields |= ( 1UL<<iField );
		tDoc.m_uHits++;
	}

	if ( m_bKeywordDict )
		FixupSegmentCheckpoints ( pSeg );

	pSeg->m_iRows = m_iAccumDocs;
	pSeg->m_iAliveRows = m_iAccumDocs;

	// copy and sort attributes
	int iStride = DOCINFO_IDSIZE + iRowSize;
	pSeg->m_dRows.SwapData ( m_dAccumRows );
	pSeg->m_dStrings.SwapData ( m_dStrings );
	pSeg->m_dMvas.SwapData ( m_dMvas );
	sphSortDocinfos ( pSeg->m_dRows.Begin(), pSeg->m_dRows.GetLength()/iStride, iStride );

	// done
	return pSeg;
}


struct AccumDocHits_t
{
	SphDocID_t m_uDocid;
	int m_iDocIndex;
	int m_iHitIndex;
	int m_iHitCount;
};


struct CmpDocHitIndex_t
{
	inline bool IsLess ( const AccumDocHits_t & a, const AccumDocHits_t & b ) const
	{
		return ( a.m_uDocid<b.m_uDocid || ( a.m_uDocid==b.m_uDocid && a.m_iDocIndex<b.m_iDocIndex ) );
	}
};


void RtAccum_t::CleanupDuplicates ( int iRowSize )
{
	if ( m_iAccumDocs<=1 )
		return;

	assert ( m_iAccumDocs==m_dPerDocHitsCount.GetLength() );
	CSphVector<AccumDocHits_t> dDocHits ( m_dPerDocHitsCount.GetLength() );
	int iStride = DOCINFO_IDSIZE + iRowSize;

	int iHitIndex = 0;
	CSphRowitem * pRow = m_dAccumRows.Begin();
	for ( int i=0; i<m_iAccumDocs; i++, pRow+=iStride )
	{
		AccumDocHits_t & tElem = dDocHits[i];
		tElem.m_uDocid = DOCINFO2ID ( pRow );
		tElem.m_iDocIndex = i;
		tElem.m_iHitIndex = iHitIndex;
		tElem.m_iHitCount = m_dPerDocHitsCount[i];
		iHitIndex += m_dPerDocHitsCount[i];
	}

	dDocHits.Sort ( CmpDocHitIndex_t() );

	bool bHasDups = ARRAY_ANY ( bHasDups, dDocHits, ( _any>0 ) && ( dDocHits[_any-1].m_uDocid==dDocHits[_any].m_uDocid ) );
	if ( !bHasDups )
		return;

	// identify duplicates to kill, and store them in dDocHits
	int iDst = 0;
	if ( m_bReplace )
	{
		// replace mode, last value wins, precending values are duplicate
		for ( int iSrc=0; iSrc<dDocHits.GetLength()-1; iSrc++ )
			if ( dDocHits[iSrc].m_uDocid==dDocHits[iSrc+1].m_uDocid ) // if my next value has the same docid, i am dupe
				dDocHits[iDst++] = dDocHits[iSrc];
	} else
	{
		// insert mode, first value wins, subsequent values are duplicates
		for ( int iSrc=1; iSrc<dDocHits.GetLength(); iSrc++ )
			if ( dDocHits[iSrc].m_uDocid==dDocHits[iSrc-1].m_uDocid ) // if my prev value has the same docid, i am a dupe
				dDocHits[iDst++] = dDocHits[iSrc];
	}
	dDocHits.Resize ( iDst );
	assert ( dDocHits.GetLength() );

	// sort by hit index
	dDocHits.Sort ( bind ( &AccumDocHits_t::m_iHitIndex ) );

	// clean up hits of duplicates
	int iSrc;
	for ( int iHit = dDocHits.GetLength()-1; iHit>=0; iHit-- )
	{
		if ( !dDocHits[iHit].m_iHitCount )
			continue;

		int iFrom = dDocHits[iHit].m_iHitIndex;
		int iCount = dDocHits[iHit].m_iHitCount;
		if ( iFrom+iCount<m_dAccum.GetLength() )
		{
			for ( iDst=iFrom, iSrc=iFrom+iCount; iSrc<m_dAccum.GetLength(); iSrc++, iDst++ )
				m_dAccum[iDst] = m_dAccum[iSrc];
		}
		m_dAccum.Resize ( m_dAccum.GetLength()-iCount );
	}

	// sort by docid index
	dDocHits.Sort ( bind ( &AccumDocHits_t::m_iDocIndex ) );

	// clean up docinfos of duplicates
	for ( int iDoc = dDocHits.GetLength()-1; iDoc>=0; iDoc-- )
	{
		iDst = dDocHits[iDoc].m_iDocIndex*iStride;
		iSrc = iDst+iStride;
		while ( iSrc<m_dAccumRows.GetLength() )
		{
			m_dAccumRows[iDst++] = m_dAccumRows[iSrc++];
		}
		m_iAccumDocs--;
		m_dAccumRows.Resize ( m_iAccumDocs*iStride );
	}
}


void RtAccum_t::GrabLastWarning ( CSphString & sWarning )
{
	if ( m_pDictRt && m_pDictRt->GetLastWarning() )
	{
		sWarning = m_pDictRt->GetLastWarning();
		m_pDictRt->ResetWarning();
	}
}


const RtWord_t * RtIndex_t::CopyWord ( RtSegment_t * pDst, RtWordWriter_t & tOutWord,
	const RtSegment_t * pSrc, const RtWord_t * pWord, RtWordReader_t & tInWord,
	const CSphVector<SphDocID_t> * pAccKlist )
{
	RtDocReader_t tInDoc ( pSrc, *pWord );
	RtDocWriter_t tOutDoc ( pDst );

	RtWord_t tNewWord = *pWord;
	tNewWord.m_uDoc = tOutDoc.ZipDocPtr();

	// if flag is there, acc must be there
	// however, NOT vice versa (newly created segments are unaffected by TLS klist)
	assert (!( pSrc->m_bTlsKlist && !pAccKlist ));
#if 0
	// index *must* be holding acc during merge
	assert ( !pAcc || pAcc->m_pIndex==this );
#endif

	// copy docs
	for ( ;; )
	{
		const RtDoc_t * pDoc = tInDoc.UnzipDoc();
		if ( !pDoc )
			break;

		// apply klist
		bool bKill = ( pSrc->GetKlist().BinarySearch ( pDoc->m_uDocID )!=NULL );
		if ( !bKill && pSrc->m_bTlsKlist )
			bKill = ( pAccKlist->BinarySearch ( pDoc->m_uDocID )!=NULL );

		if ( bKill )
		{
			tNewWord.m_uDocs--;
			tNewWord.m_uHits -= pDoc->m_uHits;
			continue;
		}

		// short route, single embedded hit
		if ( pDoc->m_uHits==1 )
		{
			tOutDoc.ZipDoc ( *pDoc );
			continue;
		}

		// long route, copy hits
		RtHitWriter_t tOutHit ( pDst );
		RtHitReader_t tInHit ( pSrc, pDoc );

		RtDoc_t tDoc = *pDoc;
		tDoc.m_uHit = tOutHit.ZipHitPtr();

		// OPTIMIZE? decode+memcpy?
		for ( DWORD uValue=tInHit.UnzipHit(); uValue; uValue=tInHit.UnzipHit() )
			tOutHit.ZipHit ( uValue );

		// copy doc
		tOutDoc.ZipDoc ( tDoc );
	}

	// append word to the dictionary
	if ( tNewWord.m_uDocs )
		tOutWord.ZipWord ( tNewWord );

	// move forward
	return tInWord.UnzipWord ();
}


void RtIndex_t::CopyDoc ( RtSegment_t * pSeg, RtDocWriter_t & tOutDoc, RtWord_t * pWord, const RtSegment_t * pSrc, const RtDoc_t * pDoc )
{
	pWord->m_uDocs++;
	pWord->m_uHits += pDoc->m_uHits;

	if ( pDoc->m_uHits==1 )
	{
		tOutDoc.ZipDoc ( *pDoc );
		return;
	}

	RtHitWriter_t tOutHit ( pSeg );
	RtHitReader_t tInHit ( pSrc, pDoc );

	RtDoc_t tDoc = *pDoc;
	tDoc.m_uHit = tOutHit.ZipHitPtr();
	tOutDoc.ZipDoc ( tDoc );

	// OPTIMIZE? decode+memcpy?
	for ( DWORD uValue=tInHit.UnzipHit(); uValue; uValue=tInHit.UnzipHit() )
		tOutHit.ZipHit ( uValue );
}


void RtIndex_t::MergeWord ( RtSegment_t * pSeg, const RtSegment_t * pSrc1, const RtWord_t * pWord1,
	const RtSegment_t * pSrc2, const RtWord_t * pWord2, RtWordWriter_t & tOut,
	const CSphVector<SphDocID_t> * pAccKlist )
{
	assert ( ( !m_bKeywordDict && pWord1->m_uWordID==pWord2->m_uWordID )
		|| ( m_bKeywordDict && sphDictCmpStrictly ( (const char *)pWord1->m_sWord+1, *pWord1->m_sWord, (const char *)pWord2->m_sWord+1, *pWord2->m_sWord )==0 ) );

	RtDocWriter_t tOutDoc ( pSeg );

	RtWord_t tWord;
	if ( !m_bKeywordDict )
		tWord.m_uWordID = pWord1->m_uWordID;
	else
		tWord.m_sWord = pWord1->m_sWord;
	tWord.m_uDocs = 0;
	tWord.m_uHits = 0;
	tWord.m_uDoc = tOutDoc.ZipDocPtr();

	RtDocReader_t tIn1 ( pSrc1, *pWord1 );
	RtDocReader_t tIn2 ( pSrc2, *pWord2 );
	const RtDoc_t * pDoc1 = tIn1.UnzipDoc();
	const RtDoc_t * pDoc2 = tIn2.UnzipDoc();

	while ( pDoc1 || pDoc2 )
	{
		if ( pDoc1 && pDoc2 && pDoc1->m_uDocID==pDoc2->m_uDocID )
		{
			// dupe, must (!) be killed in the first segment, might be in both
#if 0
			assert ( pSrc1->m_dKlist.BinarySearch ( pDoc1->m_uDocID )
				|| ( pSrc1->m_bTlsKlist && pAcc && pAcc->m_dAccumKlist.BinarySearch ( pDoc1->m_uDocID ) ) );
#endif
			if ( !pSrc2->GetKlist().BinarySearch ( pDoc2->m_uDocID )
				&& ( !pSrc1->m_bTlsKlist || !pSrc2->m_bTlsKlist || !pAccKlist->BinarySearch ( pDoc2->m_uDocID ) ) )
				CopyDoc ( pSeg, tOutDoc, &tWord, pSrc2, pDoc2 );
			pDoc1 = tIn1.UnzipDoc();
			pDoc2 = tIn2.UnzipDoc();

		} else if ( pDoc1 && ( !pDoc2 || pDoc1->m_uDocID < pDoc2->m_uDocID ) )
		{
			// winner from the first segment
			if ( !pSrc1->GetKlist().BinarySearch ( pDoc1->m_uDocID )
				&& ( !pSrc1->m_bTlsKlist || !pAccKlist->BinarySearch ( pDoc1->m_uDocID ) ) )
				CopyDoc ( pSeg, tOutDoc, &tWord, pSrc1, pDoc1 );
			pDoc1 = tIn1.UnzipDoc();

		} else
		{
			// winner from the second segment
			assert ( pDoc2 && ( !pDoc1 || pDoc2->m_uDocID < pDoc1->m_uDocID ) );
			if ( !pSrc2->GetKlist().BinarySearch ( pDoc2->m_uDocID )
				&& ( !pSrc2->m_bTlsKlist || !pAccKlist->BinarySearch ( pDoc2->m_uDocID ) ) )
				CopyDoc ( pSeg, tOutDoc, &tWord, pSrc2, pDoc2 );
			pDoc2 = tIn2.UnzipDoc();
		}
	}

	if ( tWord.m_uDocs )
		tOut.ZipWord ( tWord );
}


#if PARANOID
static void CheckSegmentRows ( const RtSegment_t * pSeg, int iStride )
{
	const CSphTightVector<CSphRowitem> & dRows = pSeg->m_dRows; // shortcut
	for ( int i=iStride; i<dRows.GetLength(); i+=iStride )
		assert ( DOCINFO2ID ( &dRows[i] ) > DOCINFO2ID ( &dRows[i-iStride] ) );
}
#endif

template < typename DOCID = SphDocID_t >
struct RtRowIterator_T : public ISphNoncopyable
{
protected:
	const CSphRowitem * m_pRow;
	const CSphRowitem * m_pRowMax;
	const DOCID * m_pTlsKlist;
	const DOCID * m_pTlsKlistMax;
	const int m_iStride;

	const SphDocID_t *	m_pKlist;
	const SphDocID_t *	m_pKlistMax;

public:
	explicit RtRowIterator_T ( const RtSegment_t * pSeg, int iStride, bool bWriter, const CSphVector<DOCID> * pAccKlist, const CSphFixedVector<SphDocID_t> & tKill )
		: m_pRow ( pSeg->m_dRows.Begin() )
		, m_pRowMax ( pSeg->m_dRows.Begin() + pSeg->m_dRows.GetLength() )
		, m_pTlsKlist ( NULL )
		, m_pTlsKlistMax ( NULL )
		, m_iStride ( iStride )
		, m_pKlist ( NULL )
		, m_pKlistMax ( NULL )
	{
		if ( tKill.GetLength() )
		{
			m_pKlist = tKill.Begin();
			m_pKlistMax = tKill.Begin() + tKill.GetLength();
		}

		// FIXME? OPTIMIZE? must not scan tls (open txn) in readers; can implement lighter iterator
		// FIXME? OPTIMIZE? maybe we should just rely on the segment order and don't scan tls klist here
		if ( bWriter && pSeg->m_bTlsKlist && pAccKlist && pAccKlist->GetLength() )
		{
			m_pTlsKlist = pAccKlist->Begin();
			m_pTlsKlistMax = m_pTlsKlist + pAccKlist->GetLength();
		}
	}

	const CSphRowitem * GetNextAliveRow ()
	{
		// while there are rows and k-list entries
		while ( m_pRow<m_pRowMax && ( m_pKlist<m_pKlistMax || m_pTlsKlist<m_pTlsKlistMax ) )
		{
			// get next candidate id
			DOCID uID = DOCINFO2ID_T<DOCID>(m_pRow);

			// check if segment k-list kills it
			while ( m_pKlist<m_pKlistMax && *m_pKlist<uID )
				m_pKlist++;

			if ( m_pKlist<m_pKlistMax && *m_pKlist==uID )
			{
				m_pKlist++;
				m_pRow += m_iStride;
				continue;
			}

			// check if txn k-list kills it
			while ( m_pTlsKlist<m_pTlsKlistMax && *m_pTlsKlist<uID )
				m_pTlsKlist++;

			if ( m_pTlsKlist<m_pTlsKlistMax && *m_pTlsKlist==uID )
			{
				m_pTlsKlist++;
				m_pRow += m_iStride;
				continue;
			}

			// oh, so nobody kills it
			break;
		}

		// oops, out of rows
		if ( m_pRow>=m_pRowMax )
			return NULL;

		// got it, and it's alive!
		m_pRow += m_iStride;
		return m_pRow-m_iStride;
	}
};

typedef RtRowIterator_T<> RtRowIterator_t;

#ifdef PARANOID // sanity check in PARANOID mode
void VerifyEmptyStrings ( const CSphTightVector<BYTE> & dStorage, const CSphSchema & tSchema, const CSphRowitem * pRow )
{
	if ( dStorage.GetLength()>1 )
		return;

	const DWORD * pAttr = DOCINFO2ATTRS(pRow);
	for ( int i=0; i<tSchema.GetAttrsCount(); i++ )
	{
		const CSphColumnInfo & tCol = tSchema.GetAttr(i);
		assert ( tCol.m_eAttrType!=SPH_ATTR_STRING
		|| ( tCol.m_eAttrType==SPH_ATTR_STRING && sphGetRowAttr ( pAttr, tCol.m_tLocator )==0 ) );
	}
}
#endif

static DWORD CopyPackedString ( const BYTE * pSrc, CSphTightVector<BYTE> & dDst )
{
	assert ( pSrc );
	assert ( dDst.GetLength()>=1 );
	const BYTE * pStr = NULL;
	const int iLen = sphUnpackStr ( pSrc, &pStr );
	assert ( iLen>0 );
	assert ( pStr );

	const DWORD uOff = dDst.GetLength();
	const DWORD uWriteLen = iLen + ( pStr - pSrc ); // actual length = strings content length + packed length of string
	dDst.Resize ( uOff + uWriteLen );
	memcpy ( dDst.Begin() + uOff, pSrc, uWriteLen );
	return uOff;
}

static DWORD CopyMva ( const DWORD * pSrc, CSphTightVector<DWORD> & dDst )
{
	assert ( pSrc );
	assert ( dDst.GetLength()>=1 );

	DWORD uCount = *pSrc;
	// plain and rt indexes have different formats for storing empty MVA values
	// plain stores legal offset in attribute and zero in MVA pool
	// rt stores 0 as offset in attribute and non a single byte in MVA pool
	// we should handle here cases where plain was ATTACHed to rt like this
	if ( !uCount )
		return 0;

	DWORD iLen = dDst.GetLength();
	dDst.Resize ( iLen+uCount+1 );
	memcpy ( dDst.Begin()+iLen, pSrc, ( uCount+1 )*sizeof(DWORD) );
	return iLen;
}

static void ExtractLocators ( const CSphSchema & tSchema, ESphAttr eAttrType, CSphVector<CSphAttrLocator> & dLocators )
{
	for ( int i=0; i<tSchema.GetAttrsCount(); i++ )
	{
		const CSphColumnInfo & tColumn = tSchema.GetAttr(i);
		if ( tColumn.m_eAttrType==eAttrType )
			dLocators.Add ( tColumn.m_tLocator );
	}
}


class StorageStringWriter_t : ISphNoncopyable
{
private:
	CSphWriter &					m_tDst;
	CSphVector<CSphAttrLocator>		m_dLocators;

public:
	explicit StorageStringWriter_t ( const CSphSchema & tSchema, CSphWriter & tDst )
		: m_tDst ( tDst )
	{
		ExtractLocators ( tSchema, SPH_ATTR_STRING, m_dLocators );
		ExtractLocators ( tSchema, SPH_ATTR_JSON, m_dLocators );
	}
	const CSphVector<CSphAttrLocator> & GetLocators () const { return m_dLocators; }
	void SetDocid ( SphDocID_t ) {}

	DWORD CopyAttr ( const BYTE * pSrc )
	{
		assert ( m_tDst.GetPos()>0 && m_tDst.GetPos()<( I64C(1)<<32 ) ); // should be 32 bit offset

		const BYTE * pStr = NULL;
		const int iLen = sphUnpackStr ( pSrc, &pStr );
		assert ( iLen && pStr );

		DWORD uAttr = (DWORD)m_tDst.GetPos();
		const int iWriteLen = iLen + ( pStr - pSrc );
		m_tDst.PutBytes ( pSrc, iWriteLen );
		return uAttr;
	}
};


class StorageStringVector_t : ISphNoncopyable
{
private:
	CSphTightVector<BYTE> &			m_dDst;
	CSphVector<CSphAttrLocator>		m_dLocators;

public:
	explicit StorageStringVector_t ( const CSphSchema & tSchema, CSphTightVector<BYTE> & dDst )
		: m_dDst ( dDst )
	{
		ExtractLocators ( tSchema, SPH_ATTR_STRING, m_dLocators );
		ExtractLocators ( tSchema, SPH_ATTR_JSON, m_dLocators );
	}
	const CSphVector<CSphAttrLocator> & GetLocators () const { return m_dLocators; }
	void SetDocid ( SphDocID_t ) {}

	DWORD CopyAttr ( const BYTE * pSrc )
	{
		return CopyPackedString ( pSrc, m_dDst );
	}
};


class StorageMvaWriter_t : ISphNoncopyable
{
private:
	CSphWriter &					m_tDst;
	CSphVector<CSphAttrLocator>		m_dLocators;

public:
	explicit StorageMvaWriter_t ( const CSphSchema & tSchema, CSphWriter & tDst )
		: m_tDst ( tDst )
	{
		ExtractLocators ( tSchema, SPH_ATTR_UINT32SET, m_dLocators );
		ExtractLocators ( tSchema, SPH_ATTR_INT64SET, m_dLocators );
	}
	const CSphVector<CSphAttrLocator> & GetLocators () const { return m_dLocators; }

	void SetDocid ( SphDocID_t uDocid )
	{
		m_tDst.PutDocid ( uDocid );
	}

	DWORD CopyAttr ( const DWORD * pSrc )
	{
		assert ( m_tDst.GetPos()>0 && m_tDst.GetPos()<( I64C(1)<<32 ) ); // should be 32 bit offset

		DWORD uCount = *pSrc;
		assert ( uCount );

		SphOffset_t uOff = m_tDst.GetPos();
		assert ( ( uOff%sizeof(DWORD) )==0 );
		m_tDst.PutBytes ( pSrc, ( uCount+1 )*sizeof(DWORD) );

		return MVA_DOWNSIZE ( uOff/sizeof(DWORD) );
	}
};


class StorageMvaVector_t : ISphNoncopyable
{
private:
	CSphTightVector<DWORD> &		m_dDst;
	CSphVector<CSphAttrLocator>		m_dLocators;

public:
	explicit StorageMvaVector_t ( const CSphSchema & tSchema, CSphTightVector<DWORD> & dDst )
		: m_dDst ( dDst )
	{
		ExtractLocators ( tSchema, SPH_ATTR_UINT32SET, m_dLocators );
		ExtractLocators ( tSchema, SPH_ATTR_INT64SET, m_dLocators );
	}
	const CSphVector<CSphAttrLocator> & GetLocators () const { return m_dLocators; }

	void SetDocid ( SphDocID_t ) {}

	DWORD CopyAttr ( const DWORD * pSrc )
	{
		return CopyMva ( pSrc, m_dDst );
	}
};


template <typename STORAGE, typename SRC>
void CopyFixupStorageAttrs ( const CSphTightVector<SRC> & dSrc, STORAGE & tStorage, CSphRowitem * pRow )
{
	const CSphVector<CSphAttrLocator> & dLocators = tStorage.GetLocators();
	if ( !dLocators.GetLength() )
		return;

	// store string\mva attr for this row
	SphDocID_t uDocid = DOCINFO2ID ( pRow );
	DWORD * pAttr = DOCINFO2ATTRS( pRow );
	bool bIdSet = false;
	ARRAY_FOREACH ( i, dLocators )
	{
		const SphAttr_t uOff = sphGetRowAttr ( pAttr, dLocators[i] );
		if ( !uOff )
			continue;

		assert ( uOff && uOff<dSrc.GetLength() );

		if ( !bIdSet ) // setting docid only on saving MVA to disk for plain index comparability
		{
			tStorage.SetDocid ( uDocid );
			bIdSet = true;
		}

		DWORD uAttr = tStorage.CopyAttr ( dSrc.Begin() + uOff );

		sphSetRowAttr ( pAttr, dLocators[i], uAttr );
	}
}


#define BLOOM_PER_ENTRY_VALS_COUNT 8
#define BLOOM_HASHES_COUNT 2

static bool BuildBloom ( const BYTE * sWord, int iLen, int iInfixCodepointCount, bool bUtf8, uint64_t * pBloom, int iKeyValCount )
{
	if ( iLen<iInfixCodepointCount )
		return false;
	// byte offset for each codepoints
	BYTE dOffsets [ SPH_MAX_WORD_LEN+1 ] = { 0, 1, 2, 3, 4, 5, 6, 7, 8, 9, 10, 11, 12, 13, 14, 15, 16, 17, 18, 19,
		20, 21, 22, 23, 24, 25, 26, 27, 28, 29, 30, 31, 32, 33, 34, 35, 36, 37, 38, 39, 40, 41, 42 };
	assert ( iLen<=SPH_MAX_WORD_LEN || ( bUtf8 && iLen<=SPH_MAX_WORD_LEN*3 ) );
	int iCodes = iLen;
	if ( bUtf8 )
	{
		// build an offsets table into the bytestring
		iCodes = 0;
		const BYTE * s = sWord;
		const BYTE * sEnd = sWord + iLen;
		while ( s<sEnd )
		{
			int iCodepoints = sphUtf8CharBytes ( *s );
			assert ( iCodepoints>=1 && iCodepoints<=4 );
			dOffsets[iCodes+1] = dOffsets[iCodes] + (BYTE)iCodepoints;
			s += iCodepoints;
			iCodes++;
		}
	}
	if ( iCodes<iInfixCodepointCount )
		return false;

	int iKeyBytes = iKeyValCount * 64;
	for ( int i=0; i<=iCodes-iInfixCodepointCount; i++ )
	{
		int iFrom = dOffsets[i];
		int iTo = dOffsets[i+iInfixCodepointCount];
		uint64_t uHash64 = sphFNV64 ( sWord+iFrom, iTo-iFrom );

		uHash64 = ( uHash64>>32 ) ^ ( (DWORD)uHash64 );
		int iByte = (int)( uHash64 % iKeyBytes );
		int iPos = iByte/64;
		uint64_t uVal = U64C(1) << ( iByte % 64 );

		pBloom[iPos] |= uVal;
	}
	return true;
}


void RtIndex_t::BuildSegmentInfixes ( RtSegment_t * pSeg, bool bHasMorphology ) const
{
	if ( !pSeg || !m_bKeywordDict || !m_tSettings.m_iMinInfixLen )
		return;

	int iBloomSize = ( pSeg->m_dWordCheckpoints.GetLength()+1 ) * BLOOM_PER_ENTRY_VALS_COUNT * BLOOM_HASHES_COUNT;
	pSeg->m_dInfixFilterCP.Resize ( iBloomSize );
	// reset filters
	memset ( pSeg->m_dInfixFilterCP.Begin(), 0, pSeg->m_dInfixFilterCP.GetLength() * sizeof ( pSeg->m_dInfixFilterCP[0] ) );

	uint64_t * pRough = pSeg->m_dInfixFilterCP.Begin();
	const RtWord_t * pWord = NULL;
	RtWordReader_t rdDictRough ( pSeg, true, m_iWordsCheckpoint );
	while ( ( pWord = rdDictRough.UnzipWord () )!=NULL )
	{
		const BYTE * pDictWord = pWord->m_sWord+1;
		if ( bHasMorphology && *pDictWord!=MAGIC_WORD_HEAD_NONSTEMMED )
			continue;

		int iLen = pWord->m_sWord[0];
		if ( *pDictWord<0x20 ) // anyway skip heading magic chars in the prefix, like NONSTEMMED maker
		{
			pDictWord++;
			iLen--;
		}

		uint64_t * pVal = pRough + rdDictRough.m_iCheckpoint * BLOOM_PER_ENTRY_VALS_COUNT * BLOOM_HASHES_COUNT;
		BuildBloom ( pDictWord, iLen, 2, ( m_iMaxCodepointLength>1 ), pVal+BLOOM_PER_ENTRY_VALS_COUNT*0, BLOOM_PER_ENTRY_VALS_COUNT );
		BuildBloom ( pDictWord, iLen, 4, ( m_iMaxCodepointLength>1 ), pVal+BLOOM_PER_ENTRY_VALS_COUNT*1, BLOOM_PER_ENTRY_VALS_COUNT );
	}
}


RtSegment_t * RtIndex_t::MergeSegments ( const RtSegment_t * pSeg1, const RtSegment_t * pSeg2, const CSphVector<SphDocID_t> * pAccKlist, bool bHasMorphology )
{
	if ( pSeg1->m_iTag > pSeg2->m_iTag )
		Swap ( pSeg1, pSeg2 );

	RtSegment_t * pSeg = new RtSegment_t ();

	////////////////////
	// merge attributes
	////////////////////

	// check that all the IDs are in proper asc order
#if PARANOID
	CheckSegmentRows ( pSeg1, m_iStride );
	CheckSegmentRows ( pSeg2, m_iStride );
#endif

	// just a shortcut
	CSphTightVector<CSphRowitem> & dRows = pSeg->m_dRows;
	CSphTightVector<BYTE> & dStrings = pSeg->m_dStrings;
	CSphTightVector<DWORD> & dMvas = pSeg->m_dMvas;

	// we might need less because of dupes, but we can not know yet
	dRows.Reserve ( Max ( pSeg1->m_dRows.GetLength(), pSeg2->m_dRows.GetLength() ) );

	// as each segment has dummy zero we reserve less
	assert ( pSeg1->m_dStrings.GetLength() + pSeg2->m_dStrings.GetLength()>=2 );
	dStrings.Reserve ( Max ( pSeg1->m_dStrings.GetLength(), pSeg2->m_dStrings.GetLength() ) );
	assert ( pSeg1->m_dMvas.GetLength() + pSeg2->m_dMvas.GetLength()>=2 );
	dMvas.Reserve ( Max ( pSeg1->m_dMvas.GetLength(), pSeg2->m_dMvas.GetLength() ) );

	StorageStringVector_t tStorageString ( m_tSchema, dStrings );
	StorageMvaVector_t tStorageMva ( m_tSchema, dMvas );

	RtRowIterator_t tIt1 ( pSeg1, m_iStride, true, pAccKlist, pSeg1->GetKlist() );
	RtRowIterator_t tIt2 ( pSeg2, m_iStride, true, pAccKlist, pSeg2->GetKlist() );

	const CSphRowitem * pRow1 = tIt1.GetNextAliveRow();
	const CSphRowitem * pRow2 = tIt2.GetNextAliveRow();

	while ( pRow1 || pRow2 )
	{
		if ( !pRow2 || ( pRow1 && pRow2 && DOCINFO2ID(pRow1)<DOCINFO2ID(pRow2) ) )
		{
			assert ( pRow1 );
			for ( int i=0; i<m_iStride; i++ )
				dRows.Add ( *pRow1++ );
			CSphRowitem * pDstRow = dRows.Begin() + dRows.GetLength() - m_iStride;
			CopyFixupStorageAttrs ( pSeg1->m_dStrings, tStorageString, pDstRow );
			CopyFixupStorageAttrs ( pSeg1->m_dMvas, tStorageMva, pDstRow );
			pRow1 = tIt1.GetNextAliveRow();
		} else
		{
			assert ( pRow2 );
			assert ( !pRow1 || ( DOCINFO2ID(pRow1)!=DOCINFO2ID(pRow2) ) ); // all dupes must be killed and skipped by the iterator
			for ( int i=0; i<m_iStride; i++ )
				dRows.Add ( *pRow2++ );
			CSphRowitem * pDstRow = dRows.Begin() + dRows.GetLength() - m_iStride;
			CopyFixupStorageAttrs ( pSeg2->m_dStrings, tStorageString, pDstRow );
			CopyFixupStorageAttrs ( pSeg2->m_dMvas, tStorageMva, pDstRow );
			pRow2 = tIt2.GetNextAliveRow();
		}
		pSeg->m_iRows++;
		pSeg->m_iAliveRows++;
	}

	assert ( pSeg->m_iRows*m_iStride==pSeg->m_dRows.GetLength() );
#if PARANOID
	CheckSegmentRows ( pSeg, m_iStride );
#endif

	// merged segment might be completely killed by committed data
	if ( !pSeg->m_iRows )
	{
		SafeDelete ( pSeg );
		return NULL;
	}

	//////////////////
	// merge keywords
	//////////////////

	pSeg->m_dWords.Reserve ( Max ( pSeg1->m_dWords.GetLength(), pSeg2->m_dWords.GetLength() ) );
	pSeg->m_dDocs.Reserve ( Max ( pSeg1->m_dDocs.GetLength(), pSeg2->m_dDocs.GetLength() ) );
	pSeg->m_dHits.Reserve ( Max ( pSeg1->m_dHits.GetLength(), pSeg2->m_dHits.GetLength() ) );

	RtWordWriter_t tOut ( pSeg, m_bKeywordDict, m_iWordsCheckpoint );
	RtWordReader_t tIn1 ( pSeg1, m_bKeywordDict, m_iWordsCheckpoint );
	RtWordReader_t tIn2 ( pSeg2, m_bKeywordDict, m_iWordsCheckpoint );
	const RtWord_t * pWords1 = tIn1.UnzipWord ();
	const RtWord_t * pWords2 = tIn2.UnzipWord ();

	// merge while there are common words
	for ( ;; )
	{
		while ( pWords1 && pWords2 )
		{
			int iCmp = 0;
			if ( m_bKeywordDict )
			{
				iCmp = sphDictCmpStrictly ( (const char *)pWords1->m_sWord+1, *pWords1->m_sWord, (const char *)pWords2->m_sWord+1, *pWords2->m_sWord );
			} else
			{
				if ( pWords1->m_uWordID<pWords2->m_uWordID )
					iCmp = -1;
				else if ( pWords1->m_uWordID>pWords2->m_uWordID )
					iCmp = 1;
			}

			if ( iCmp==0 )
				break;

			if ( iCmp<0 )
				pWords1 = CopyWord ( pSeg, tOut, pSeg1, pWords1, tIn1, pAccKlist );
			else
				pWords2 = CopyWord ( pSeg, tOut, pSeg2, pWords2, tIn2, pAccKlist );
		}

		if ( !pWords1 || !pWords2 )
			break;

		assert ( pWords1 && pWords2 &&
			( ( !m_bKeywordDict && pWords1->m_uWordID==pWords2->m_uWordID )
			|| ( m_bKeywordDict && sphDictCmpStrictly ( (const char *)pWords1->m_sWord+1, *pWords1->m_sWord, (const char *)pWords2->m_sWord+1, *pWords2->m_sWord )==0 ) ) );
		MergeWord ( pSeg, pSeg1, pWords1, pSeg2, pWords2, tOut, pAccKlist );
		pWords1 = tIn1.UnzipWord();
		pWords2 = tIn2.UnzipWord();
	}

	// copy tails
	while ( pWords1 ) pWords1 = CopyWord ( pSeg, tOut, pSeg1, pWords1, tIn1, pAccKlist );
	while ( pWords2 ) pWords2 = CopyWord ( pSeg, tOut, pSeg2, pWords2, tIn2, pAccKlist );

	if ( m_bKeywordDict )
		FixupSegmentCheckpoints ( pSeg );

	BuildSegmentInfixes ( pSeg, bHasMorphology );

	assert ( pSeg->m_dRows.GetLength() );
	assert ( pSeg->m_iRows );
	assert ( pSeg->m_iAliveRows==pSeg->m_iRows );
	return pSeg;
}


struct CmpSegments_fn
{
	inline bool IsLess ( const RtSegment_t * a, const RtSegment_t * b )
	{
			return a->GetMergeFactor() > b->GetMergeFactor();
	}
};


void RtIndex_t::Commit ( int * pDeleted, ISphRtAccum * pAccExt )
{
	assert ( g_bRTChangesAllowed );
	MEMORY ( MEM_INDEX_RT );

	RtAccum_t * pAcc = AcquireAccum ( NULL, pAccExt, true );
	if ( !pAcc )
		return;

	// empty txn, just ignore
	if ( !pAcc->m_iAccumDocs && !pAcc->m_dAccumKlist.GetLength() )
	{
		pAcc->SetIndex ( NULL );
		pAcc->m_dAccumRows.Resize ( 0 );
		pAcc->m_dStrings.Resize ( 1 );
		pAcc->m_dMvas.Resize ( 1 );
		pAcc->m_dPerDocHitsCount.Resize ( 0 );
		pAcc->ResetDict();
		return;
	}

	// phase 0, build a new segment
	// accum and segment are thread local; so no locking needed yet
	// segment might be NULL if we're only killing rows this txn
	pAcc->CleanupDuplicates ( m_tSchema.GetRowSize() );
	pAcc->Sort();

	RtSegment_t * pNewSeg = pAcc->CreateSegment ( m_tSchema.GetRowSize(), m_iWordsCheckpoint );
	assert ( !pNewSeg || pNewSeg->m_iRows>0 );
	assert ( !pNewSeg || pNewSeg->m_iAliveRows>0 );
	assert ( !pNewSeg || pNewSeg->m_bTlsKlist==false );

	BuildSegmentInfixes ( pNewSeg, m_pDict->HasMorphology() );

#if PARANOID
	if ( pNewSeg )
		CheckSegmentRows ( pNewSeg, m_iStride );
#endif

	// clean up parts we no longer need
	pAcc->m_dAccum.Resize ( 0 );
	pAcc->m_dAccumRows.Resize ( 0 );
	pAcc->m_dStrings.Resize ( 1 ); // handle dummy zero offset
	pAcc->m_dMvas.Resize ( 1 );
	pAcc->m_dPerDocHitsCount.Resize ( 0 );
	pAcc->ResetDict();

	// sort accum klist, too
	pAcc->m_dAccumKlist.Uniq ();

	// now on to the stuff that needs locking and recovery
	CommitReplayable ( pNewSeg, pAcc->m_dAccumKlist, pDeleted );

	// done; cleanup accum
	pAcc->SetIndex ( NULL );
	pAcc->m_iAccumDocs = 0;
	pAcc->m_dAccumKlist.Reset();
	// reset accumulated warnings
	CSphString sWarning;
	pAcc->GrabLastWarning ( sWarning );
}

void RtIndex_t::CommitReplayable ( RtSegment_t * pNewSeg, CSphVector<SphDocID_t> & dAccKlist, int * pTotalKilled )
{
	// store statistics, because pNewSeg just might get merged
	int iNewDocs = pNewSeg ? pNewSeg->m_iRows : 0;

	CSphVector<int64_t> dLens;
	int iFirstFieldLenAttr = m_tSchema.GetAttrId_FirstFieldLen();
	if ( pNewSeg && iFirstFieldLenAttr>=0 )
	{
		assert ( pNewSeg->GetStride()==m_iStride );
		int iFields = m_tSchema.m_dFields.GetLength(); // shortcut
		dLens.Resize ( iFields );
		dLens.Fill ( 0 );
		for ( int i=0; i<pNewSeg->m_iRows; i++ )
			for ( int j=0; j<iFields; j++ )
				dLens[j] += sphGetRowAttr ( &pNewSeg->m_dRows [ i*m_iStride+DOCINFO_IDSIZE ], m_tSchema.GetAttr ( j+iFirstFieldLenAttr ).m_tLocator );
	}

	// phase 1, lock out other writers (but not readers yet)
	// concurrent readers are ok during merges, as existing segments won't be modified yet
	// however, concurrent writers are not
	Verify ( m_tWriting.Lock() );

	// first of all, binlog txn data for recovery
	g_pRtBinlog->BinlogCommit ( &m_iTID, m_sIndexName.cstr(), pNewSeg, dAccKlist, m_bKeywordDict );
	int64_t iTID = m_iTID;

	// let merger know that existing segments are subject to additional, TLS K-list filter
	// safe despite the readers, flag must only be used by writer
	if ( dAccKlist.GetLength() )
		for ( int i=m_iDoubleBuffer; i<m_dRamChunks.GetLength(); i++ )
		{
			// OPTIMIZE? only need to set the flag if TLS K-list *actually* affects segment
			assert ( m_dRamChunks[i]->m_bTlsKlist==false );
			m_dRamChunks[i]->m_bTlsKlist = true;
		}

	// prepare new segments vector
	// create more new segments by merging as needed
	// do not (!) kill processed old segments just yet, as readers might still need them
	CSphVector<RtSegment_t*> dSegments;

	dSegments.Reserve ( m_dRamChunks.GetLength() - m_iDoubleBuffer + 1 );
	for ( int i=m_iDoubleBuffer; i<m_dRamChunks.GetLength(); i++ )
	{
		dSegments.Add ( m_dRamChunks[i] );
	}
	if ( pNewSeg )
		dSegments.Add ( pNewSeg );

	int64_t iRamFreed = 0;
	bool bHasMorphology = m_pDict->HasMorphology();
	FreeRetired();

	// enforce RAM usage limit
	int64_t iRamLeft = m_iDoubleBuffer ? m_iDoubleBufferLimit : m_iSoftRamLimit;
	ARRAY_FOREACH ( i, dSegments )
		iRamLeft = Max ( iRamLeft - dSegments[i]->GetUsedRam(), 0 );
	ARRAY_FOREACH ( i, m_dRetired )
		iRamLeft = Max ( iRamLeft - m_dRetired[i]->GetUsedRam(), 0 );

	// skip merging if no rows were added or no memory left
	bool bDump = ( iRamLeft==0 );
	const int MAX_SEGMENTS = 32;
	const int MAX_PROGRESSION_SEGMENT = 8;
	const int64_t MAX_SEGMENT_VECTOR_LEN = INT_MAX;
	while ( pNewSeg && iRamLeft>0 )
	{
		// segments sort order: large first, smallest last
		// merge last smallest segments
		dSegments.Sort ( CmpSegments_fn() );

		// unconditionally merge if there's too much segments now
		// conditionally merge if smallest segment has grown too large
		// otherwise, we're done
		const int iLen = dSegments.GetLength();
		if ( iLen < ( MAX_SEGMENTS - MAX_PROGRESSION_SEGMENT ) )
			break;
		assert ( iLen>=2 );
		// exit if progression is kept AND lesser MAX_SEGMENTS limit
		if ( dSegments[iLen-2]->GetMergeFactor() > dSegments[iLen-1]->GetMergeFactor()*2 && iLen < MAX_SEGMENTS )
			break;

		// check whether we have enough RAM
#define LOC_ESTIMATE1(_seg,_vec) \
	(int)( ( (int64_t)_seg->_vec.GetLength() ) * _seg->m_iAliveRows / _seg->m_iRows )

#define LOC_ESTIMATE(_vec) \
	( LOC_ESTIMATE1 ( dSegments[iLen-1], _vec ) + LOC_ESTIMATE1 ( dSegments[iLen-2], _vec ) )

		int64_t iWordsRelimit = CSphTightVectorPolicy<BYTE>::Relimit ( 0, LOC_ESTIMATE ( m_dWords ) );
		int64_t iDocsRelimit = CSphTightVectorPolicy<BYTE>::Relimit ( 0, LOC_ESTIMATE ( m_dDocs ) );
		int64_t iHitsRelimit = CSphTightVectorPolicy<BYTE>::Relimit ( 0, LOC_ESTIMATE ( m_dHits ) );
		int64_t iStringsRelimit = CSphTightVectorPolicy<BYTE>::Relimit ( 0, LOC_ESTIMATE ( m_dStrings ) );
		int64_t iMvasRelimit = CSphTightVectorPolicy<DWORD>::Relimit ( 0, LOC_ESTIMATE ( m_dMvas ) );
		int64_t iKeywordsRelimit = CSphTightVectorPolicy<BYTE>::Relimit ( 0, LOC_ESTIMATE ( m_dKeywordCheckpoints ) );
		int64_t iRowsRelimit = CSphTightVectorPolicy<SphDocID_t>::Relimit ( 0, LOC_ESTIMATE ( m_dRows ) );

#undef LOC_ESTIMATE
#undef LOC_ESTIMATE1

		int64_t iEstimate = iWordsRelimit + iDocsRelimit + iHitsRelimit + iStringsRelimit + iMvasRelimit + iKeywordsRelimit + iRowsRelimit;
		if ( iEstimate>iRamLeft )
		{
			// dump case: can't merge any more AND segments count limit's reached
			bDump = ( ( iRamLeft + iRamFreed )<=iEstimate ) && ( iLen>=MAX_SEGMENTS );
			break;
		}

		// we have to dump if we can't merge even smallest segments without breaking vector constrain ( len<INT_MAX )
		// split this way to avoid superlong string after macro expansion that kills gcov
		int64_t iMaxLen = Max (
			Max ( iWordsRelimit, iDocsRelimit ),
			Max ( iHitsRelimit, iStringsRelimit ) );
		iMaxLen = Max (
			Max ( iMvasRelimit, iKeywordsRelimit ),
			Max ( iMaxLen, iRowsRelimit ) );

		if ( MAX_SEGMENT_VECTOR_LEN<iMaxLen )
		{
			bDump = true;
			break;
		}

		// do it
		RtSegment_t * pA = dSegments.Pop();
		RtSegment_t * pB = dSegments.Pop();
		RtSegment_t * pMerged = MergeSegments ( pA, pB, &dAccKlist, bHasMorphology );
		if ( pMerged )
		{
			int64_t iMerged = pMerged->GetUsedRam();
			iRamLeft -= Min ( iRamLeft, iMerged );
			dSegments.Add ( pMerged );
		}
		m_dRetired.Add ( pA );
		m_dRetired.Add ( pB );

		iRamFreed += pA->GetUsedRam() + pB->GetUsedRam();
	}

	// phase 2, obtain exclusive writer lock
	// we now have to update K-lists in (some of) the survived segments
	// and also swap in new segment list

	// adjust for an incoming accumulator K-list
	int iTotalKilled = 0;
	int iDiskLiveKLen = 0;
	if ( dAccKlist.GetLength() )
	{
		// update totals
		// work the original (!) segments, and before (!) updating their K-lists
		iDiskLiveKLen = dAccKlist.GetLength();
		for ( int i=0; i<iDiskLiveKLen; i++ )
		{
			SphDocID_t uDocid = dAccKlist[i];

			// the most recent part of RT index is its RAM chunk, so first search it
			// then search chunk which is saving right now
			// after that search disk chunks in order from younger to older ones
			// if doc is killed in younger index part then it's really killed - no need to search older parts
			bool bRamAlive = false;
			bool bSavedOrDiskAlive = false;
			bool bAlreadyKilled = false;
			for ( ;; )
			{
				for ( int j=m_dRamChunks.GetLength()-1; j>=m_iDoubleBuffer && !bRamAlive; --j )
					bRamAlive = !!m_dRamChunks[j]->FindAliveRow ( uDocid );
				if ( bRamAlive )
					break;

				// killed in saved or one of disk chunks? but not during double buffer work
				if ( !m_iDoubleBuffer && m_tKlist.Exists ( uDocid ) )
				{
					bAlreadyKilled = true;
					break;
				}

				for ( int j=m_iDoubleBuffer-1; j>=0 && !bSavedOrDiskAlive; --j )
					bSavedOrDiskAlive = !!m_dRamChunks[j]->FindAliveRow ( uDocid );
				if ( bSavedOrDiskAlive )
					break;

				// killed in one of disk chunks?
				if ( m_dDiskChunkKlist.BinarySearch ( uDocid )!=NULL )
					break;

				for ( int j=m_dDiskChunks.GetLength()-1; j>=0; --j )
				{
					bSavedOrDiskAlive = m_dDiskChunks[j]->HasDocid ( uDocid );
					if ( bSavedOrDiskAlive )
						break;
					// killed in previous disk chunks?
					if ( sphBinarySearch ( m_dDiskChunks[j]->GetKillList(), m_dDiskChunks[j]->GetKillList()+m_dDiskChunks[j]->GetKillListSize()-1, uDocid ) )
						break;
				}

				break;
			}

			if ( bRamAlive || bSavedOrDiskAlive )
				iTotalKilled++;

			if ( bAlreadyKilled || !bSavedOrDiskAlive )
			{
				// we can't just RemoveFast() elements from vector
				// because we'll use its values with indexes >=iDiskLiveKLen in segments kill lists just below
				Swap ( dAccKlist[i], dAccKlist[iDiskLiveKLen-1] );
				iDiskLiveKLen--;
				i--;
			}
		}

		CSphVector<SphDocID_t> dSegmentKlist;

		// update K-lists on survivors
		ARRAY_FOREACH ( iSeg, dSegments )
		{
			RtSegment_t * pSeg = dSegments[iSeg];
			if ( !pSeg->m_bTlsKlist )
				continue; // should be fresh enough

			dSegmentKlist.Resize ( 0 );
			ARRAY_FOREACH ( j, dAccKlist )
			{
				SphDocID_t uDocid = dAccKlist[j];
				if ( pSeg->FindAliveRow ( uDocid ) )
					dSegmentKlist.Add ( uDocid );
			}

			// now actually update it
			if ( dSegmentKlist.GetLength() )
			{
				int iAdded = dSegmentKlist.GetLength();
				dSegmentKlist.Resize ( pSeg->GetKlist().GetLength() + iAdded );
				memcpy ( dSegmentKlist.Begin() + iAdded, pSeg->GetKlist().Begin(), sizeof(dSegmentKlist[0]) * pSeg->GetKlist().GetLength() );
				dSegmentKlist.Uniq();

				KlistRefcounted_t * pKlist = new KlistRefcounted_t();
				pKlist->m_dKilled.Reset ( dSegmentKlist.GetLength() );
				memcpy ( pKlist->m_dKilled.Begin(), dSegmentKlist.Begin(), sizeof(dSegmentKlist[0]) * dSegmentKlist.GetLength() );

				// swap data, update counters
				m_tChunkLock.WriteLock();

				uint64_t uRefs = pSeg->m_pKlist->m_tRefCount.Dec();
				Swap ( pSeg->m_pKlist, pKlist ); // hold swapped kill-list for postponed delete
				pSeg->m_iAliveRows -= iAdded;
				assert ( pSeg->m_iAliveRows>=0 );

				m_tChunkLock.Unlock();

				if ( uRefs==1 ) // 1 means we only owner when decrement event occurred
					SafeDelete ( pKlist );
			}

			// mark as good
			pSeg->m_bTlsKlist = false;
		}

		// collect kill-list for new segments
		if ( m_iDoubleBuffer )
		{
			int iOff = m_dNewSegmentKlist.GetLength();
			m_dNewSegmentKlist.Resize ( iOff + iDiskLiveKLen );
			memcpy ( m_dNewSegmentKlist.Begin()+iOff, dAccKlist.Begin(), sizeof(SphDocID_t)*iDiskLiveKLen );
		}
	}

	// update saved chunk and disk chunks kill list
	// after iDiskLiveKLen IDs are already killed or don't exist - just skip them
	if ( iDiskLiveKLen )
		m_tKlist.Add ( dAccKlist.Begin(), iDiskLiveKLen );

	ARRAY_FOREACH ( i, dSegments )
	{
		RtSegment_t * pSeg = dSegments[i];
		if ( pSeg->m_iAliveRows==0 )
		{
			m_dRetired.Add ( pSeg );
			dSegments.RemoveFast ( i );
			i--;
		}
	}

	// wipe out readers - now we are only using RAM segments
	m_tChunkLock.WriteLock ();

	// go live!
	// got rid of 'old' double-buffer segments then add 'new' onces
	m_dRamChunks.Resize ( m_iDoubleBuffer + dSegments.GetLength() );
	memcpy ( m_dRamChunks.Begin() + m_iDoubleBuffer, dSegments.Begin(), sizeof(dSegments[0]) * dSegments.GetLength() );

	// phase 3, enable readers again
	// we might need to dump data to disk now
	// but during the dump, readers can still use RAM chunk data
	Verify ( m_tChunkLock.Unlock() );

	// update stats
	m_tStats.m_iTotalDocuments += iNewDocs - iTotalKilled;

	if ( m_tSchema.GetAttrId_FirstFieldLen()>=0 )
		ARRAY_FOREACH ( i, m_tSchema.m_dFields )
		{
			m_dFieldLensRam[i] += dLens[i];
			m_dFieldLens[i] = m_dFieldLensRam[i] + m_dFieldLensDisk[i];
		}

	// get flag of double-buffer prior mutex unlock
	bool bDoubleBufferActive = ( m_iDoubleBuffer>0 );

	// tell about DELETE affected_rows
	if ( pTotalKilled )
		*pTotalKilled = iTotalKilled;

	// we can kill retired segments now
	FreeRetired();

	// double buffer writer stands still till save done
	// all writers waiting double buffer done
	// no need to dump or waiting for some writer
	if ( !bDump || bDoubleBufferActive )
	{
		// all done, enable other writers
		Verify ( m_tWriting.Unlock() );
		return;
	}

	// scope for guard then retired clean up
	{
		// copy stats for disk chunk
		SphChunkGuard_t tGuard;
		GetReaderChunks ( tGuard );

		ChunkStats_t tStat2Dump ( m_tStats, m_dFieldLensRam );
		m_iDoubleBuffer = m_dRamChunks.GetLength();

		m_dDiskChunkKlist.Resize ( 0 );
		m_tKlist.Flush ( m_dDiskChunkKlist );

		Verify ( m_tWriting.Unlock() );

		SaveDiskChunk ( iTID, tGuard, tStat2Dump );
		g_pBinlog->NotifyIndexFlush ( m_sIndexName.cstr(), iTID, false );
	}
}


void RtIndex_t::FreeRetired()
{
	m_dRetired.Uniq();
	ARRAY_FOREACH ( i, m_dRetired )
	{
		if ( m_dRetired[i]->m_tRefCount.GetValue()==0 )
		{
			SafeDelete ( m_dRetired[i] );
			m_dRetired.RemoveFast ( i );
			i--;
		}
	}
}


void RtIndex_t::RollBack ( ISphRtAccum * pAccExt )
{
	assert ( g_bRTChangesAllowed );

	RtAccum_t * pAcc = AcquireAccum ( NULL, pAccExt, true );
	if ( !pAcc )
		return;

	// clean up parts we no longer need
	pAcc->m_dAccum.Resize ( 0 );
	pAcc->m_dAccumRows.Resize ( 0 );
	pAcc->m_dStrings.Resize ( 1 ); // handle dummy zero offset
	pAcc->m_dMvas.Resize ( 1 );
	pAcc->m_dPerDocHitsCount.Resize ( 0 );
	pAcc->ResetDict();

	// finish cleaning up and release accumulator
	pAcc->SetIndex ( NULL );
	pAcc->m_iAccumDocs = 0;
	pAcc->m_dAccumKlist.Reset();
}

bool RtIndex_t::DeleteDocument ( const SphDocID_t * pDocs, int iDocs, CSphString & sError, ISphRtAccum * pAccExt )
{
	assert ( g_bRTChangesAllowed );
	MEMORY ( MEM_RT_ACCUM );

	RtAccum_t * pAcc = AcquireAccum ( &sError, pAccExt, true );
	if ( !pAcc )
		return false;

	if ( !iDocs )
		return true;

	assert ( pDocs && iDocs );

	// !COMMIT should handle case when uDoc what inserted in current txn here
	while ( iDocs-- )
		pAcc->m_dAccumKlist.Add ( *pDocs++ );

	return true;
}

//////////////////////////////////////////////////////////////////////////
// LOAD/SAVE
//////////////////////////////////////////////////////////////////////////

struct Checkpoint_t
{
	uint64_t m_uWord;
	uint64_t m_uOffset;
};


void RtIndex_t::ForceDiskChunk ()
{
	MEMORY ( MEM_INDEX_RT );

	if ( !m_dRamChunks.GetLength() )
		return;

	Verify ( m_tWriting.Lock() );

	SphChunkGuard_t tGuard;
	GetReaderChunks ( tGuard );

	m_dDiskChunkKlist.Resize ( 0 );
	m_tKlist.Flush ( m_dDiskChunkKlist );
	Verify ( m_tWriting.Unlock() );

	ChunkStats_t s ( m_tStats, m_dFieldLensRam );
	SaveDiskChunk ( m_iTID, tGuard, s );
}


struct SaveSegment_t
{
	const RtSegment_t *		m_pSeg;
	const CSphFixedVector<SphDocID_t> * m_pKill;
};


void RtIndex_t::SaveDiskDataImpl ( const char * sFilename, const SphChunkGuard_t & tGuard, const ChunkStats_t & tStats ) const
{
	typedef RtDoc_T<SphDocID_t> RTDOC;
	typedef RtWord_T<SphWordID_t> RTWORD;

	CSphString sName, sError; // FIXME!!! report collected (sError) errors

	CSphWriter wrHits, wrDocs, wrDict, wrRows, wrSkips;
	sName.SetSprintf ( "%s.spp", sFilename ); wrHits.OpenFile ( sName.cstr(), sError );
	sName.SetSprintf ( "%s.spd", sFilename ); wrDocs.OpenFile ( sName.cstr(), sError );
	sName.SetSprintf ( "%s.spi", sFilename ); wrDict.OpenFile ( sName.cstr(), sError );
	sName.SetSprintf ( "%s.spa", sFilename ); wrRows.OpenFile ( sName.cstr(), sError );
	sName.SetSprintf ( "%s.spe", sFilename ); wrSkips.OpenFile ( sName.cstr(), sError );


	wrDict.PutByte ( 1 );
	wrDocs.PutByte ( 1 );
	wrHits.PutByte ( 1 );
	wrSkips.PutByte ( 1 );

	// we don't have enough RAM to create new merged segments
	// and have to do N-way merge kinda in-place
	CSphVector<RtWordReader_T<SphWordID_t>*> pWordReaders;
	CSphVector<RtDocReader_T<SphDocID_t>*> pDocReaders;
	CSphVector<SaveSegment_t> pSegments;
	CSphVector<const RTWORD*> pWords;
	CSphVector<const RTDOC*> pDocs;

	int iSegments = tGuard.m_dRamChunks.GetLength();

	pWordReaders.Reserve ( iSegments );
	pDocReaders.Reserve ( iSegments );
	pSegments.Reserve ( iSegments );
	pWords.Reserve ( iSegments );
	pDocs.Reserve ( iSegments );

	////////////////////
	// write attributes
	////////////////////

	// the new, template-param aligned iStride instead of index-wide
	int iStride = DWSIZEOF(SphDocID_t) + m_tSchema.GetRowSize();
	CSphFixedVector<RtRowIterator_T<SphDocID_t>*> pRowIterators ( iSegments );
	ARRAY_FOREACH ( i, tGuard.m_dRamChunks )
		pRowIterators[i] = new RtRowIterator_T<SphDocID_t> ( tGuard.m_dRamChunks[i], iStride, false, NULL, tGuard.m_dKill[i]->m_dKilled );

	CSphVector<const CSphRowitem*> pRows ( iSegments );
	ARRAY_FOREACH ( i, pRowIterators )
		pRows[i] = pRowIterators[i]->GetNextAliveRow();

	// prepare to build min-max index for attributes too
	int iTotalDocs = 0;
	ARRAY_FOREACH ( i, tGuard.m_dRamChunks )
		iTotalDocs += tGuard.m_dRamChunks[i]->m_iAliveRows;

	AttrIndexBuilder_t<SphDocID_t> tMinMaxBuilder ( m_tSchema );
	CSphVector<DWORD> dMinMaxBuffer ( int ( tMinMaxBuilder.GetExpectedSize ( iTotalDocs ) ) ); // RT index doesn't support over 4Gb .spa
	tMinMaxBuilder.Prepare ( dMinMaxBuffer.Begin(), dMinMaxBuffer.Begin() + dMinMaxBuffer.GetLength() );

	sName.SetSprintf ( "%s.sps", sFilename );
	CSphWriter tStrWriter;
	tStrWriter.OpenFile ( sName.cstr(), sError );
	tStrWriter.PutByte ( 0 ); // dummy byte, to reserve magic zero offset

	sName.SetSprintf ( "%s.spm", sFilename );
	CSphWriter tMvaWriter;
	tMvaWriter.OpenFile ( sName.cstr(), sError );
	tMvaWriter.PutDword ( 0 ); // dummy dword, to reserve magic zero offset

	SphDocID_t iMinDocID = DOCID_MAX;
	CSphRowitem * pFixedRow = new CSphRowitem[iStride];

#ifndef NDEBUG
	int iStoredDocs = 0;
#endif

	StorageStringWriter_t tStorageString ( m_tSchema, tStrWriter );
	StorageMvaWriter_t tStorageMva ( m_tSchema, tMvaWriter );

	for ( ;; )
	{
		// find min row
		int iMinRow = -1;
		ARRAY_FOREACH ( i, pRows )
			if ( pRows[i] )
				if ( iMinRow<0 || DOCINFO2ID ( pRows[i] ) < DOCINFO2ID ( pRows[iMinRow] ) )
					iMinRow = i;
		if ( iMinRow<0 )
			break;

#ifndef NDEBUG
		// verify that it's unique
		int iDupes = 0;
		ARRAY_FOREACH ( i, pRows )
			if ( pRows[i] )
				if ( DOCINFO2ID ( pRows[i] )==DOCINFO2ID ( pRows[iMinRow] ) )
					iDupes++;
		assert ( iDupes==1 );
#endif

		const CSphRowitem * pRow = pRows[iMinRow];

		// strings storage for stored row
		assert ( iMinRow<iSegments );
		const RtSegment_t * pSegment = tGuard.m_dRamChunks[iMinRow];

#ifdef PARANOID // sanity check in PARANOID mode
		VerifyEmptyStrings ( pSegment->m_dStrings, m_tSchema, pRow );
#endif

		// collect min-max data
		Verify ( tMinMaxBuilder.Collect ( pRow, pSegment->m_dMvas.Begin(), pSegment->m_dMvas.GetLength(), sError, false ) );

		if ( iMinDocID==DOCID_MAX )
			iMinDocID = DOCINFO2ID ( pRows[iMinRow] );

		if ( pSegment->m_dStrings.GetLength()>1 || pSegment->m_dMvas.GetLength()>1 ) // should be more then dummy zero elements
		{
			// copy row content as we'll fix up its attrs ( string offset for now )
			memcpy ( pFixedRow, pRow, iStride*sizeof(CSphRowitem) );
			pRow = pFixedRow;

			CopyFixupStorageAttrs ( pSegment->m_dStrings, tStorageString, pFixedRow );
			CopyFixupStorageAttrs ( pSegment->m_dMvas, tStorageMva, pFixedRow );
		}

		// emit it
		wrRows.PutBytes ( pRow, iStride*sizeof(CSphRowitem) );

		// fast forward
		pRows[iMinRow] = pRowIterators[iMinRow]->GetNextAliveRow();
#ifndef NDEBUG
		iStoredDocs++;
#endif
	}

	SafeDeleteArray ( pFixedRow );

	assert ( iStoredDocs==iTotalDocs );

	tMinMaxBuilder.FinishCollect ();
	SphOffset_t uMinMaxOff = wrRows.GetPos() / sizeof(CSphRowitem);
	if ( tMinMaxBuilder.GetActualSize() )
		wrRows.PutBytes ( dMinMaxBuffer.Begin(), tMinMaxBuilder.GetActualSize()*sizeof(DWORD) );

	tMvaWriter.CloseFile();
	tStrWriter.CloseFile ();

	////////////////////
	// write docs & hits
	////////////////////

	assert ( iMinDocID>0 );
	iMinDocID--;

	// OPTIMIZE? somehow avoid new on iterators maybe?
	ARRAY_FOREACH ( i, tGuard.m_dRamChunks )
		pWordReaders.Add ( new RtWordReader_T<SphWordID_t> ( tGuard.m_dRamChunks[i], m_bKeywordDict, m_iWordsCheckpoint ) );

	ARRAY_FOREACH ( i, pWordReaders )
		pWords.Add ( pWordReaders[i]->UnzipWord() );

	// loop keywords
	CSphVector<Checkpoint_t> dCheckpoints;
	CSphVector<BYTE> dKeywordCheckpoints;
	int iWords = 0;
	CSphKeywordDeltaWriter tLastWord;
	SphWordID_t uLastWordID = 0;
	SphOffset_t uLastDocpos = 0;
	CSphVector<SkiplistEntry_t> dSkiplist;

	bool bHasMorphology = m_pDict->HasMorphology();

	CSphScopedPtr<ISphInfixBuilder> pInfixer ( NULL );
	if ( m_tSettings.m_iMinInfixLen && m_pDict->GetSettings().m_bWordDict )
		pInfixer = sphCreateInfixBuilder ( m_pTokenizer->GetMaxCodepointLength(), &sError );

	for ( ;; )
	{
		// find keyword with min id
		const RTWORD * pWord = NULL;
		ARRAY_FOREACH ( i, pWords ) // OPTIMIZE? PQ or at least nulls removal here?!
		{
			if ( pWords[i] )
			{
				if ( !pWord
					|| ( !m_bKeywordDict && pWords[i]->m_uWordID<pWord->m_uWordID )
					|| ( m_bKeywordDict &&
						sphDictCmpStrictly ( (const char *)pWords[i]->m_sWord+1, *pWords[i]->m_sWord, (const char *)pWord->m_sWord+1, *pWord->m_sWord )<0 ) )
				{
					pWord = pWords[i];
				}
			}
		}

		if ( !pWord )
			break;

		// loop all segments that have this keyword
		assert ( pSegments.GetLength()==0 );
		assert ( pDocReaders.GetLength()==0 );
		assert ( pDocs.GetLength()==0 );

		ARRAY_FOREACH ( i, pWords )
			if ( pWords[i] &&
				( ( !m_bKeywordDict && pWords[i]->m_uWordID==pWord->m_uWordID )
				|| ( m_bKeywordDict &&
				sphDictCmpStrictly ( (const char *)pWords[i]->m_sWord+1, *pWords[i]->m_sWord, (const char *)pWord->m_sWord+1, *pWord->m_sWord )==0 ) ) )
			{
				pSegments.Add ();
				pSegments.Last().m_pSeg = tGuard.m_dRamChunks[i];
				pSegments.Last().m_pKill = &tGuard.m_dKill[i]->m_dKilled;
				pDocReaders.Add ( new RtDocReader_T<SphDocID_t> ( tGuard.m_dRamChunks[i], *pWords[i] ) );

				const RTDOC * pDoc = pDocReaders.Last()->UnzipDoc();
				while ( pDoc && tGuard.m_dKill[i]->m_dKilled.BinarySearch ( pDoc->m_uDocID ) )
					pDoc = pDocReaders.Last()->UnzipDoc();

				pDocs.Add ( pDoc );
			}

		// loop documents
		SphOffset_t uDocpos = wrDocs.GetPos();
		SphDocID_t uLastDoc = 0;
		SphOffset_t uLastHitpos = 0;
		SphDocID_t uSkiplistDocID = iMinDocID;
		int iDocs = 0;
		int iHits = 0;
		dSkiplist.Resize ( 0 );
		for ( ;; )
		{
			// find alive doc with min id
			int iMinReader = -1;
			ARRAY_FOREACH ( i, pDocs ) // OPTIMIZE?
			{
				if ( !pDocs[i] )
					continue;

				assert ( !pSegments[i].m_pKill->BinarySearch ( pDocs[i]->m_uDocID ) );
				if ( iMinReader<0 || pDocs[i]->m_uDocID < pDocs[iMinReader]->m_uDocID )
					iMinReader = i;
			}
			if ( iMinReader<0 )
				break;

			// write doclist entry
			const RTDOC * pDoc = pDocs[iMinReader]; // shortcut
			// build skiplist, aka save decoder state as needed
			if ( ( iDocs & ( SPH_SKIPLIST_BLOCK-1 ) )==0 )
			{
				SkiplistEntry_t & t = dSkiplist.Add();
				t.m_iBaseDocid = uSkiplistDocID;
				t.m_iOffset = wrDocs.GetPos();
				t.m_iBaseHitlistPos = uLastHitpos;
			}
			iDocs++;
			iHits += pDoc->m_uHits;
			uSkiplistDocID = pDoc->m_uDocID;

			wrDocs.ZipOffset ( pDoc->m_uDocID - uLastDoc - iMinDocID );
			wrDocs.ZipInt ( pDoc->m_uHits );
			if ( pDoc->m_uHits==1 )
			{
				wrDocs.ZipInt ( pDoc->m_uHit & 0x7FFFFFUL );
				wrDocs.ZipInt ( pDoc->m_uHit >> 23 );
			} else
			{
				wrDocs.ZipInt ( pDoc->m_uDocFields );
				wrDocs.ZipOffset ( wrHits.GetPos() - uLastHitpos );
				uLastHitpos = wrHits.GetPos();
			}

			uLastDoc = pDoc->m_uDocID - iMinDocID;

			// loop hits from most current segment
			if ( pDoc->m_uHits>1 )
			{
				DWORD uLastHit = 0;
				RtHitReader_t tInHit ( pSegments[iMinReader].m_pSeg, pDoc );
				for ( DWORD uValue=tInHit.UnzipHit(); uValue; uValue=tInHit.UnzipHit() )
				{
					wrHits.ZipInt ( uValue - uLastHit );
					uLastHit = uValue;
				}
				wrHits.ZipInt ( 0 );
			}

			// fast forward readers
			SphDocID_t uMinID = pDocs[iMinReader]->m_uDocID;
			ARRAY_FOREACH ( i, pDocs )
				while ( pDocs[i] && ( pDocs[i]->m_uDocID<=uMinID || pSegments[i].m_pKill->BinarySearch ( pDocs[i]->m_uDocID ) ) )
					pDocs[i] = pDocReaders[i]->UnzipDoc();
		}

		// write skiplist
		int iSkiplistOff = (int)wrSkips.GetPos();
		for ( int i=1; i<dSkiplist.GetLength(); i++ )
		{
			const SkiplistEntry_t & tPrev = dSkiplist[i-1];
			const SkiplistEntry_t & tCur = dSkiplist[i];
			assert ( tCur.m_iBaseDocid - tPrev.m_iBaseDocid>=SPH_SKIPLIST_BLOCK );
			assert ( tCur.m_iOffset - tPrev.m_iOffset>=4*SPH_SKIPLIST_BLOCK );
			wrSkips.ZipOffset ( tCur.m_iBaseDocid - tPrev.m_iBaseDocid - SPH_SKIPLIST_BLOCK );
			wrSkips.ZipOffset ( tCur.m_iOffset - tPrev.m_iOffset - 4*SPH_SKIPLIST_BLOCK );
			wrSkips.ZipOffset ( tCur.m_iBaseHitlistPos - tPrev.m_iBaseHitlistPos );
		}

		// write dict entry if necessary
		if ( wrDocs.GetPos()!=uDocpos )
		{
			wrDocs.ZipInt ( 0 ); // docs over

			if ( ( iWords%SPH_WORDLIST_CHECKPOINT )==0 )
			{
				if ( iWords )
				{
					SphOffset_t uOff = m_bKeywordDict ? 0 : uDocpos - uLastDocpos;
					wrDict.ZipInt ( 0 );
					wrDict.ZipOffset ( uOff ); // store last hitlist length
				}

				// restart delta coding, once per SPH_WORDLIST_CHECKPOINT entries
				uLastDocpos = 0;
				uLastWordID = 0;
				tLastWord.Reset();

				// begin new wordlist entry
				Checkpoint_t & tChk = dCheckpoints.Add ();
				tChk.m_uOffset = wrDict.GetPos();
				if ( m_bKeywordDict )
				{
					// copy word len + word itself to checkpoint storage
					tChk.m_uWord = sphPutBytes ( &dKeywordCheckpoints, pWord->m_sWord, pWord->m_sWord[0]+1 );
				} else
				{
					tChk.m_uWord = pWord->m_uWordID;
				}
			}
			iWords++;

			if ( m_bKeywordDict )
			{
				tLastWord.PutDelta ( wrDict, pWord->m_sWord+1, pWord->m_sWord[0] );
				wrDict.ZipOffset ( uDocpos );
			} else
			{
				assert ( pWord->m_uWordID!=uLastWordID );
				wrDict.ZipOffset ( pWord->m_uWordID - uLastWordID );
				uLastWordID = pWord->m_uWordID;
				assert ( uDocpos>uLastDocpos );
				wrDict.ZipOffset ( uDocpos - uLastDocpos );
			}
			wrDict.ZipInt ( iDocs );
			wrDict.ZipInt ( iHits );
			if ( m_bKeywordDict )
			{
				BYTE uHint = sphDoclistHintPack ( iDocs, wrDocs.GetPos()-uLastDocpos );
				if ( uHint )
					wrDict.PutByte ( uHint );

				// build infixes
				if ( pInfixer.Ptr() )
					pInfixer->AddWord ( pWord->m_sWord+1, pWord->m_sWord[0], dCheckpoints.GetLength(), bHasMorphology );
			}

			// emit skiplist pointer
			if ( iDocs>SPH_SKIPLIST_BLOCK )
				wrDict.ZipInt ( iSkiplistOff );

			uLastDocpos = uDocpos;
		}

		// move words forward
		// because pWord contents will move forward too!
		SphWordID_t uMinID = pWord->m_uWordID;
		char sMinWord[SPH_MAX_KEYWORD_LEN];
		int iMinWordLen = 0;
		if ( m_bKeywordDict )
		{
			iMinWordLen = pWord->m_sWord[0];
			assert ( iMinWordLen<SPH_MAX_KEYWORD_LEN );
			memcpy ( sMinWord, pWord->m_sWord+1, iMinWordLen );
		}

		ARRAY_FOREACH ( i, pWords )
		{
			if ( pWords[i] &&
				( ( !m_bKeywordDict && pWords[i]->m_uWordID==uMinID )
				|| ( m_bKeywordDict && sphDictCmpStrictly ( (const char *)pWords[i]->m_sWord+1, pWords[i]->m_sWord[0], sMinWord, iMinWordLen )==0 ) ) )
			{
				pWords[i] = pWordReaders[i]->UnzipWord();
			}
		}

		// cleanup
		ARRAY_FOREACH ( i, pDocReaders )
			SafeDelete ( pDocReaders[i] );
		pSegments.Resize ( 0 );
		pDocReaders.Resize ( 0 );
		pDocs.Resize ( 0 );
	}

	// write checkpoints
	SphOffset_t uOff = m_bKeywordDict ? 0 : wrDocs.GetPos() - uLastDocpos;
	// FIXME!!! don't write to wrDict if iWords==0
	// however plain index becomes m_bIsEmpty and full scan does not work there
	// we'll get partly working RT ( RAM chunk works and disk chunks give empty result set )
	wrDict.ZipInt ( 0 ); // indicate checkpoint
	wrDict.ZipOffset ( uOff ); // store last doclist length

	// flush infix hash entries, if any
	if ( pInfixer.Ptr() )
		pInfixer->SaveEntries ( wrDict );

	SphOffset_t iCheckpointsPosition = wrDict.GetPos();
	if ( m_bKeywordDict )
	{
		const char * pCheckpoints = (const char *)dKeywordCheckpoints.Begin();
		ARRAY_FOREACH ( i, dCheckpoints )
		{
			const char * pPacked = pCheckpoints + dCheckpoints[i].m_uWord;
			int iLen = *pPacked;
			assert ( iLen && (int)dCheckpoints[i].m_uWord+1+iLen<=dKeywordCheckpoints.GetLength() );
			wrDict.PutDword ( iLen );
			wrDict.PutBytes ( pPacked+1, iLen );
			wrDict.PutOffset ( dCheckpoints[i].m_uOffset );
		}
	} else
	{
		ARRAY_FOREACH ( i, dCheckpoints )
		{
			wrDict.PutOffset ( dCheckpoints[i].m_uWord );
			wrDict.PutOffset ( dCheckpoints[i].m_uOffset );
		}
	}

	int64_t iInfixBlockOffset = 0;
	int iInfixCheckpointWordsSize = 0;
	// flush infix hash blocks
	if ( pInfixer.Ptr() )
	{
		iInfixBlockOffset = pInfixer->SaveEntryBlocks ( wrDict );
		iInfixCheckpointWordsSize = pInfixer->GetBlocksWordsSize();

		if ( iInfixBlockOffset>UINT_MAX )
			sphWarning ( "INTERNAL ERROR: dictionary size "INT64_FMT" overflow at infix save", iInfixBlockOffset );
	}

	// flush header
	// mostly for debugging convenience
	// primary storage is in the index wide header
	wrDict.PutBytes ( "dict-header", 11 );
	wrDict.ZipInt ( dCheckpoints.GetLength() );
	wrDict.ZipOffset ( iCheckpointsPosition );
	wrDict.ZipInt ( m_pTokenizer->GetMaxCodepointLength() );
	wrDict.ZipInt ( (DWORD)iInfixBlockOffset );

	// write dummy kill-list files
	CSphWriter wrDummy;
	// dump killlist
	sName.SetSprintf ( "%s.spk", sFilename );
	wrDummy.OpenFile ( sName.cstr(), sError );
	if ( m_dDiskChunkKlist.GetLength() )
		wrDummy.PutBytes ( m_dDiskChunkKlist.Begin(), m_dDiskChunkKlist.GetLength()*sizeof ( SphDocID_t ) );
	wrDummy.CloseFile ();

	// header
	SaveDiskHeader ( sFilename, iMinDocID, dCheckpoints.GetLength(), iCheckpointsPosition, (DWORD)iInfixBlockOffset, iInfixCheckpointWordsSize,
		m_dDiskChunkKlist.GetLength(), uMinMaxOff, tStats );

	// cleanup
	ARRAY_FOREACH ( i, pWordReaders )
		SafeDelete ( pWordReaders[i] );
	ARRAY_FOREACH ( i, pDocReaders )
		SafeDelete ( pDocReaders[i] );
	ARRAY_FOREACH ( i, pRowIterators )
		SafeDelete ( pRowIterators[i] );

	// done
	wrSkips.CloseFile ();
	wrHits.CloseFile ();
	wrDocs.CloseFile ();
	wrDict.CloseFile ();
	wrRows.CloseFile ();
}


void RtIndex_t::SaveDiskHeader ( const char * sFilename, SphDocID_t iMinDocID, int iCheckpoints,
	SphOffset_t iCheckpointsPosition, DWORD iInfixBlocksOffset, int iInfixCheckpointWordsSize, DWORD uKillListSize, uint64_t uMinMaxSize,
	const ChunkStats_t & tStats ) const
{
	static const DWORD INDEX_FORMAT_VERSION	= 39;			///< my format version

	CSphWriter tWriter;
	CSphString sName, sError;
	sName.SetSprintf ( "%s.sph", sFilename );
	tWriter.OpenFile ( sName.cstr(), sError );

	// format
	tWriter.PutDword ( INDEX_MAGIC_HEADER );
	tWriter.PutDword ( INDEX_FORMAT_VERSION );

	tWriter.PutDword ( USE_64BIT ); // use-64bit
	tWriter.PutDword ( SPH_DOCINFO_EXTERN );

	// schema
	WriteSchema ( tWriter, m_tSchema );

	// min docid
	tWriter.PutOffset ( iMinDocID );

	// wordlist checkpoints
	tWriter.PutOffset ( iCheckpointsPosition );
	tWriter.PutDword ( iCheckpoints );

	int iInfixCodepointBytes = ( m_tSettings.m_iMinInfixLen && m_pDict->GetSettings().m_bWordDict ? m_pTokenizer->GetMaxCodepointLength() : 0 );
	tWriter.PutByte ( iInfixCodepointBytes ); // m_iInfixCodepointBytes, v.27+
	tWriter.PutDword ( iInfixBlocksOffset ); // m_iInfixBlocksOffset, v.27+
	tWriter.PutDword ( iInfixCheckpointWordsSize ); // m_iInfixCheckpointWordsSize, v.34+

	// stats
	tWriter.PutDword ( (DWORD)tStats.m_Stats.m_iTotalDocuments ); // FIXME? we don't expect over 4G docs per just 1 local index
	tWriter.PutOffset ( tStats.m_Stats.m_iTotalBytes );

	// index settings
	tWriter.PutDword ( m_tSettings.m_iMinPrefixLen );
	tWriter.PutDword ( m_tSettings.m_iMinInfixLen );
	tWriter.PutDword ( m_tSettings.m_iMaxSubstringLen );
	tWriter.PutByte ( m_tSettings.m_bHtmlStrip ? 1 : 0 );
	tWriter.PutString ( m_tSettings.m_sHtmlIndexAttrs.cstr () );
	tWriter.PutString ( m_tSettings.m_sHtmlRemoveElements.cstr () );
	tWriter.PutByte ( m_tSettings.m_bIndexExactWords ? 1 : 0 );
	tWriter.PutDword ( m_tSettings.m_eHitless );
	tWriter.PutDword ( SPH_HIT_FORMAT_INLINE );
	tWriter.PutByte ( m_tSettings.m_bIndexSP ? 1 : 0 ); // m_bIndexSP, v.21+
	tWriter.PutString ( m_tSettings.m_sZones ); // m_sZonePrefix, v.22+
	tWriter.PutDword ( 0 ); // m_iBoundaryStep, v.23+
	tWriter.PutDword ( 1 ); // m_iStopwordStep, v.23+
	tWriter.PutDword ( 1 );	// m_iOvershortStep
	tWriter.PutDword ( m_tSettings.m_iEmbeddedLimit );	// v.30+
	tWriter.PutByte ( m_tSettings.m_eBigramIndex ); // v.32+
	tWriter.PutString ( m_tSettings.m_sBigramWords ); // v.32+
	tWriter.PutByte ( m_tSettings.m_bIndexFieldLens ); // v. 35+
	tWriter.PutByte ( m_tSettings.m_eChineseRLP ); // v. 39+
	tWriter.PutString ( m_tSettings.m_sRLPContext ); // v. 39+

	// tokenizer
	SaveTokenizerSettings ( tWriter, m_pTokenizer, m_tSettings.m_iEmbeddedLimit );

	// dictionary
	SaveDictionarySettings ( tWriter, m_pDict, m_bKeywordDict, 0 );

	// kill-list size
	tWriter.PutDword ( uKillListSize );

	// min-max count
	tWriter.PutOffset ( uMinMaxSize );

	// field filter
	SaveFieldFilterSettings ( tWriter, m_pFieldFilter );

	// field lengths
	if ( m_tSettings.m_bIndexFieldLens )
		ARRAY_FOREACH ( i, m_tSchema.m_dFields )
			tWriter.PutOffset ( tStats.m_dFieldLens[i] );

	// done
	tWriter.CloseFile ();
}


#if USE_WINDOWS
#undef rename
int rename ( const char * sOld, const char * sNew )
{
	if ( MoveFileEx ( sOld, sNew, MOVEFILE_REPLACE_EXISTING ) )
		return 0;
	errno = GetLastError();
	return -1;
}
#endif


void RtIndex_t::SaveMeta ( int iDiskChunks, int64_t iTID )
{
	// sanity check
	if ( m_iLockFD<0 )
		return;

	// write new meta
	CSphString sMeta, sMetaNew;
	sMeta.SetSprintf ( "%s.meta", m_sPath.cstr() );
	sMetaNew.SetSprintf ( "%s.meta.new", m_sPath.cstr() );

	CSphString sError;
	CSphWriter wrMeta;
	if ( !wrMeta.OpenFile ( sMetaNew, sError ) )
		sphDie ( "failed to serialize meta: %s", sError.cstr() ); // !COMMIT handle this gracefully
	wrMeta.PutDword ( META_HEADER_MAGIC );
	wrMeta.PutDword ( META_VERSION );
	wrMeta.PutDword ( iDiskChunks );
	wrMeta.PutDword ( m_iDiskBase );
	wrMeta.PutDword ( (DWORD)m_tStats.m_iTotalDocuments ); // FIXME? we don't expect over 4G docs per just 1 local index
	wrMeta.PutOffset ( m_tStats.m_iTotalBytes ); // FIXME? need PutQword ideally
	wrMeta.PutOffset ( iTID );

	// meta v.4, save disk index format and settings, too
	wrMeta.PutDword ( INDEX_FORMAT_VERSION );
	WriteSchema ( wrMeta, m_tSchema );
	SaveIndexSettings ( wrMeta, m_tSettings );
	SaveTokenizerSettings ( wrMeta, m_pTokenizer, m_tSettings.m_iEmbeddedLimit );
	SaveDictionarySettings ( wrMeta, m_pDict, m_bKeywordDict, m_tSettings.m_iEmbeddedLimit );

	// meta v.5
	wrMeta.PutDword ( m_iWordsCheckpoint );

	// meta v.7
	wrMeta.PutDword ( m_iMaxCodepointLength );
	wrMeta.PutByte ( BLOOM_PER_ENTRY_VALS_COUNT );
	wrMeta.PutByte ( BLOOM_HASHES_COUNT );

	wrMeta.CloseFile(); // FIXME? handle errors?

	// rename
	if ( ::rename ( sMetaNew.cstr(), sMeta.cstr() ) )
		sphDie ( "failed to rename meta (src=%s, dst=%s, errno=%d, error=%s)",
			sMetaNew.cstr(), sMeta.cstr(), errno, strerror(errno) ); // !COMMIT handle this gracefully
}


void RtIndex_t::SaveDiskChunk ( int64_t iTID, const SphChunkGuard_t & tGuard, const ChunkStats_t & tStats )
{
	if ( !tGuard.m_dRamChunks.GetLength() )
		return;

	MEMORY ( MEM_INDEX_RT );

	// dump it
	CSphString sNewChunk;
	sNewChunk.SetSprintf ( "%s.%d", m_sPath.cstr(), tGuard.m_dDiskChunks.GetLength()+m_iDiskBase );
	SaveDiskDataImpl ( sNewChunk.cstr(), tGuard, tStats );

	// bring new disk chunk online
	CSphIndex * pDiskChunk = LoadDiskChunk ( sNewChunk.cstr(), m_sLastError );
	if ( !pDiskChunk )
		sphDie ( "%s", m_sLastError.cstr() );

	// FIXME! add binlog cleanup here once we have binlogs

	// get exclusive lock again, gotta reset RAM chunk now
	Verify ( m_tWriting.Lock() );
	Verify ( m_tChunkLock.WriteLock() );

	// save updated meta
	SaveMeta ( tGuard.m_dDiskChunks.GetLength()+1, iTID );
	g_pBinlog->NotifyIndexFlush ( m_sIndexName.cstr(), m_iTID, false );

	// swap double buffer data
	int iNewSegmentsCount = ( m_iDoubleBuffer ? m_dRamChunks.GetLength() - m_iDoubleBuffer : 0 );
	for ( int i=0; i<iNewSegmentsCount; i++ )
		m_dRamChunks[i] = m_dRamChunks[i+m_iDoubleBuffer];
	m_dRamChunks.Resize ( iNewSegmentsCount );

	m_dDiskChunks.Add ( pDiskChunk );

	// update field lengths
	if ( m_tSchema.GetAttrId_FirstFieldLen()>=0 )
	{
		ARRAY_FOREACH ( i, m_dFieldLensRam )
			m_dFieldLensRam[i] -= tStats.m_dFieldLens[i];
		ARRAY_FOREACH ( i, m_dFieldLensDisk )
			m_dFieldLensDisk[i] += tStats.m_dFieldLens[i];
	}

	// move up kill-list
	m_tKlist.Reset ( m_dNewSegmentKlist.Begin(), m_dNewSegmentKlist.GetLength() );
	m_dNewSegmentKlist.Reset();
	m_dDiskChunkKlist.Reset();

	Verify ( m_tChunkLock.Unlock() );

	ARRAY_FOREACH ( i, tGuard.m_dRamChunks )
		m_dRetired.Add ( tGuard.m_dRamChunks[i] );

	// abandon .ram file
	CSphString sChunk;
	sChunk.SetSprintf ( "%s.ram", m_sPath.cstr() );
	if ( sphIsReadable ( sChunk.cstr() ) && ::unlink ( sChunk.cstr() ) )
		sphWarning ( "failed to unlink ram chunk (file=%s, errno=%d, error=%s)", sChunk.cstr(), errno, strerror(errno) );

	FreeRetired();

	m_iDoubleBuffer = 0;
	m_iSavedTID = iTID;
	m_tmSaved = sphMicroTimer();

	Verify ( m_tWriting.Unlock() );
}


CSphIndex * RtIndex_t::LoadDiskChunk ( const char * sChunk, CSphString & sError ) const
{
	MEMORY ( MEM_INDEX_DISK );

	// !COMMIT handle errors gracefully instead of dying
	CSphIndex * pDiskChunk = sphCreateIndexPhrase ( sChunk, sChunk );
	if ( !pDiskChunk )
	{
		sError.SetSprintf ( "disk chunk %s: alloc failed", sChunk );
		return NULL;
	}

	pDiskChunk->m_iExpansionLimit = m_iExpansionLimit;
	pDiskChunk->m_bExpandKeywords = m_bExpandKeywords;
	pDiskChunk->SetBinlog ( false );
	pDiskChunk->SetMemorySettings ( m_bMlock, m_bOndiskAllAttr, m_bOndiskPoolAttr );

	if ( !pDiskChunk->Prealloc ( m_bPathStripped ) )
	{
		sError.SetSprintf ( "disk chunk %s: prealloc failed: %s", sChunk, pDiskChunk->GetLastError().cstr() );
		SafeDelete ( pDiskChunk );
		return NULL;
	}
	pDiskChunk->Preread();

	return pDiskChunk;
}


bool RtIndex_t::Prealloc ( bool bStripPath )
{
	MEMORY ( MEM_INDEX_RT );

	// locking uber alles
	// in RT backend case, we just must be multi-threaded
	// so we simply lock here, and ignore Lock/Unlock hassle caused by forks
	assert ( m_iLockFD<0 );

	CSphString sLock;
	sLock.SetSprintf ( "%s.lock", m_sPath.cstr() );
	m_iLockFD = ::open ( sLock.cstr(), SPH_O_NEW, 0644 );
	if ( m_iLockFD<0 )
	{
		m_sLastError.SetSprintf ( "failed to open %s: %s", sLock.cstr(), strerror(errno) );
		return false;
	}
	if ( !sphLockEx ( m_iLockFD, false ) )
	{
		m_sLastError.SetSprintf ( "failed to lock %s: %s", sLock.cstr(), strerror(errno) );
		::close ( m_iLockFD );
		return false;
	}

	/////////////
	// load meta
	/////////////

	// check if we have a meta file (kinda-header)
	CSphString sMeta;
	sMeta.SetSprintf ( "%s.meta", m_sPath.cstr() );

	// no readable meta? no disk part yet
	if ( !sphIsReadable ( sMeta.cstr() ) )
		return true;

	// opened and locked, lets read
	CSphAutoreader rdMeta;
	if ( !rdMeta.Open ( sMeta, m_sLastError ) )
		return false;

	if ( rdMeta.GetDword()!=META_HEADER_MAGIC )
	{
		m_sLastError.SetSprintf ( "invalid meta file %s", sMeta.cstr() );
		return false;
	}
	DWORD uVersion = rdMeta.GetDword();
	if ( uVersion==0 || uVersion>META_VERSION )
	{
		m_sLastError.SetSprintf ( "%s is v.%d, binary is v.%d", sMeta.cstr(), uVersion, META_VERSION );
		return false;
	}
	const int iDiskChunks = rdMeta.GetDword();
	if ( uVersion>=6 )
		m_iDiskBase = rdMeta.GetDword();
	m_tStats.m_iTotalDocuments = rdMeta.GetDword();
	m_tStats.m_iTotalBytes = rdMeta.GetOffset();
	if ( uVersion>=2 )
		m_iTID = rdMeta.GetOffset();

	// tricky bit
	// we started saving settings into .meta from v.4 and up only
	// and those reuse disk format version, aka INDEX_FORMAT_VERSION
	// anyway, starting v.4, serialized settings take precedence over config
	// so different chunks can't have different settings any more
	if ( uVersion>=4 )
	{
		CSphTokenizerSettings tTokenizerSettings;
		CSphDictSettings tDictSettings;
		CSphEmbeddedFiles tEmbeddedFiles;
		CSphString sWarning;

		// load them settings
		DWORD uSettingsVer = rdMeta.GetDword();
		ReadSchema ( rdMeta, m_tSchema, uSettingsVer, false );
		LoadIndexSettings ( m_tSettings, rdMeta, uSettingsVer );
		if ( !LoadTokenizerSettings ( rdMeta, tTokenizerSettings, tEmbeddedFiles, uSettingsVer, m_sLastError ) )
			return false;
		LoadDictionarySettings ( rdMeta, tDictSettings, tEmbeddedFiles, uSettingsVer, sWarning );

		// meta v.5 dictionary
		if ( uVersion>=5 )
			m_bKeywordDict = tDictSettings.m_bWordDict;

		// initialize AOT if needed
		DWORD uPrevAot = m_tSettings.m_uAotFilterMask;
		m_tSettings.m_uAotFilterMask = sphParseMorphAot ( tDictSettings.m_sMorphology.cstr() );
		if ( m_tSettings.m_uAotFilterMask!=uPrevAot )
			sphWarning ( "index '%s': morphology option changed from config has no effect, ignoring", m_sIndexName.cstr() );

		if ( bStripPath )
		{
			StripPath ( tTokenizerSettings.m_sSynonymsFile );
			StripPath ( tDictSettings.m_sStopwords );
			ARRAY_FOREACH ( i, tDictSettings.m_dWordforms )
				StripPath ( tDictSettings.m_dWordforms[i] );
		}

		// recreate tokenizer
		SafeDelete ( m_pTokenizer );
		m_pTokenizer = ISphTokenizer::Create ( tTokenizerSettings, &tEmbeddedFiles, m_sLastError );
		if ( !m_pTokenizer )
			return false;

		// recreate dictionary
		SafeDelete ( m_pDict );
		m_pDict = sphCreateDictionaryCRC ( tDictSettings, &tEmbeddedFiles, m_pTokenizer, m_sIndexName.cstr(), m_sLastError );
		if ( !m_pDict )
		{
			m_sLastError.SetSprintf ( "index '%s': %s", m_sIndexName.cstr(), m_sLastError.cstr() );
			return false;
		}

		m_pTokenizer = ISphTokenizer::CreateMultiformFilter ( m_pTokenizer, m_pDict->GetMultiWordforms () );

		// update schema
		m_iStride = DOCINFO_IDSIZE + m_tSchema.GetRowSize();
	}

	// meta v.5 checkpoint freq
	m_iWordsCheckpoint = ( uVersion<5 ? RTDICT_CHECKPOINT_V3 : RTDICT_CHECKPOINT_V5 );
	if ( uVersion>=5 )
	{
		m_iWordsCheckpoint = rdMeta.GetDword();
	}

	// check that infixes definition changed - going to rebuild infixes
	bool bRebuildInfixes = false;
	if ( uVersion>=7 )
	{
		m_iMaxCodepointLength = rdMeta.GetDword();
		int iBloomKeyLen = rdMeta.GetByte();
		int iBloomHashesCount = rdMeta.GetByte();
		bRebuildInfixes = ( iBloomKeyLen!=BLOOM_PER_ENTRY_VALS_COUNT || iBloomHashesCount!=BLOOM_HASHES_COUNT );

		if ( bRebuildInfixes )
			sphWarning ( "infix definition changed (from len=%d, hashes=%d to len=%d, hashes=%d) - rebuilding...",
						(int)BLOOM_PER_ENTRY_VALS_COUNT, (int)BLOOM_HASHES_COUNT, iBloomKeyLen, iBloomHashesCount );
	}

	///////////////
	// load chunks
	///////////////

	m_bPathStripped = bStripPath;

	// load disk chunks, if any
	for ( int iChunk=0; iChunk<iDiskChunks; iChunk++ )
	{
		CSphString sChunk;
		sChunk.SetSprintf ( "%s.%d", m_sPath.cstr(), iChunk+m_iDiskBase );
		CSphIndex * pIndex = LoadDiskChunk ( sChunk.cstr(), m_sLastError );
		if ( !pIndex )
			sphDie ( "%s", m_sLastError.cstr() );

		m_dDiskChunks.Add ( pIndex );

		// tricky bit
		// outgoing match schema on disk chunk should be identical to our internal (!) schema
		if ( !m_tSchema.CompareTo ( pIndex->GetMatchSchema(), m_sLastError ) )
			return false;

		// update field lengths
		if ( m_tSchema.GetAttrId_FirstFieldLen()>=0 )
		{
			int64_t * pLens = pIndex->GetFieldLens();
			if ( pLens )
				ARRAY_FOREACH ( i, pIndex->GetMatchSchema().m_dFields )
					m_dFieldLensDisk[i] += pLens[i];
		}
	}

	// load ram chunk
	bool bRamLoaded = LoadRamChunk ( uVersion, bRebuildInfixes );

	// field lengths
	ARRAY_FOREACH ( i, m_dFieldLens )
		m_dFieldLens[i] = m_dFieldLensDisk[i] + m_dFieldLensRam[i];

	// set up values for on timer save
	m_iSavedTID = m_iTID;
	m_tmSaved = sphMicroTimer();

	return bRamLoaded;
}


void RtIndex_t::Preread ()
{
	// !COMMIT move disk chunks prereading here
}

<<<<<<< HEAD

void RtIndex_t::SetMemorySettings ( bool bMlock, bool bOndiskAttrs, bool bOndiskPool )
{
	m_bMlock = bMlock;
	m_bOndiskAllAttr = bOndiskAttrs;
	m_bOndiskPoolAttr = ( bOndiskAttrs || bOndiskPool );
}


=======
>>>>>>> e7f124d6
static bool CheckVectorLength ( int iLen, int64_t iSaneLen, const char * sAt, CSphString & sError )
{
	if ( iLen>=0 && iLen<iSaneLen )
		return true;

	sError.SetSprintf ( "broken index, %s length overflow (len=%d, max="INT64_FMT")", sAt, iLen, iSaneLen );
	return false;
}


template < typename T > struct IsPodType { enum { Value = false }; };
template<> struct IsPodType<char> { enum { Value = true }; };
template<> struct IsPodType<BYTE> { enum { Value = true }; };
template<> struct IsPodType<int> { enum { Value = true }; };
template<> struct IsPodType<DWORD> { enum { Value = true }; };
template<> struct IsPodType<uint64_t> { enum { Value = true }; };
template<> struct IsPodType<float> { enum { Value = true }; };


template < typename T, typename P >
static void SaveVector ( CSphWriter & tWriter, const CSphVector < T, P > & tVector )
{
	STATIC_ASSERT ( IsPodType<T>::Value, NON_POD_VECTORS_ARE_UNSERIALIZABLE );
	tWriter.PutDword ( tVector.GetLength() );
	if ( tVector.GetLength() )
		tWriter.PutBytes ( tVector.Begin(), tVector.GetLength()*sizeof(T) );
}


template < typename T, typename P >
static bool LoadVector ( CSphReader & tReader, CSphVector < T, P > & tVector, int64_t iSaneLen, const char * sAt, CSphString & sError )
{
	STATIC_ASSERT ( IsPodType<T>::Value, NON_POD_VECTORS_ARE_UNSERIALIZABLE );
	int iSize = tReader.GetDword();
	if ( !CheckVectorLength ( iSize, iSaneLen, sAt, sError ) )
		return false;

	tVector.Resize ( iSize );
	if ( tVector.GetLength() )
		tReader.GetBytes ( tVector.Begin(), tVector.GetLength()*sizeof(T) );

	return true;
}


template < typename T, typename P >
static void SaveVector ( BinlogWriter_c & tWriter, const CSphVector < T, P > & tVector )
{
	STATIC_ASSERT ( IsPodType<T>::Value, NON_POD_VECTORS_ARE_UNSERIALIZABLE );
	tWriter.ZipOffset ( tVector.GetLength() );
	if ( tVector.GetLength() )
		tWriter.PutBytes ( tVector.Begin(), tVector.GetLength()*sizeof(T) );
}


template < typename T, typename P >
static bool LoadVector ( BinlogReader_c & tReader, CSphVector < T, P > & tVector )
{
	STATIC_ASSERT ( IsPodType<T>::Value, NON_POD_VECTORS_ARE_UNSERIALIZABLE );
	tVector.Resize ( (int) tReader.UnzipOffset() ); // FIXME? sanitize?
	if ( tVector.GetLength() )
		tReader.GetBytes ( tVector.Begin(), tVector.GetLength()*sizeof(T) );
	return !tReader.GetErrorFlag();
}


bool RtIndex_t::SaveRamChunk ()
{
	MEMORY ( MEM_INDEX_RT );

	CSphString sChunk, sNewChunk;
	sChunk.SetSprintf ( "%s.ram", m_sPath.cstr() );
	sNewChunk.SetSprintf ( "%s.ram.new", m_sPath.cstr() );
	m_tKlist.SaveToFile ( m_sPath.cstr() );

	CSphWriter wrChunk;
	if ( !wrChunk.OpenFile ( sNewChunk, m_sLastError ) )
		return false;

	wrChunk.PutDword ( USE_64BIT );
	RtSegment_t::m_tSegmentSeq.Lock();
	wrChunk.PutDword ( RtSegment_t::m_iSegments );
	RtSegment_t::m_tSegmentSeq.Unlock();
	wrChunk.PutDword ( m_dRamChunks.GetLength() );

	// no locks here, because it's only intended to be called from dtor
	ARRAY_FOREACH ( iSeg, m_dRamChunks )
	{
		const RtSegment_t * pSeg = m_dRamChunks[iSeg];
		wrChunk.PutDword ( pSeg->m_iTag );
		SaveVector ( wrChunk, pSeg->m_dWords );
		if ( m_bKeywordDict )
		{
			SaveVector ( wrChunk, pSeg->m_dKeywordCheckpoints );
		}

		const char * pCheckpoints = (const char *)pSeg->m_dKeywordCheckpoints.Begin();
		wrChunk.PutDword ( pSeg->m_dWordCheckpoints.GetLength() );
		ARRAY_FOREACH ( i, pSeg->m_dWordCheckpoints )
		{
			wrChunk.PutOffset ( pSeg->m_dWordCheckpoints[i].m_iOffset );
			if ( m_bKeywordDict )
			{
				wrChunk.PutOffset ( pSeg->m_dWordCheckpoints[i].m_sWord-pCheckpoints );
			} else
			{
				wrChunk.PutOffset ( pSeg->m_dWordCheckpoints[i].m_uWordID );
			}
		}
		SaveVector ( wrChunk, pSeg->m_dDocs );
		SaveVector ( wrChunk, pSeg->m_dHits );
		wrChunk.PutDword ( pSeg->m_iRows );
		wrChunk.PutDword ( pSeg->m_iAliveRows );
		SaveVector ( wrChunk, pSeg->m_dRows );

		wrChunk.PutDword ( pSeg->GetKlist().GetLength() );
		if ( pSeg->GetKlist().GetLength() )
			wrChunk.PutBytes ( pSeg->GetKlist().Begin(), sizeof(pSeg->GetKlist()[0]) * pSeg->GetKlist().GetLength() );

		SaveVector ( wrChunk, pSeg->m_dStrings );
		SaveVector ( wrChunk, pSeg->m_dMvas );

		// infixes
		SaveVector ( wrChunk, pSeg->m_dInfixFilterCP );
	}

	// field lengths
	wrChunk.PutDword ( m_tSchema.m_dFields.GetLength() );
	ARRAY_FOREACH ( i, m_tSchema.m_dFields )
		wrChunk.PutOffset ( m_dFieldLensRam[i] );

	wrChunk.CloseFile();
	if ( wrChunk.IsError() )
		return false;

	// rename
	if ( ::rename ( sNewChunk.cstr(), sChunk.cstr() ) )
		sphDie ( "failed to rename ram chunk (src=%s, dst=%s, errno=%d, error=%s)",
			sNewChunk.cstr(), sChunk.cstr(), errno, strerror(errno) ); // !COMMIT handle this gracefully

	return true;
}


bool RtIndex_t::LoadRamChunk ( DWORD uVersion, bool bRebuildInfixes )
{
	MEMORY ( MEM_INDEX_RT );

	CSphString sChunk;
	sChunk.SetSprintf ( "%s.ram", m_sPath.cstr() );

	if ( !sphIsReadable ( sChunk.cstr(), &m_sLastError ) )
		return true;

	m_bLoadRamPassedOk = false;
	m_tKlist.LoadFromFile ( m_sPath.cstr() );

	CSphAutoreader rdChunk;
	if ( !rdChunk.Open ( sChunk, m_sLastError ) )
		return false;

	bool bId64 = ( rdChunk.GetDword()!=0 );
	if ( bId64!=USE_64BIT )
	{
		m_sLastError.SetSprintf ( "ram chunk dumped by %s binary; this binary is %s",
			bId64 ? "id64" : "id32",
			USE_64BIT ? "id64" : "id32" );
		return false;
	}

	int64_t iFileSize = rdChunk.GetFilesize();
	int64_t iSaneVecSize = Min ( iFileSize, INT_MAX / 2 );
	int64_t iSaneTightVecSize = Min ( iFileSize, INT_MAX - (int)( INT_MAX / 1.2f ) );

	bool bHasMorphology = ( m_pDict && m_pDict->HasMorphology() ); // fresh and old-format index still has no dictionary at this point
	int iSegmentSeq = rdChunk.GetDword();

	int iSegmentCount = rdChunk.GetDword();
	if ( !CheckVectorLength ( iSegmentCount, iSaneVecSize, "ram-chunks", m_sLastError ) )
		return false;
	m_dRamChunks.Resize ( iSegmentCount );
	m_dRamChunks.Fill ( NULL );

	ARRAY_FOREACH ( iSeg, m_dRamChunks )
	{
		RtSegment_t * pSeg = new RtSegment_t ();
		m_dRamChunks[iSeg] = pSeg;

		pSeg->m_iTag = rdChunk.GetDword ();
		if ( !LoadVector ( rdChunk, pSeg->m_dWords, iSaneTightVecSize, "ram-words", m_sLastError ) )
			return false;

		if ( uVersion>=5 && m_bKeywordDict && !LoadVector ( rdChunk, pSeg->m_dKeywordCheckpoints, iSaneVecSize, "ram-checkpoints", m_sLastError ) )
				return false;

		const char * pCheckpoints = (const char *)pSeg->m_dKeywordCheckpoints.Begin();

		int iCheckpointCount = rdChunk.GetDword();
		if ( !CheckVectorLength ( iCheckpointCount, iSaneVecSize, "ram-checkpoints", m_sLastError ) )
			return false;

		pSeg->m_dWordCheckpoints.Resize ( iCheckpointCount );
		ARRAY_FOREACH ( i, pSeg->m_dWordCheckpoints )
		{
			pSeg->m_dWordCheckpoints[i].m_iOffset = (int)rdChunk.GetOffset();
			SphOffset_t uOff = rdChunk.GetOffset();
			if ( m_bKeywordDict )
			{
				pSeg->m_dWordCheckpoints[i].m_sWord = pCheckpoints + uOff;
			} else
			{
				pSeg->m_dWordCheckpoints[i].m_uWordID = (SphWordID_t)uOff;
			}
		}
		if ( !LoadVector ( rdChunk, pSeg->m_dDocs, iSaneTightVecSize, "ram-doclist", m_sLastError ) )
			return false;

		if ( !LoadVector ( rdChunk, pSeg->m_dHits, iSaneTightVecSize, "ram-hitlist", m_sLastError ) )
			return false;

		pSeg->m_iRows = rdChunk.GetDword();
		pSeg->m_iAliveRows = rdChunk.GetDword();
		// warning! m_dRows saved in id32 is NOT consistent for id64!
		// (the Stride for id32 is 1 DWORD shorter than for id64)
		// the only usage of this BLOB is to save id32 disk-chunk.
		if ( !LoadVector ( rdChunk, pSeg->m_dRows, iSaneTightVecSize, "ram-attributes", m_sLastError ) )
			return false;

		if ( uVersion>=9 )
		{
			int iLen = rdChunk.GetDword();
			if ( !CheckVectorLength ( iLen, Min ( iFileSize, INT_MAX ), "ram-killlist", m_sLastError ) )
				return false;

			if ( iLen )
			{
				pSeg->m_pKlist->m_dKilled.Reset ( iLen );
				rdChunk.GetBytes ( pSeg->m_pKlist->m_dKilled.Begin(), sizeof(pSeg->m_pKlist->m_dKilled[0]) * iLen );
			}
		} else
		{
			// legacy path - all types of kill-list loading either with conversion or not
			if ( uVersion==8 )
				rdChunk.GetDword(); // Hash.used

			int iLen = rdChunk.GetDword();
			if ( !CheckVectorLength ( iLen, iSaneVecSize, "ram-killlist", m_sLastError ) )
				return false;

			CSphVector<SphDocID_t> dLegacy;
			for ( int i=0; i<iLen; i++ )
			{
				SphDocID_t uDocid = USE_64BIT ? rdChunk.GetDword() : rdChunk.GetOffset();
				if ( uDocid ) // hash might have 0
					dLegacy.Add ( uDocid );
			}

			if ( dLegacy.GetLength() )
			{
				dLegacy.Uniq(); // hash was unordered
				pSeg->m_pKlist->m_dKilled.Reset ( dLegacy.GetLength() );
				memcpy ( pSeg->m_pKlist->m_dKilled.Begin(), dLegacy.Begin(), sizeof(pSeg->m_pKlist->m_dKilled[0]) * dLegacy.GetLength() );
			}
		}

		if ( !LoadVector ( rdChunk, pSeg->m_dStrings, iSaneTightVecSize, "ram-strings", m_sLastError ) )
			return false;
		if ( uVersion>=3 && !LoadVector ( rdChunk, pSeg->m_dMvas, iSaneTightVecSize, "ram-mva", m_sLastError ) )
			return false;

		// infixes
		if ( uVersion>=7 )
		{
			if ( !LoadVector ( rdChunk, pSeg->m_dInfixFilterCP, iSaneTightVecSize, "ram-infixes", m_sLastError ) )
				return false;
			if ( bRebuildInfixes )
				BuildSegmentInfixes ( pSeg, bHasMorphology );
		}
	}

	// field lengths
	if ( uVersion>=10 )
	{
		int iFields = rdChunk.GetDword();
		assert ( iFields==m_tSchema.m_dFields.GetLength() );

		for ( int i=0; i<iFields; i++ )
			m_dFieldLensRam[i] = rdChunk.GetOffset();
	}

	// all done
	RtSegment_t::m_tSegmentSeq.Lock();
	RtSegment_t::m_iSegments = iSegmentSeq;
	RtSegment_t::m_tSegmentSeq.Unlock();
	if ( rdChunk.GetErrorFlag() )
		return false;
	m_bLoadRamPassedOk = true;
	return true;
}


void RtIndex_t::Setup ( const CSphIndexSettings & tSettings )
{
	m_bStripperInited = true;
	m_tSettings = tSettings;
}


void RtIndex_t::PostSetup()
{
	m_iMaxCodepointLength = m_pTokenizer->GetMaxCodepointLength();

	// bigram filter
	if ( m_tSettings.m_eBigramIndex!=SPH_BIGRAM_NONE && m_tSettings.m_eBigramIndex!=SPH_BIGRAM_ALL )
	{
		m_pTokenizer->SetBuffer ( (BYTE*)m_tSettings.m_sBigramWords.cstr(), m_tSettings.m_sBigramWords.Length() );

		BYTE * pTok = NULL;
		while ( ( pTok = m_pTokenizer->GetToken() )!=NULL )
			m_tSettings.m_dBigramWords.Add() = (const char*)pTok;

		m_tSettings.m_dBigramWords.Sort();
	}

#if USE_RLP
	m_pTokenizer = ISphTokenizer::CreateRLPFilter ( m_pTokenizer, m_tSettings.m_eChineseRLP!=SPH_RLP_NONE, g_sRLPRoot.cstr(),
		g_sRLPEnv.cstr(), m_tSettings.m_sRLPContext.cstr(), true, m_sLastError );
#endif

	// FIXME!!! handle error
	m_pTokenizerIndexing = m_pTokenizer->Clone ( SPH_CLONE_INDEX );
	ISphTokenizer * pIndexing = ISphTokenizer::CreateBigramFilter ( m_pTokenizerIndexing, m_tSettings.m_eBigramIndex, m_tSettings.m_sBigramWords, m_sLastError );
	if ( pIndexing )
		m_pTokenizerIndexing = pIndexing;

#if USE_RLP
	m_pTokenizerIndexing = ISphTokenizer::CreateRLPFilter ( m_pTokenizerIndexing, m_tSettings.m_eChineseRLP!=SPH_RLP_NONE, g_sRLPRoot.cstr(),
		g_sRLPEnv.cstr(), m_tSettings.m_sRLPContext.cstr(), true, m_sLastError );
#endif
}


#define LOC_FAIL(_args) \
	if ( ++iFails<=FAILS_THRESH ) \
{ \
	fprintf ( fp, "FAILED, " ); \
	fprintf _args; \
	fprintf ( fp, "\n" ); \
	iFailsPrinted++; \
	\
	if ( iFails==FAILS_THRESH ) \
	fprintf ( fp, "(threshold reached; suppressing further output)\n" ); \
}

int RtIndex_t::DebugCheck ( FILE * fp )
{
	const int FAILS_THRESH = 100;
	int iFails = 0;
	int iFailsPrinted = 0;
	int iFailsPlain = 0;

	int64_t tmCheck = sphMicroTimer();

	if ( m_iStride!=DOCINFO_IDSIZE+m_tSchema.GetRowSize() )
		LOC_FAIL(( fp, "wrong attribute stride (current=%d, should_be=%d)", m_iStride, DOCINFO_IDSIZE+m_tSchema.GetRowSize() ));

	if ( m_iSoftRamLimit<=0 )
		LOC_FAIL(( fp, "wrong RAM limit (current="INT64_FMT")", m_iSoftRamLimit ));

	if ( m_iLockFD<0 )
		LOC_FAIL(( fp, "index lock file id < 0" ));

	if ( m_iDiskBase<0 )
		LOC_FAIL(( fp, "disk chunk base < 0" ));

	if ( m_iTID<0 )
		LOC_FAIL(( fp, "index TID < 0 (current="INT64_FMT")", m_iTID ));

	if ( m_iSavedTID<0 )
		LOC_FAIL(( fp, "index saved TID < 0 (current="INT64_FMT")", m_iSavedTID ));

	if ( m_iTID<m_iSavedTID )
		LOC_FAIL(( fp, "index TID < index saved TID (current="INT64_FMT", saved="INT64_FMT")", m_iTID, m_iSavedTID ));

	if ( m_iWordsCheckpoint!=RTDICT_CHECKPOINT_V3 && m_iWordsCheckpoint!=RTDICT_CHECKPOINT_V5 )
		LOC_FAIL(( fp, "unexpected number of words per checkpoint (expected 1024 or 48, got %d)", m_iWordsCheckpoint ));

	ARRAY_FOREACH ( iSegment, m_dRamChunks )
	{
		fprintf ( fp, "checking RT segment %d(%d)...\n", iSegment, m_dRamChunks.GetLength() );

		if ( !m_dRamChunks[iSegment] )
		{
			LOC_FAIL(( fp, "missing RT segment (segment=%d)", iSegment ));
			continue;
		}

		RtSegment_t & tSegment = *m_dRamChunks[iSegment];
		if ( tSegment.m_bTlsKlist )
			LOC_FAIL(( fp, "TLS k-list flag on: index is being commited (segment=%d)", iSegment ));

		const BYTE * pCurWord = tSegment.m_dWords.Begin();
		const BYTE * pMaxWord = pCurWord+tSegment.m_dWords.GetLength();
		const BYTE * pCurDoc = tSegment.m_dDocs.Begin();
		const BYTE * pMaxDoc = pCurDoc+tSegment.m_dDocs.GetLength();
		const BYTE * pCurHit = tSegment.m_dHits.Begin();
		const BYTE * pMaxHit = pCurHit+tSegment.m_dHits.GetLength();

		CSphVector<RtWordCheckpoint_t> dRefCheckpoints;
		int nWordsRead = 0;
		int nCheckpointWords = 0;
		int iCheckpointOffset = 0;
		SphWordID_t uPrevWordID = 0;
		DWORD uPrevDocOffset = 0;
		DWORD uPrevHitOffset = 0;

		CSphVector<SphDocID_t> dUsedKListEntries;

		RtWord_t tWord;
		memset ( &tWord, 0, sizeof(tWord) );

		BYTE sWord[SPH_MAX_KEYWORD_LEN+2], sLastWord[SPH_MAX_KEYWORD_LEN+2];
		memset ( sWord, 0, sizeof(sWord) );
		memset ( sLastWord, 0, sizeof(sLastWord) );

		int iLastWordLen = 0, iWordLen = 0;

		while ( pCurWord && pCurWord<pMaxWord )
		{
			bool bCheckpoint = ++nCheckpointWords==m_iWordsCheckpoint;
			if ( bCheckpoint )
			{
				nCheckpointWords = 1;
				iCheckpointOffset = pCurWord - tSegment.m_dWords.Begin();
				tWord.m_uDoc = 0;
				if ( !m_bKeywordDict )
					tWord.m_uWordID = 0;
			}

			const BYTE * pIn = pCurWord;
			DWORD uDeltaDoc;
			if ( m_bKeywordDict )
			{
				BYTE iMatch, iDelta, uPacked;
				uPacked = *pIn++;

				if ( pIn>=pMaxWord )
				{
					LOC_FAIL(( fp, "reading past wordlist end (segment=%d, word=%d)", iSegment, nWordsRead ));
					break;
				}

				if ( uPacked & 0x80 )
				{
					iDelta = ( ( uPacked>>4 ) & 7 ) + 1;
					iMatch = uPacked & 15;
				} else
				{
					iDelta = uPacked & 127;
					iMatch = *pIn++;
					if ( pIn>=pMaxWord )
					{
						LOC_FAIL(( fp, "reading past wordlist end (segment=%d, word=%d)", iSegment, nWordsRead ));
						break;
					}

					if ( iDelta<=8 && iMatch<=15 )
					{
						sLastWord[sizeof(sLastWord)-1] = '\0';
						LOC_FAIL(( fp, "wrong word-delta (segment=%d, word=%d, last_word=%s, last_len=%d, match=%d, delta=%d)",
							iSegment, nWordsRead, sLastWord+1, iLastWordLen, iMatch, iDelta ));
					}
				}

				if ( iMatch+iDelta>=(int)sizeof(sWord)-2 || iMatch>iLastWordLen )
				{
					sLastWord[sizeof(sLastWord)-1] = '\0';
					LOC_FAIL(( fp, "wrong word-delta (segment=%d, word=%d, last_word=%s, last_len=%d, match=%d, delta=%d)",
						iSegment, nWordsRead, sLastWord+1, iLastWordLen, iMatch, iDelta ));

					pIn += iDelta;
					if ( pIn>=pMaxWord )
					{
						LOC_FAIL(( fp, "reading past wordlist end (segment=%d, word=%d)", iSegment, nWordsRead ));
						break;
					}
				} else
				{
					iWordLen = iMatch+iDelta;
					sWord[0] = (BYTE)iWordLen;
					memcpy ( sWord+1+iMatch, pIn, iDelta );
					sWord[1+iWordLen] = 0;
					pIn += iDelta;
					if ( pIn>=pMaxWord )
					{
						LOC_FAIL(( fp, "reading past wordlist end (segment=%d, word=%d)", iSegment, nWordsRead ));
						break;
					}
				}

				int iCalcWordLen = strlen ( (const char *)sWord+1 );
				if ( iWordLen!=iCalcWordLen )
				{
					sWord[sizeof(sWord)-1] = '\0';
					LOC_FAIL(( fp, "word length mismatch (segment=%d, word=%d, read_word=%s, read_len=%d, calc_len=%d)",
						iSegment, nWordsRead, sWord+1, iWordLen, iCalcWordLen ));
				}

				if ( !iWordLen )
					LOC_FAIL(( fp, "empty word in word list (segment=%d, word=%d)",	iSegment, nWordsRead ));

				const BYTE * pStr = sWord+1;
				const BYTE * pStringStart = pStr;
				while ( pStringStart-pStr < iWordLen )
				{
					if ( !*pStringStart )
					{
						CSphString sErrorStr;
						sErrorStr.SetBinary ( (const char*)pStr, iWordLen );
						LOC_FAIL(( fp, "embedded zero in a word list string (segment=%d, offset=%u, string=%s)",
							iSegment, (DWORD)(pStringStart-pStr), sErrorStr.cstr() ));
					}

					pStringStart++;
				}

				if ( iLastWordLen && iWordLen )
				{
					if ( sphDictCmpStrictly ( (const char *)sWord+1, iWordLen, (const char *)sLastWord+1, iLastWordLen )<=0 )
					{
						sWord[sizeof(sWord)-1] = '\0';
						sLastWord[sizeof(sLastWord)-1] = '\0';
						LOC_FAIL(( fp, "word order decreased (segment=%d, word=%d, read_word=%s, last_word=%s)",
							iSegment, nWordsRead, sWord+1, sLastWord+1 ));
					}
				}

				memcpy ( sLastWord, sWord, iWordLen+2 );
				iLastWordLen = iWordLen;
			} else
			{
				SphWordID_t uDeltaID;
				pIn = UnzipWordid ( &uDeltaID, pIn );
				if ( pIn>=pMaxWord )
					LOC_FAIL(( fp, "reading past wordlist end (segment=%d, word=%d)", iSegment, nWordsRead ));

				tWord.m_uWordID += uDeltaID;

				if ( tWord.m_uWordID<=uPrevWordID )
				{
					LOC_FAIL(( fp, "wordid decreased (segment=%d, word=%d, wordid="UINT64_FMT", previd="UINT64_FMT")",
						iSegment, nWordsRead, (uint64_t)tWord.m_uWordID, (uint64_t)uPrevWordID ));
				}

				uPrevWordID = tWord.m_uWordID;
			}

			pIn = UnzipDword ( &tWord.m_uDocs, pIn );
			if ( pIn>=pMaxWord )
			{
				sWord[sizeof(sWord)-1] = '\0';
				LOC_FAIL(( fp, "invalid docs/hits (segment=%d, word=%d, read_word=%s, docs=%u, hits=%u)", iSegment, nWordsRead,
					sWord+1, tWord.m_uDocs, tWord.m_uHits ));
			}

			pIn = UnzipDword ( &tWord.m_uHits, pIn );
			if ( pIn>=pMaxWord )
				LOC_FAIL(( fp, "reading past wordlist end (segment=%d, word=%d)", iSegment, nWordsRead ));

			pIn = UnzipDword ( &uDeltaDoc, pIn );
			if ( pIn>pMaxWord )
				LOC_FAIL(( fp, "reading past wordlist end (segment=%d, word=%d)", iSegment, nWordsRead ));

			pCurWord = pIn;
			tWord.m_uDoc += uDeltaDoc;

			if ( !tWord.m_uDocs || !tWord.m_uHits || tWord.m_uHits<tWord.m_uDocs )
			{
				sWord[sizeof(sWord)-1] = '\0';
				LOC_FAIL(( fp, "invalid docs/hits (segment=%d, word=%d, read_wordid="UINT64_FMT
					", read_word=%s, docs=%u, hits=%u)",
					iSegment, nWordsRead, (uint64_t)tWord.m_uWordID,
					sWord+1, tWord.m_uDocs, tWord.m_uHits ));
			}

			if ( bCheckpoint )
			{
				RtWordCheckpoint_t & tCP = dRefCheckpoints.Add();
				tCP.m_iOffset = iCheckpointOffset;

				if ( m_bKeywordDict )
				{
					tCP.m_sWord = new char [sWord[0]+1];
					memcpy ( (void *)tCP.m_sWord, sWord+1, sWord[0]+1 );
				} else
					tCP.m_uWordID = tWord.m_uWordID;
			}

			sWord[sizeof(sWord)-1] = '\0';

			if ( uPrevDocOffset && tWord.m_uDoc<=uPrevDocOffset )
				LOC_FAIL(( fp, "doclist offset decreased (segment=%d, word=%d, "
					"read_wordid="UINT64_FMT", read_word=%s, doclist_offset=%u, prev_doclist_offset=%u)",
					iSegment, nWordsRead,
					(uint64_t)tWord.m_uWordID, sWord+1, tWord.m_uDoc, uPrevDocOffset ));

			// read doclist
			DWORD uDocOffset = pCurDoc-tSegment.m_dDocs.Begin();
			if ( tWord.m_uDoc!=uDocOffset )
			{
				LOC_FAIL(( fp, "unexpected doclist offset (wordid="UINT64_FMT"(%s)(%d), "
					"doclist_offset=%u, expected_offset=%u)",
					(uint64_t)tWord.m_uWordID, sWord+1, nWordsRead,
					tWord.m_uDoc, uDocOffset ));

				if ( uDocOffset>=(DWORD)tSegment.m_dDocs.GetLength() )
				{
					LOC_FAIL(( fp, "doclist offset pointing past doclist (segment=%d, word=%d, "
						"read_word=%s, doclist_offset=%u, doclist_size=%d)",
						iSegment, nWordsRead,
						sWord+1, uDocOffset, tSegment.m_dDocs.GetLength() ));

					nWordsRead++;
					continue;
				} else
					pCurDoc = tSegment.m_dDocs.Begin()+uDocOffset;
			}

			// read all docs from doclist
			RtDoc_t tDoc;
			memset ( &tDoc, 0, sizeof(tDoc) );
			SphDocID_t uPrevDocID = 0;

			for ( DWORD uDoc=0; uDoc<tWord.m_uDocs && pCurDoc<pMaxDoc; uDoc++ )
			{
				bool bEmbeddedHit = false;
				pIn = pCurDoc;
				SphDocID_t uDeltaID;
				pIn = UnzipDocid ( &uDeltaID, pIn );

				if ( pIn>=pMaxDoc )
				{
					LOC_FAIL(( fp, "reading past doclist end (segment=%d, word=%d, "
						"read_wordid="UINT64_FMT", read_word=%s, doclist_offset=%u, doclist_size=%d)",
						iSegment, nWordsRead,
						(uint64_t)tWord.m_uWordID, sWord+1, uDocOffset, tSegment.m_dDocs.GetLength() ));
					break;
				}

				tDoc.m_uDocID += uDeltaID;
				DWORD uField;
				pIn = UnzipDword ( &uField, pIn );
				if ( pIn>=pMaxDoc )
				{
					LOC_FAIL(( fp, "reading past doclist end (segment=%d, word=%d, "
						"read_wordid="UINT64_FMT", read_word=%s, doclist_offset=%u, doclist_size=%d)",
						iSegment, nWordsRead,
						(uint64_t)tWord.m_uWordID, sWord+1, uDocOffset, tSegment.m_dDocs.GetLength() ));
					break;
				}

				tDoc.m_uDocFields = uField;
				pIn = UnzipDword ( &tDoc.m_uHits, pIn );
				if ( pIn>=pMaxDoc )
				{
					LOC_FAIL(( fp, "reading past doclist end (segment=%d, word=%d, "
						"read_wordid="UINT64_FMT", read_word=%s, doclist_offset=%u, doclist_size=%d)",
						iSegment, nWordsRead,
						(uint64_t)tWord.m_uWordID, sWord+1, uDocOffset, tSegment.m_dDocs.GetLength() ));
					break;
				}

				if ( tDoc.m_uHits==1 )
				{
					bEmbeddedHit = true;

					DWORD a, b;
					pIn = UnzipDword ( &a, pIn );
					if ( pIn>=pMaxDoc )
					{
						LOC_FAIL(( fp, "reading past doclist end (segment=%d, word=%d, "
							"read_wordid="UINT64_FMT", read_word=%s, doclist_offset=%u, doclist_size=%d)",
							iSegment, nWordsRead,
							(uint64_t)tWord.m_uWordID, sWord+1, uDocOffset, tSegment.m_dDocs.GetLength() ));
						break;
					}

					pIn = UnzipDword ( &b, pIn );
					if ( pIn>pMaxDoc )
					{
						LOC_FAIL(( fp, "reading past doclist end (segment=%d, word=%d, "
							"read_wordid="UINT64_FMT", read_word=%s, doclist_offset=%u, doclist_size=%d)",
							iSegment, nWordsRead,
							(uint64_t)tWord.m_uWordID, sWord+1, uDocOffset, tSegment.m_dDocs.GetLength() ));
						break;
					}

					tDoc.m_uHit = HITMAN::Create ( b, a );
				} else
				{
					pIn = UnzipDword ( &tDoc.m_uHit, pIn );
					if ( pIn>pMaxDoc )
					{
						LOC_FAIL(( fp, "reading past doclist end (segment=%d, word=%d, "
							"read_wordid="UINT64_FMT", read_word=%s, doclist_offset=%u, doclist_size=%d)",
							iSegment, nWordsRead,
							(uint64_t)tWord.m_uWordID, sWord+1, uDocOffset, tSegment.m_dDocs.GetLength() ));
						break;
					}
				}
				pCurDoc = pIn;

				if ( tDoc.m_uDocID<=uPrevDocID )
				{
					LOC_FAIL(( fp, "docid decreased (segment=%d, word=%d, "
						"read_wordid="UINT64_FMT", read_word=%s, docid="UINT64_FMT", prev_docid="UINT64_FMT")",
						iSegment, nWordsRead,
						(uint64_t)tWord.m_uWordID, sWord+1, (uint64_t)tDoc.m_uDocID, (uint64_t)uPrevDocID ));
				}

				if ( !tSegment.FindRow ( tDoc.m_uDocID ) )
					LOC_FAIL(( fp, "no attributes found (segment=%d, word=%d, "
						"wordid="UINT64_FMT", docid="UINT64_FMT")",
						iSegment, nWordsRead,
						(uint64_t)tWord.m_uWordID, (uint64_t)tDoc.m_uDocID ));

				if ( bEmbeddedHit )
				{
					DWORD uFieldId = HITMAN::GetField ( tDoc.m_uHit );
					DWORD uFieldMask = tDoc.m_uDocFields;
					int iCounter = 0;
					for ( ; uFieldMask; iCounter++ )
						uFieldMask &= uFieldMask - 1;

					if ( iCounter!=1 || tDoc.m_uHits!=1 )
					{
						LOC_FAIL(( fp, "embedded hit with multiple occurences in a document found "
							"(segment=%d, word=%d, wordid="UINT64_FMT", docid="UINT64_FMT")",
							iSegment, nWordsRead, (uint64_t)tWord.m_uWordID, (uint64_t)tDoc.m_uDocID ));
					}

					if ( (int)uFieldId>m_tSchema.m_dFields.GetLength() || uFieldId>SPH_MAX_FIELDS )
					{
						LOC_FAIL(( fp, "invalid field id in an embedded hit (segment=%d, word=%d, "
							"wordid="UINT64_FMT", docid="UINT64_FMT", field_id=%u, total_fields=%d)",
							iSegment, nWordsRead,
							(uint64_t)tWord.m_uWordID, (uint64_t)tDoc.m_uDocID, uFieldId, m_tSchema.m_dFields.GetLength() ));
					}

					if ( !( tDoc.m_uDocFields & ( 1 << uFieldId ) ) )
					{
						LOC_FAIL(( fp, "invalid field id: not in doclist mask (segment=%d, word=%d, "
							"wordid="UINT64_FMT", docid="UINT64_FMT", field_id=%u, field_mask=%u)",
							iSegment, nWordsRead,
							(uint64_t)tWord.m_uWordID, (uint64_t)tDoc.m_uDocID, uFieldId, tDoc.m_uDocFields ));
					}
				} else
				{
					DWORD uExpectedHitOffset = pCurHit-tSegment.m_dHits.Begin();
					if ( tDoc.m_uHit!=uExpectedHitOffset )
					{
						LOC_FAIL(( fp, "unexpected hitlist offset (segment=%d, word=%d, "
							"wordid="UINT64_FMT", docid="UINT64_FMT", offset=%u, expected_offset=%u",
							iSegment, nWordsRead,
							(uint64_t)tWord.m_uWordID, (uint64_t)tDoc.m_uDocID, tDoc.m_uHit, uExpectedHitOffset ));
					}

					if ( tDoc.m_uHit && tDoc.m_uHit<=uPrevHitOffset )
					{
						LOC_FAIL(( fp, "hitlist offset decreased (segment=%d, word=%d, wordid="UINT64_FMT", docid="UINT64_FMT", offset=%u, prev_offset=%u",
							iSegment, nWordsRead, (uint64_t)tWord.m_uWordID, (uint64_t)tDoc.m_uDocID, tDoc.m_uHit, uPrevHitOffset ));
					}

					// check hitlist
					DWORD uHitlistEntry = 0;
					DWORD uLastPosInField = 0;
					DWORD uLastFieldId = 0;
					bool bLastInFieldFound = false;

					for ( DWORD uHit = 0; uHit < tDoc.m_uHits && pCurHit; uHit++ )
					{
						DWORD uValue = 0;
						pCurHit = UnzipDword ( &uValue, pCurHit );
						if ( pCurHit>pMaxHit )
						{
							LOC_FAIL(( fp, "reading past hitlist end (segment=%d, word=%d, wordid="UINT64_FMT", docid="UINT64_FMT")",
								iSegment, nWordsRead, (uint64_t)tWord.m_uWordID, (uint64_t)tDoc.m_uDocID ));
							break;
						}

						uHitlistEntry += uValue;

						DWORD uPosInField = HITMAN::GetPos ( uHitlistEntry );
						bool bLastInField = HITMAN::IsEnd ( uHitlistEntry );
						DWORD uFieldId = HITMAN::GetField ( uHitlistEntry );

						if ( (int)uFieldId>m_tSchema.m_dFields.GetLength() || uFieldId>SPH_MAX_FIELDS )
						{
							LOC_FAIL(( fp, "invalid field id in a hitlist (segment=%d, word=%d, "
								"wordid="UINT64_FMT", docid="UINT64_FMT", field_id=%u, total_fields=%d)",
								iSegment, nWordsRead,
								(uint64_t)tWord.m_uWordID, (uint64_t)tDoc.m_uDocID, uFieldId, m_tSchema.m_dFields.GetLength() ));
						}

						if ( !( tDoc.m_uDocFields & ( 1 << uFieldId ) ) )
						{
							LOC_FAIL(( fp, "invalid field id: not in doclist mask (segment=%d, word=%d, "
								"wordid="UINT64_FMT", docid="UINT64_FMT", field_id=%u, field_mask=%u)",
								iSegment, nWordsRead,
								(uint64_t)tWord.m_uWordID, (uint64_t)tDoc.m_uDocID, uFieldId, tDoc.m_uDocFields ));
						}

						if ( uLastFieldId!=uFieldId )
						{
							bLastInFieldFound = false;
							uLastPosInField = 0;
						}

						if ( uLastPosInField && uPosInField<=uLastPosInField )
						{
							LOC_FAIL(( fp, "hit position in field decreased (segment=%d, word=%d, wordid="UINT64_FMT", docid="UINT64_FMT", pos=%u, last_pos=%u)",
								iSegment, nWordsRead, (uint64_t)tWord.m_uWordID, (uint64_t)tDoc.m_uDocID, uPosInField, uLastPosInField ));
						}

						if ( bLastInField && bLastInFieldFound )
						{
							LOC_FAIL(( fp, "duplicate last-in-field hit found (segment=%d, word=%d, wordid="UINT64_FMT", docid="UINT64_FMT")",
								iSegment, nWordsRead, (uint64_t)tWord.m_uWordID, (uint64_t)tDoc.m_uDocID ));
						}

						uLastPosInField = uPosInField;
						uLastFieldId = uField;
						bLastInFieldFound |= bLastInField;
					}

					uPrevHitOffset = tDoc.m_uHit;
				}

				DWORD uAvailFieldMask = ( 1 << m_tSchema.m_dFields.GetLength() ) - 1;
				if ( tDoc.m_uDocFields & ~uAvailFieldMask )
				{
					LOC_FAIL(( fp, "wrong document field mask (segment=%d, word=%d, wordid="UINT64_FMT", docid="UINT64_FMT", mask=%u, total_fields=%d",
						iSegment, nWordsRead, (uint64_t)tWord.m_uWordID, (uint64_t)tDoc.m_uDocID, tDoc.m_uDocFields, m_tSchema.m_dFields.GetLength() ));
				}

				if ( tSegment.GetKlist().BinarySearch ( tDoc.m_uDocID ) )
					dUsedKListEntries.Add ( tDoc.m_uDocID );

				uPrevDocID = tDoc.m_uDocID;
			}

			uPrevDocOffset = tWord.m_uDoc;
			nWordsRead++;
		}

		if ( pCurDoc!=pMaxDoc )
			LOC_FAIL(( fp, "unused doclist entries found (segment=%d, doclist_size=%d)",
				iSegment, tSegment.m_dDocs.GetLength() ));

		if ( pCurHit!=pMaxHit )
			LOC_FAIL(( fp, "unused hitlist entries found (segment=%d, hitlist_size=%d)",
				iSegment, tSegment.m_dHits.GetLength() ));

		if ( dRefCheckpoints.GetLength()!=tSegment.m_dWordCheckpoints.GetLength() )
			LOC_FAIL(( fp, "word checkpoint count mismatch (read=%d, calc=%d)",
				tSegment.m_dWordCheckpoints.GetLength(), dRefCheckpoints.GetLength() ));

		for ( int i=0; i < Min ( dRefCheckpoints.GetLength(), tSegment.m_dWordCheckpoints.GetLength() ); i++ )
		{
			const RtWordCheckpoint_t & tRefCP = dRefCheckpoints[i];
			const RtWordCheckpoint_t & tCP = tSegment.m_dWordCheckpoints[i];
			const int iLen = m_bKeywordDict ? strlen ( tCP.m_sWord ) : 0;
			if ( m_bKeywordDict && ( !tCP.m_sWord || ( !strlen ( tRefCP.m_sWord ) || !strlen ( tCP.m_sWord ) ) ) )
			{
				LOC_FAIL(( fp, "empty word checkpoint %d ((segment=%d, read_word=%s, read_len=%u, readpos=%d, calc_word=%s, calc_len=%u, calcpos=%d)",
					i, iSegment, tCP.m_sWord, (DWORD)strlen ( tCP.m_sWord ), tCP.m_iOffset,
					tRefCP.m_sWord, (DWORD)strlen ( tRefCP.m_sWord ), tRefCP.m_iOffset ));
			} else if ( sphCheckpointCmpStrictly ( tCP.m_sWord, iLen, tCP.m_uWordID, m_bKeywordDict, tRefCP ) || tRefCP.m_iOffset!=tCP.m_iOffset )
			{
				if ( m_bKeywordDict )
				{
					LOC_FAIL(( fp, "word checkpoint %d differs (segment=%d, read_word=%s, readpos=%d, calc_word=%s, calcpos=%d)",
						i, iSegment, tCP.m_sWord, tCP.m_iOffset, tRefCP.m_sWord, tRefCP.m_iOffset ));
				} else
				{
					LOC_FAIL(( fp, "word checkpoint %d differs (segment=%d, readid="UINT64_FMT", readpos=%d, calcid="UINT64_FMT", calcpos=%d)",
						i, iSegment, (uint64_t)tCP.m_uWordID, tCP.m_iOffset, (int64_t)tRefCP.m_uWordID, tRefCP.m_iOffset ));
				}
			}
		}

		if ( m_bKeywordDict )
			ARRAY_FOREACH ( i, dRefCheckpoints )
				SafeDeleteArray ( dRefCheckpoints[i].m_sWord );

		dRefCheckpoints.Reset ();

		// check killlists
		dUsedKListEntries.Uniq();
		int nUsedKListEntries = dUsedKListEntries.GetLength();

		if ( nUsedKListEntries!=tSegment.GetKlist().GetLength() )
		{
			LOC_FAIL(( fp, "used killlist entries mismatch (segment=%d, klist_entries=%d, used_entries=%d)",
				iSegment, tSegment.GetKlist().GetLength(), nUsedKListEntries ));
		}

		// check attributes
		if ( tSegment.m_iRows*m_iStride!=tSegment.m_dRows.GetLength() )
		{
			LOC_FAIL(( fp, "rowitems count mismatch (segment=%d, expected=%d, current=%d)",
				iSegment, tSegment.m_iRows*m_iStride, tSegment.m_dRows.GetLength() ));
		}

		CSphVector<int> dMvaItems;
		CSphVector<CSphAttrLocator> dFloatItems;
		CSphVector<CSphAttrLocator> dStrItems;
		CSphVector<CSphAttrLocator> dJsonItems;
		for ( int iAttr=0; iAttr<m_tSchema.GetAttrsCount(); iAttr++ )
		{
			const CSphColumnInfo & tAttr = m_tSchema.GetAttr(iAttr);
			if ( tAttr.m_eAttrType==SPH_ATTR_UINT32SET || tAttr.m_eAttrType==SPH_ATTR_INT64SET )
			{
				if ( tAttr.m_tLocator.m_iBitCount!=ROWITEM_BITS )
				{
					LOC_FAIL(( fp, "unexpected MVA bitcount (segment=%d, attr=%d, expected=%d, got=%d)",
						iSegment, iAttr, ROWITEM_BITS, tAttr.m_tLocator.m_iBitCount ));
					continue;
				}
				if ( ( tAttr.m_tLocator.m_iBitOffset % ROWITEM_BITS )!=0 )
				{
					LOC_FAIL(( fp, "unaligned MVA bitoffset (segment=%d, attr=%d, bitoffset=%d)",
						iSegment, iAttr, tAttr.m_tLocator.m_iBitOffset ));
					continue;
				}
				if ( tAttr.m_eAttrType==SPH_ATTR_UINT32SET )
					dMvaItems.Add ( tAttr.m_tLocator.m_iBitOffset/ROWITEM_BITS );
			} else if ( tAttr.m_eAttrType==SPH_ATTR_FLOAT )
				dFloatItems.Add	( tAttr.m_tLocator );
			else if ( tAttr.m_eAttrType==SPH_ATTR_STRING )
				dStrItems.Add ( tAttr.m_tLocator );
			else if ( tAttr.m_eAttrType==SPH_ATTR_JSON )
				dJsonItems.Add ( tAttr.m_tLocator );
		}
		int iMva64 = dMvaItems.GetLength();
		for ( int iAttr=0; iAttr<m_tSchema.GetAttrsCount(); iAttr++ )
		{
			const CSphColumnInfo & tAttr = m_tSchema.GetAttr(iAttr);
			if ( tAttr.m_eAttrType==SPH_ATTR_INT64SET )
				dMvaItems.Add ( tAttr.m_tLocator.m_iBitOffset/ROWITEM_BITS );
		}

		CSphVector<DWORD> dStringOffsets;
		if ( tSegment.m_dStrings.GetLength() > 1 )
		{
			const BYTE * pBaseStr = tSegment.m_dStrings.Begin();
			const BYTE * pCurStr = pBaseStr + 1;
			const BYTE * pMaxStr = pBaseStr + tSegment.m_dStrings.GetLength();
			while ( pCurStr<pMaxStr )
			{
				const BYTE * pStr = NULL;
				const int iLen = sphUnpackStr ( pCurStr, &pStr );

				if ( !iLen )
					LOC_FAIL(( fp, "empty attribute string found (segment=%d, offset=%u)", iSegment, (DWORD)(pCurStr-pBaseStr) ));

				if ( pStr+iLen>pMaxStr || pStr<pCurStr || pStr>pCurStr+4 )
				{
					LOC_FAIL(( fp, "string length out of bounds (segment=%d, offset=%u, len=%d)", iSegment, (DWORD)(pCurStr-pBaseStr), iLen ));
					break;
				}

				dStringOffsets.Add ( (DWORD)(pCurStr-pBaseStr) );

				pCurStr = pStr + iLen;
			}
		}

		// loop the rows
		const CSphRowitem * pRow = tSegment.m_dRows.Begin();
		const CSphRowitem * pRowMax = pRow + tSegment.m_dRows.GetLength();
		const DWORD * pMvaBase = tSegment.m_dMvas.Begin();
		const DWORD * pMvaMax = pMvaBase + tSegment.m_dMvas.GetLength();
		const DWORD * pMvaCur = pMvaBase + 1;

		SphDocID_t uLastID = 0;
		DWORD uLastStrOffset = 0;
		int nCalcAliveRows = 0;
		int nCalcRows = 0;
		int nUsedStrings = 0;
		int nUsedJsons = 0;

		for ( DWORD uRow=0; pRow<pRowMax; uRow++, pRow+=m_iStride )
		{
			if ( uLastID>=DOCINFO2ID(pRow) )
				LOC_FAIL(( fp, "docid decreased in attributes (segment=%d, row=%u, docid="DOCID_FMT", lastid="DOCID_FMT")",
					iSegment, uRow, DOCINFO2ID(pRow), uLastID ));

			uLastID = DOCINFO2ID(pRow);

			///////////////////////////
			// check MVAs
			///////////////////////////

			if ( dMvaItems.GetLength() )
			{
				const CSphRowitem * pAttrs = DOCINFO2ATTRS(pRow);

				ARRAY_FOREACH ( iItem, dMvaItems )
				{
					const DWORD uOffset = pAttrs[dMvaItems[iItem]];
					if ( !uOffset )
						continue;

					if ( pMvaBase+uOffset>=pMvaMax )
					{
						LOC_FAIL(( fp, "MVA index out of bounds (segment=%d, row=%u, mvaattr=%d, docid="DOCID_FMT", index=%u)",
							iSegment, uRow, iItem, uLastID, uOffset ));
						continue;
					}

					if ( pMvaCur!=pMvaBase+uOffset )
					{
						LOC_FAIL(( fp, "wrong MVA offset (segment=%d, row=%u, mvaattr=%d, docid="DOCID_FMT", expected=%u, got=%u)",
							iSegment, uRow, iItem, uLastID, (DWORD)(pMvaCur-pMvaBase), uOffset ));

						pMvaCur = pMvaBase+uOffset;
					}

					// check values
					DWORD uValues = *pMvaCur++;

					if ( pMvaCur+uValues-1>=pMvaMax )
					{
						LOC_FAIL(( fp, "MVA count out of bounds (segment=%d, row=%u, mvaattr=%d, docid="DOCID_FMT", count=%u)",
							iSegment, uRow, iItem, uLastID, uValues ));
						pMvaCur += uValues;
						continue;
					}

					// check that values are ascending
					for ( DWORD uVal=(iItem>=iMva64 ? 2 : 1); uVal<uValues; )
					{
						int64_t iPrev, iCur;
						if ( iItem>=iMva64 )
						{
							iPrev = MVA_UPSIZE ( pMvaCur+uVal-2 );
							iCur = MVA_UPSIZE ( pMvaCur+uVal );
							uVal += 2;
						} else
						{
							iPrev = pMvaCur[uVal-1];
							iCur = pMvaCur[uVal];
							uVal++;
						}

						if ( iCur<=iPrev )
						{
							LOC_FAIL(( fp, "unsorted MVA values (segment=%d, row=%u, mvaattr=%d, docid="DOCID_FMT", val[%u]="INT64_FMT", val[%u]="INT64_FMT")",
								iSegment, uRow, iItem, uLastID, ( iItem>=iMva64 ? uVal-2 : uVal-1 ), iPrev, uVal, iCur ));
						}

						uVal += ( iItem>=iMva64 ? 2 : 1 );
					}

					pMvaCur += uValues;
				}
			}

			///////////////////////////
			// check floats
			///////////////////////////

			ARRAY_FOREACH ( iItem, dFloatItems )
			{
				const CSphRowitem * pAttrs = DOCINFO2ATTRS(pRow);
				const DWORD uValue = (DWORD)sphGetRowAttr ( pAttrs, dFloatItems[iItem] );
				const DWORD uExp = ( uValue >> 23 ) & 0xff;
				const DWORD uMantissa = uValue & 0x003fffff;

				// check normalized
				if ( uExp==0 && uMantissa!=0 )
					LOC_FAIL(( fp, "float attribute value is unnormalized (segment=%d, row=%u, attr=%d, id="DOCID_FMT", raw=0x%x, value=%f)",
						iSegment, uRow, iItem, uLastID, uValue, sphDW2F ( uValue ) ));

				// check +-inf
				if ( uExp==0xff && uMantissa==0 )
					LOC_FAIL(( fp, "float attribute is infinity (segment=%d, row=%u, attr=%d, id="DOCID_FMT", raw=0x%x, value=%f)",
						iSegment, uRow, iItem, uLastID, uValue, sphDW2F ( uValue ) ));
			}

			/////////////////
			// check strings
			/////////////////

			ARRAY_FOREACH ( iItem, dStrItems )
			{
				const CSphRowitem * pAttrs = DOCINFO2ATTRS(pRow);

				const DWORD uOffset = (DWORD)sphGetRowAttr ( pAttrs, dStrItems[iItem] );
				if ( uOffset>=(DWORD)tSegment.m_dStrings.GetLength() )
				{
					LOC_FAIL(( fp, "string offset out of bounds (segment=%d, row=%u, stringattr=%d, docid="DOCID_FMT", index=%u)",
						iSegment, uRow, iItem, uLastID, uOffset ));
					continue;
				}

				if ( !uOffset )
					continue;

				bool bLastOff4UpdatedJson = ( iItem==0 && dJsonItems.GetLength () );
				if ( uLastStrOffset>=uOffset && !bLastOff4UpdatedJson )
					LOC_FAIL(( fp, "string offset decreased (segment=%d, row=%u, stringattr=%d, docid="DOCID_FMT", offset=%u, last_offset=%u)",
						iSegment, uRow, iItem, uLastID, uOffset, uLastStrOffset ));

				if ( !dStringOffsets.BinarySearch ( uOffset ) )
				{
					LOC_FAIL(( fp, "string offset is not a string start (segment=%d, row=%u, stringattr=%d, docid="DOCID_FMT", offset=%u)",
						iSegment, uRow, iItem, uLastID, uOffset ));
				} else
					nUsedStrings++;

				const BYTE * pStr = NULL;
				int iLen = sphUnpackStr ( tSegment.m_dStrings.Begin()+uOffset, &pStr );
				const BYTE * pStringStart = pStr;
				while ( pStringStart-pStr < iLen )
				{
					if ( !*pStringStart )
					{
						CSphString sErrorStr;
						sErrorStr.SetBinary ( (const char*)pStr, iLen );
						LOC_FAIL(( fp, "embedded zero in a string (segment=%d, offset=%u, string=%s)",
									iSegment, uOffset, sErrorStr.cstr() ));
					}

					pStringStart++;
				}

				uLastStrOffset = uOffset;
			}

			/////////////////////////////
			// check JSON attributes
			/////////////////////////////

			ARRAY_FOREACH ( iItem, dJsonItems )
			{
				const CSphRowitem * pAttrs = DOCINFO2ATTRS(pRow);

				const DWORD uOffset = (DWORD)sphGetRowAttr ( pAttrs, dJsonItems[iItem] );
				if ( uOffset>=(DWORD)tSegment.m_dStrings.GetLength() )
				{
					LOC_FAIL(( fp, "string(JSON) offset out of bounds (segment=%d, row=%u, stringattr=%d, docid="DOCID_FMT", index=%u)",
						iSegment, uRow, iItem, uLastID, uOffset ));
					continue;
				}

				if ( !uOffset )
					continue;

				if ( uLastStrOffset>=uOffset )
					LOC_FAIL(( fp, "string(JSON) offset decreased (segment=%d, row=%u, stringattr=%d, docid="DOCID_FMT", offset=%u, last_offset=%u)",
						iSegment, uRow, iItem, uLastID, uOffset, uLastStrOffset ));

				if ( !dStringOffsets.BinarySearch ( uOffset ) )
				{
					LOC_FAIL(( fp, "string(JSON) offset is not a string start (segment=%d, row=%u, stringattr=%d, docid="DOCID_FMT", offset=%u)",
						iSegment, uRow, iItem, uLastID, uOffset ));
				} else
					nUsedJsons++;

				const BYTE * pData = NULL;
				int iBlobLen = sphUnpackStr ( tSegment.m_dStrings.Begin()+uOffset, &pData );

				const BYTE * p = pData+4;
				CSphVector<ESphJsonType> dStateStack;
				if ( pData[0] | pData[1]<<8 | pData[2]<<16 | pData[3]<<24 )
					dStateStack.Add ( JSON_OBJECT );

				do
				{
					ESphJsonType eType = (ESphJsonType)*p++;

					if ( dStateStack.GetLength() && dStateStack.Last()==JSON_OBJECT )
					{
						int iKeyLen = sphJsonUnpackInt ( &p );
						p += iKeyLen;
					}

					if ( dStateStack.GetLength() && dStateStack.Last()==JSON_MIXED_VECTOR )
						dStateStack.Pop();

					switch ( eType )
					{
					case JSON_EOF:
					{
						if ( dStateStack.GetLength() && dStateStack.Last()==JSON_OBJECT )
							dStateStack.Pop();
						break;
					}

					case JSON_INT32:		sphJsonLoadInt ( &p ); break;
					case JSON_INT64:		sphJsonLoadBigint ( &p ); break;
					case JSON_DOUBLE:		sphJsonLoadBigint ( &p ); break;
					case JSON_TRUE:			break;
					case JSON_FALSE:		break;
					case JSON_NULL:			break;

					case JSON_STRING:
					{
						int iStrLen = sphJsonUnpackInt ( &p );
						p += iStrLen;
						break;
					}

					case JSON_OBJECT:
					{
						dStateStack.Add ( JSON_OBJECT );
						sphJsonUnpackInt ( &p );
						p += 4; // bloom mask
						break;
					}

					case JSON_MIXED_VECTOR:
					{
						sphJsonUnpackInt ( &p );
						for ( int iLen=sphJsonUnpackInt ( &p ); iLen; iLen-- )
							dStateStack.Add ( JSON_MIXED_VECTOR );
						break;
					}

					case JSON_STRING_VECTOR:
					{
						int iTotalLen = sphJsonUnpackInt ( &p );
						p += iTotalLen;
						break;
					}

					case JSON_INT32_VECTOR:
					{
						for ( int iLen=sphJsonUnpackInt ( &p ); iLen; iLen-- )
							sphJsonLoadInt ( &p );
						break;
					}

					case JSON_INT64_VECTOR:
					case JSON_DOUBLE_VECTOR:
					{
						for ( int iLen=sphJsonUnpackInt ( &p ); iLen; iLen-- )
							sphJsonLoadBigint ( &p );
						break;
					}

					default:
						LOC_FAIL(( fp, "incorrect type in JSON blob (type=%d", eType ));
						break;
					}
				} while ( p<( pData+iBlobLen ));

				if ( dStateStack.GetLength() )
					LOC_FAIL(( fp, "JSON blob nested arrays/objects mismatch"));

				if ( iBlobLen!=( p-pData ))
					LOC_FAIL(( fp, "JSON blob length mismatch (stored=%d, actual=%d)", iBlobLen, int( p-pData ) ));

				uLastStrOffset = uOffset;
			}

			nCalcRows++;
			if ( !tSegment.GetKlist().BinarySearch ( uLastID ) )
				nCalcAliveRows++;
		}

		if ( ( nUsedStrings+nUsedJsons )!=dStringOffsets.GetLength() )
			LOC_FAIL(( fp, "unused string/JSON entries found (segment=%d)", iSegment ));

		if ( dMvaItems.GetLength() && pMvaCur!=pMvaMax )
			LOC_FAIL(( fp, "unused MVA entries found (segment=%d)", iSegment ));

		if ( tSegment.m_iRows!=nCalcRows )
			LOC_FAIL(( fp, "row count mismatch (segment=%d, expected=%d, current=%d)",
				iSegment, nCalcRows, tSegment.m_iRows ));

		if ( tSegment.m_iAliveRows!=nCalcAliveRows )
			LOC_FAIL(( fp, "alive row count mismatch (segment=%d, expected=%d, current=%d)",
				iSegment, nCalcAliveRows, tSegment.m_iAliveRows ));
	}

	ARRAY_FOREACH ( i, m_dDiskChunks )
	{
		fprintf ( fp, "checking disk chunk %d(%d)...\n", i, m_dDiskChunks.GetLength() );
		iFailsPlain += m_dDiskChunks[i]->DebugCheck ( fp );
	}

	tmCheck = sphMicroTimer() - tmCheck;
	if ( ( iFails+iFailsPlain )==0 )
		fprintf ( fp, "check passed" );
	else if ( iFails!=iFailsPrinted )
		fprintf ( fp, "check FAILED, %d of %d failures reported", iFailsPrinted, iFails+iFailsPlain );
	else
		fprintf ( fp, "check FAILED, %d failures reported", iFails+iFailsPlain );

	fprintf ( fp, ", %d.%d sec elapsed\n", (int)(tmCheck/1000000), (int)((tmCheck/100000)%10) );

	return iFails + iFailsPlain;
} // NOLINT function length

//////////////////////////////////////////////////////////////////////////
// SEARCHING
//////////////////////////////////////////////////////////////////////////


struct RtQwordTraits_t : public ISphQword
{
public:
	virtual bool Setup ( const RtIndex_t * pIndex, int iSegment, const SphChunkGuard_t & tGuard ) = 0;
};


//////////////////////////////////////////////////////////////////////////

struct RtQword_t : public RtQwordTraits_t
{
public:
	RtQword_t ()
		: m_uNextHit ( 0 )
		, m_pKill ( NULL )
		, m_pKillEnd ( NULL )
	{
		m_tMatch.Reset ( 0 );
	}

	virtual ~RtQword_t ()
	{
	}

	virtual const CSphMatch & GetNextDoc ( DWORD * )
	{
		for ( ;; )
		{
			const RtDoc_t * pDoc = m_tDocReader.UnzipDoc();
			if ( !pDoc )
			{
				m_tMatch.m_uDocID = 0;
				return m_tMatch;
			}

			if ( sphBinarySearch ( m_pKill, m_pKillEnd, pDoc->m_uDocID )!=NULL )
				continue;

			m_tMatch.m_uDocID = pDoc->m_uDocID;
			m_dQwordFields.Assign32 ( pDoc->m_uDocFields );
			m_uMatchHits = pDoc->m_uHits;
			m_iHitlistPos = (uint64_t(pDoc->m_uHits)<<32) + pDoc->m_uHit;
			m_bAllFieldsKnown = false;
			return m_tMatch;
		}
	}

	virtual void SeekHitlist ( SphOffset_t uOff )
	{
		int iHits = (int)(uOff>>32);
		if ( iHits==1 )
		{
			m_uNextHit = DWORD(uOff);
		} else
		{
			m_uNextHit = 0;
			m_tHitReader.Seek ( DWORD(uOff), iHits );
		}
	}

	virtual Hitpos_t GetNextHit ()
	{
		if ( m_uNextHit==0 )
		{
			return Hitpos_t ( m_tHitReader.UnzipHit() );

		} else if ( m_uNextHit==0xffffffffUL )
		{
			return EMPTY_HIT;

		} else
		{
			DWORD uRes = m_uNextHit;
			m_uNextHit = 0xffffffffUL;
			return Hitpos_t ( uRes );
		}
	}

	virtual bool Setup ( const RtIndex_t * pIndex, int iSegment, const SphChunkGuard_t & tGuard )
	{
		return pIndex->RtQwordSetup ( this, iSegment, tGuard );
	}

	void SetupReader ( const RtSegment_t * pSeg, const RtWord_t & tWord, const CSphFixedVector<SphDocID_t> & dKill )
	{
		m_tDocReader = RtDocReader_t ( pSeg, tWord );
		m_tHitReader.m_pBase = pSeg->m_dHits.Begin();
		m_pKill = m_pKillEnd = NULL;
		if ( dKill.GetLength()>0 )
		{
			m_pKill = dKill.Begin();
			m_pKillEnd = m_pKill + dKill.GetLength() - 1;
		}
	}

private:
	RtDocReader_t		m_tDocReader;
	CSphMatch			m_tMatch;

	DWORD				m_uNextHit;
	RtHitReader2_t		m_tHitReader;

	const SphDocID_t *	m_pKill;
	const SphDocID_t *	m_pKillEnd;
};


//////////////////////////////////////////////////////////////////////////


struct RtSubstringPayload_t : public ISphSubstringPayload
{
	RtSubstringPayload_t ( int iSegmentCount, int iDoclists )
		: m_dSegment2Doclists ( iSegmentCount )
		, m_dDoclist ( iDoclists )
		, m_iDocsTotal ( 0 )
		, m_iHitsTotal ( 0 )
	{}
	CSphFixedVector<Slice_t>	m_dSegment2Doclists;
	CSphFixedVector<Slice_t>	m_dDoclist;
	int							m_iDocsTotal;
	int							m_iHitsTotal;
};


struct RtQwordPayload_t : public RtQwordTraits_t
{
public:
	explicit RtQwordPayload_t ( const RtSubstringPayload_t * pPayload )
		: m_pPayload ( pPayload )
	{
		m_tMatch.Reset ( 0 );
		m_iDocs = m_pPayload->m_iDocsTotal;
		m_iHits = m_pPayload->m_iHitsTotal;

		m_uDoclist = 0;
		m_uDoclistLeft = 0;
		m_pSegment = NULL;
		m_uHitEmbeded = EMPTY_HIT;
		m_pKill = m_pKillEnd = NULL;
	}

	virtual ~RtQwordPayload_t ()
	{}

	virtual const CSphMatch & GetNextDoc ( DWORD * )
	{
		m_iHits = 0;
		for ( ;; )
		{
			const RtDoc_t * pDoc = m_tDocReader.UnzipDoc();
			if ( !pDoc && !m_uDoclistLeft )
			{
				m_tMatch.m_uDocID = 0;
				return m_tMatch;
			}

			if ( !pDoc && m_uDoclistLeft )
			{
				SetupReader();
				pDoc = m_tDocReader.UnzipDoc();
				assert ( pDoc );
			}

			if ( sphBinarySearch ( m_pKill, m_pKillEnd, pDoc->m_uDocID )!=NULL )
				continue;

			m_tMatch.m_uDocID = pDoc->m_uDocID;
			m_dQwordFields.Assign32 ( pDoc->m_uDocFields );
			m_bAllFieldsKnown = false;

			m_iHits = pDoc->m_uHits;
			m_uHitEmbeded = pDoc->m_uHit;
			m_tHitReader = RtHitReader_t ( m_pSegment, pDoc );

			return m_tMatch;
		}
	}

	virtual void SeekHitlist ( SphOffset_t )
	{}

	virtual Hitpos_t GetNextHit ()
	{
		if ( m_iHits>1 )
			return Hitpos_t ( m_tHitReader.UnzipHit() );
		else if ( m_iHits==1 )
		{
			Hitpos_t tHit ( m_uHitEmbeded );
			m_uHitEmbeded = EMPTY_HIT;
			return tHit;
		} else
		{
			return EMPTY_HIT;
		}
	}

	virtual bool Setup ( const RtIndex_t *, int iSegment, const SphChunkGuard_t & tGuard )
	{
		m_uDoclist = 0;
		m_uDoclistLeft = 0;
		m_tDocReader = RtDocReader_t();
		m_pSegment = NULL;
		m_pKill = m_pKillEnd = NULL;

		if ( iSegment<0 )
			return false;

		m_pSegment = tGuard.m_dRamChunks[iSegment];
		const KlistRefcounted_t * pKill = tGuard.m_dKill[iSegment];
		if ( pKill->m_dKilled.GetLength() )
		{
			m_pKill = pKill->m_dKilled.Begin();
			m_pKillEnd = m_pKill + pKill->m_dKilled.GetLength() - 1;
		}

		m_uDoclist = m_pPayload->m_dSegment2Doclists[iSegment].m_uOff;
		m_uDoclistLeft = m_pPayload->m_dSegment2Doclists[iSegment].m_uLen;

		if ( !m_uDoclistLeft )
			return false;

		SetupReader();
		return true;
	}

private:
	void SetupReader ()
	{
		assert ( m_uDoclistLeft );
		RtWord_t tWord;
		tWord.m_uDoc = m_pPayload->m_dDoclist[m_uDoclist].m_uOff;
		tWord.m_uDocs = m_pPayload->m_dDoclist[m_uDoclist].m_uLen;
		m_tDocReader = RtDocReader_t ( m_pSegment, tWord );
		m_uDoclist++;
		m_uDoclistLeft--;
	}

	const RtSubstringPayload_t *	m_pPayload;
	CSphMatch					m_tMatch;
	RtDocReader_t				m_tDocReader;
	RtHitReader_t				m_tHitReader;
	const RtSegment_t *			m_pSegment;
	const SphDocID_t *			m_pKill;
	const SphDocID_t *			m_pKillEnd;

	DWORD						m_uDoclist;
	DWORD						m_uDoclistLeft;
	DWORD						m_uHitEmbeded;
};


//////////////////////////////////////////////////////////////////////////

class RtQwordSetup_t : public ISphQwordSetup
{
public:
	explicit RtQwordSetup_t ( const SphChunkGuard_t & tGuard );
	virtual ISphQword *	QwordSpawn ( const XQKeyword_t & ) const;
	virtual bool		QwordSetup ( ISphQword * pQword ) const;
	void				SetSegment ( int iSegment )
	{
		m_iSeg = iSegment;
	}

private:
	const SphChunkGuard_t & m_tGuard;
	int					m_iSeg;
};


RtQwordSetup_t::RtQwordSetup_t ( const SphChunkGuard_t & tGuard )
	: m_tGuard ( tGuard )
	, m_iSeg ( -1 )
{ }


ISphQword * RtQwordSetup_t::QwordSpawn ( const XQKeyword_t & tWord ) const
{
	if ( !tWord.m_pPayload )
		return new RtQword_t ();
	else
		return new RtQwordPayload_t ( (const RtSubstringPayload_t *)tWord.m_pPayload );
}


bool RtQwordSetup_t::QwordSetup ( ISphQword * pQword ) const
{
	// there was two dynamic_casts here once but they're not necessary
	// maybe it's worth to rewrite class hierarchy to avoid c-casts here?
	RtQwordTraits_t * pMyWord = (RtQwordTraits_t*)pQword;
	const RtIndex_t * pIndex = (const RtIndex_t *)m_pIndex;
	return pMyWord->Setup ( pIndex, m_iSeg, m_tGuard );
}


bool RtIndex_t::EarlyReject ( CSphQueryContext * pCtx, CSphMatch & tMatch ) const
{
	// might be needed even when we do not have a filter!
	if ( pCtx->m_bLookupFilter || pCtx->m_bLookupSort )
	{
		const CSphRowitem * pRow = FindDocinfo ( (RtSegment_t*)pCtx->m_pIndexData, tMatch.m_uDocID );
		if ( !pRow )
		{
			pCtx->m_iBadRows++;
			return true;
		}
		CopyDocinfo ( tMatch, pRow );
	}

	pCtx->CalcFilter ( tMatch ); // FIXME!!! leak of filtered STRING_PTR
	return pCtx->m_pFilter ? !pCtx->m_pFilter->Eval ( tMatch ) : false;
}


void RtIndex_t::CopyDocinfo ( CSphMatch & tMatch, const DWORD * pFound ) const
{
	if ( !pFound )
		return;

	// setup static pointer
	assert ( DOCINFO2ID(pFound)==tMatch.m_uDocID );
	tMatch.m_pStatic = DOCINFO2ATTRS(pFound);

	// FIXME? implement overrides
}


const CSphRowitem * RtIndex_t::FindDocinfo ( const RtSegment_t * pSeg, SphDocID_t uDocID ) const
{
	// FIXME! move to CSphIndex, and implement hashing
	if ( pSeg->m_dRows.GetLength()==0 )
		return NULL;

	int iStride = m_iStride;
	int iStart = 0;
	int iEnd = pSeg->m_iRows-1;
	assert ( iStride==( DOCINFO_IDSIZE + m_tSchema.GetRowSize() ) );

	const CSphRowitem * pStorage = pSeg->m_dRows.Begin();
	const CSphRowitem * pFound = NULL;

	if ( uDocID==DOCINFO2ID ( &pStorage [ iStart*iStride ] ) )
	{
		pFound = &pStorage [ iStart*iStride ];

	} else if ( uDocID==DOCINFO2ID ( &pStorage [ iEnd*iStride ] ) )
	{
		pFound = &pStorage [ iEnd*iStride ];

	} else
	{
		while ( iEnd-iStart>1 )
		{
			// check if nothing found
			if (
				uDocID < DOCINFO2ID ( &pStorage [ iStart*iStride ] ) ||
				uDocID > DOCINFO2ID ( &pStorage [ iEnd*iStride ] ) )
				break;
			assert ( uDocID > DOCINFO2ID ( &pStorage [ iStart*iStride ] ) );
			assert ( uDocID < DOCINFO2ID ( &pStorage [ iEnd*iStride ] ) );

			int iMid = iStart + (iEnd-iStart)/2;
			if ( uDocID==DOCINFO2ID ( &pStorage [ iMid*iStride ] ) )
			{
				pFound = &pStorage [ iMid*iStride ];
				break;
			}
			if ( uDocID<DOCINFO2ID ( &pStorage [ iMid*iStride ] ) )
				iEnd = iMid;
			else
				iStart = iMid;
		}
	}

	return pFound;
}

// WARNING, setup is pretty tricky
// for RT queries, we setup qwords several times
// first pass (with NULL segment arg) should sum all stats over all segments
// others passes (with non-NULL segments) should setup specific segment (including local stats)
bool RtIndex_t::RtQwordSetupSegment ( RtQword_t * pQword, const RtSegment_t * pCurSeg, bool bSetup, bool bWordDict, int iWordsCheckpoint, const CSphFixedVector<SphDocID_t> & dKill, const CSphIndexSettings & tSettings )
{
	if ( !pCurSeg )
		return false;

	SphWordID_t uWordID = pQword->m_uWordID;
	const char * sWord = pQword->m_sDictWord.cstr();
	int iWordLen = pQword->m_sDictWord.Length();
	bool bPrefix = false;
	if ( bWordDict && iWordLen && sWord[iWordLen-1]=='*' ) // crc star search emulation
	{
		iWordLen = iWordLen-1;
		bPrefix = true;
	}

	if ( !iWordLen )
		return false;

	// prevent prefix matching for explicitly setting prohibited by config, to be on pair with plain index (or CRC kind of index)
	if ( bPrefix && ( ( tSettings.m_iMinPrefixLen && iWordLen<tSettings.m_iMinPrefixLen ) || ( tSettings.m_iMinInfixLen && iWordLen<tSettings.m_iMinInfixLen ) ) )
		return false;

	// no checkpoints - check all words
	// no checkpoints matched - check only words prior to 1st checkpoint
	// checkpoint found - check words at that checkpoint
	RtWordReader_t tReader ( pCurSeg, bWordDict, iWordsCheckpoint );

	if ( pCurSeg->m_dWordCheckpoints.GetLength() )
	{
		const RtWordCheckpoint_t * pCp = sphSearchCheckpoint ( sWord, iWordLen, uWordID, false, bWordDict
			, pCurSeg->m_dWordCheckpoints.Begin(), &pCurSeg->m_dWordCheckpoints.Last() );

		const BYTE * pWords = pCurSeg->m_dWords.Begin();

		if ( !pCp )
		{
			tReader.m_pMax = pWords + pCurSeg->m_dWordCheckpoints.Begin()->m_iOffset;
		} else
		{
			tReader.m_pCur = pWords + pCp->m_iOffset;
			// if next checkpoint exists setup reader range
			if ( ( pCp+1 )<= ( &pCurSeg->m_dWordCheckpoints.Last() ) )
				tReader.m_pMax = pWords + pCp[1].m_iOffset;
		}
	}

	// find the word between checkpoints
	const RtWord_t * pWord = NULL;
	while ( ( pWord = tReader.UnzipWord() )!=NULL )
	{
		int iCmp = 0;
		if ( bWordDict )
		{
			iCmp = sphDictCmpStrictly ( (const char *)pWord->m_sWord+1, pWord->m_sWord[0], sWord, iWordLen );
		} else
		{
			if ( pWord->m_uWordID<uWordID )
				iCmp = -1;
			else if ( pWord->m_uWordID>uWordID )
				iCmp = 1;
		}

		if ( iCmp==0 )
		{
			pQword->m_iDocs += pWord->m_uDocs;
			pQword->m_iHits += pWord->m_uHits;
			if ( bSetup )
				pQword->SetupReader ( pCurSeg, *pWord, dKill );

			return true;

		} else if ( iCmp>0 )
			return false;
	}
	return false;
}

struct RtExpandedEntry_t
{
	DWORD	m_uHash;
	int		m_iNameOff;
	int		m_iDocs;
	int		m_iHits;
};

struct RtExpandedPayload_t
{
	int		m_iDocs;
	int		m_iHits;
	DWORD	m_uDoclistOff;
};

struct RtExpandedTraits_fn
{
	inline bool IsLess ( const RtExpandedEntry_t & a, const RtExpandedEntry_t & b ) const
	{
		assert ( m_sBase );
		if ( a.m_uHash!=b.m_uHash )
		{
			return a.m_uHash<b.m_uHash;
		} else
		{
			const BYTE * pA = m_sBase + a.m_iNameOff;
			const BYTE * pB = m_sBase + b.m_iNameOff;
			if ( pA[0]!=pB[0] )
				return pA[0]<pB[0];

			return ( sphDictCmp ( (const char *)pA+1, pA[0], (const char *)pB+1, pB[0] )<0 );
		}
	}

	inline bool IsEqual ( const RtExpandedEntry_t * a, const RtExpandedEntry_t * b ) const
	{
		assert ( m_sBase );
		if ( a->m_uHash!=b->m_uHash )
			return false;

		const BYTE * pA = m_sBase + a->m_iNameOff;
		const BYTE * pB = m_sBase + b->m_iNameOff;
		if ( pA[0]!=pB[0] )
			return false;

		return ( sphDictCmp ( (const char *)pA+1, pA[0], (const char *)pB+1, pB[0] )==0 );
	}

	explicit RtExpandedTraits_fn ( const BYTE * sBase )
		: m_sBase ( sBase )
	{ }
	const BYTE * m_sBase;
};


struct DictEntryRtPayload_t
{
	DictEntryRtPayload_t ( bool bPayload, int iSegments )
	{
		m_bPayload = bPayload;
		if ( bPayload )
		{
			m_dWordPayload.Reserve ( 1000 );
			m_dSeg.Resize ( iSegments );
			ARRAY_FOREACH ( i, m_dSeg )
			{
				m_dSeg[i].m_uOff = 0;
				m_dSeg[i].m_uLen = 0;
			}
		}

		m_dWordExpand.Reserve ( 1000 );
		m_dWordBuf.Reserve ( 8096 );
	}

	void Add ( const RtWord_t * pWord, int iSegment )
	{
		if ( !m_bPayload || !sphIsExpandedPayload ( pWord->m_uDocs, pWord->m_uHits ) )
		{
			RtExpandedEntry_t & tExpand = m_dWordExpand.Add();

			int iOff = m_dWordBuf.GetLength();
			int iWordLen = pWord->m_sWord[0] + 1;
			tExpand.m_uHash = sphCRC32 ( pWord->m_sWord, iWordLen );
			tExpand.m_iNameOff = iOff;
			tExpand.m_iDocs = pWord->m_uDocs;
			tExpand.m_iHits = pWord->m_uHits;
			m_dWordBuf.Resize ( iOff + iWordLen );
			memcpy ( m_dWordBuf.Begin() + iOff, pWord->m_sWord, iWordLen );
		} else
		{
			RtExpandedPayload_t & tExpand = m_dWordPayload.Add();
			tExpand.m_iDocs = pWord->m_uDocs;
			tExpand.m_iHits = pWord->m_uHits;
			tExpand.m_uDoclistOff = pWord->m_uDoc;

			m_dSeg[iSegment].m_uOff = m_dWordPayload.GetLength();
			m_dSeg[iSegment].m_uLen++;
		}
	}

	void Convert ( ISphWordlist::Args_t & tArgs )
	{
		if ( !m_dWordExpand.GetLength() && !m_dWordPayload.GetLength() )
			return;

		int iTotalDocs = 0;
		int iTotalHits = 0;
		if ( m_dWordExpand.GetLength() )
		{
			int iRtExpansionLimit = tArgs.m_iExpansionLimit * m_dSeg.GetLength();
			if ( tArgs.m_iExpansionLimit && m_dWordExpand.GetLength()>iRtExpansionLimit )
			{
				// sort expansions by frequency desc
				// clip the less frequent ones if needed, as they are likely misspellings
				sphSort ( m_dWordExpand.Begin(), m_dWordExpand.GetLength(), ExpandedOrderDesc_T<RtExpandedEntry_t>() );
				m_dWordExpand.Resize ( iRtExpansionLimit );
			}

			// lets merge statistics for same words from different segments as hash produce a lot tiny allocations here
			const BYTE * sBase = m_dWordBuf.Begin();
			RtExpandedTraits_fn fnCmp ( sBase );
			sphSort ( m_dWordExpand.Begin(), m_dWordExpand.GetLength(), fnCmp );

			const RtExpandedEntry_t * pLast = m_dWordExpand.Begin();
			tArgs.AddExpanded ( sBase+pLast->m_iNameOff+1, sBase[pLast->m_iNameOff], pLast->m_iDocs, pLast->m_iHits );
			for ( int i=1; i<m_dWordExpand.GetLength(); i++ )
			{
				const RtExpandedEntry_t * pCur = m_dWordExpand.Begin() + i;

				if ( fnCmp.IsEqual ( pLast, pCur ) )
				{
					tArgs.m_dExpanded.Last().m_iDocs += pCur->m_iDocs;
					tArgs.m_dExpanded.Last().m_iHits += pCur->m_iHits;
				} else
				{
					tArgs.AddExpanded ( sBase + pCur->m_iNameOff + 1, sBase[pCur->m_iNameOff], pCur->m_iDocs, pCur->m_iHits );
					pLast = pCur;
				}
				iTotalDocs += pCur->m_iDocs;
				iTotalHits += pCur->m_iHits;
			}
		}

		if ( m_dWordPayload.GetLength() )
		{
			DWORD uExpansionLimit = tArgs.m_iExpansionLimit;
			int iPayloads = 0;
			ARRAY_FOREACH ( i, m_dSeg )
			{
				Slice_t & tSeg = m_dSeg[i];

				// reverse per segment offset to payload doc-list as offset was the end instead of start
				assert ( tSeg.m_uOff>=tSeg.m_uLen );
				tSeg.m_uOff = tSeg.m_uOff - tSeg.m_uLen;

				// per segment expansion limit clip
				if ( uExpansionLimit && tSeg.m_uLen>uExpansionLimit )
				{
					// sort expansions by frequency desc
					// per segment clip the less frequent ones if needed, as they are likely misspellings
					sphSort ( m_dWordPayload.Begin()+tSeg.m_uOff, tSeg.m_uLen, ExpandedOrderDesc_T<RtExpandedPayload_t>() );
					tSeg.m_uLen = uExpansionLimit;
				}

				iPayloads += tSeg.m_uLen;
				// sort by ascending doc-list offset
				sphSort ( m_dWordPayload.Begin()+tSeg.m_uOff, tSeg.m_uLen, bind ( &RtExpandedPayload_t::m_uDoclistOff ) );
			}

			RtSubstringPayload_t * pPayload = new RtSubstringPayload_t ( m_dSeg.GetLength(), iPayloads );

			Slice_t * pDst = pPayload->m_dDoclist.Begin();
			ARRAY_FOREACH ( i, m_dSeg )
			{
				const Slice_t & tSeg = m_dSeg[i];
				const RtExpandedPayload_t * pSrc = m_dWordPayload.Begin() + tSeg.m_uOff;
				const RtExpandedPayload_t * pEnd = pSrc + tSeg.m_uLen;
				pPayload->m_dSegment2Doclists[i].m_uOff = pDst - pPayload->m_dDoclist.Begin();
				pPayload->m_dSegment2Doclists[i].m_uLen = tSeg.m_uLen;
				while ( pSrc!=pEnd )
				{
					pDst->m_uOff = pSrc->m_uDoclistOff;
					pDst->m_uLen = pSrc->m_iDocs;
					iTotalDocs += pSrc->m_iDocs;
					iTotalHits += pSrc->m_iHits;
					pDst++;
					pSrc++;
				}
			}
			pPayload->m_iDocsTotal = iTotalDocs;
			pPayload->m_iHitsTotal = iTotalHits;
			tArgs.m_pPayload = pPayload;
		}

		tArgs.m_iTotalDocs = iTotalDocs;
		tArgs.m_iTotalHits = iTotalHits;
	}

	bool							m_bPayload;
	CSphVector<RtExpandedEntry_t>	m_dWordExpand;
	CSphVector<RtExpandedPayload_t>	m_dWordPayload;
	CSphVector<BYTE>				m_dWordBuf;
	CSphVector<Slice_t>				m_dSeg;
};


void RtIndex_t::GetPrefixedWords ( const char * sSubstring, int iSubLen, const char * sWildcard, Args_t & tArgs ) const
{
	const CSphFixedVector<RtSegment_t*> & dSegments = *((CSphFixedVector<RtSegment_t*> *)tArgs.m_pIndexData);
	DictEntryRtPayload_t tDict2Payload ( tArgs.m_bPayload, dSegments.GetLength() );
	const int iSkipMagic = ( BYTE(*sSubstring)<0x20 ); // whether to skip heading magic chars in the prefix, like NONSTEMMED maker
	ARRAY_FOREACH ( iSeg, dSegments )
	{
		const RtSegment_t * pCurSeg = dSegments[iSeg];
		RtWordReader_t tReader ( pCurSeg, true, m_iWordsCheckpoint );

		// find initial checkpoint or check words prior to 1st checkpoint
		if ( pCurSeg->m_dWordCheckpoints.GetLength() )
		{
			const RtWordCheckpoint_t * pCurCheckpoint = sphSearchCheckpoint ( sSubstring, iSubLen, 0, true, true
				, pCurSeg->m_dWordCheckpoints.Begin(), &pCurSeg->m_dWordCheckpoints.Last() );

			if ( pCurCheckpoint )
			{
				// there could be valid data prior 1st checkpoint that should be unpacked and checked
				int iCheckpointNameLen = strlen ( pCurCheckpoint->m_sWord );
				if ( pCurCheckpoint!=pCurSeg->m_dWordCheckpoints.Begin()
					|| ( sphDictCmp ( sSubstring, iSubLen, pCurCheckpoint->m_sWord, iCheckpointNameLen )==0 && iSubLen==iCheckpointNameLen ) )
				{
					tReader.m_pCur = pCurSeg->m_dWords.Begin() + pCurCheckpoint->m_iOffset;
				}
			}
		}

		// find the word between checkpoints
		const RtWord_t * pWord = NULL;
		while ( ( pWord = tReader.UnzipWord() )!=NULL )
		{
			int iCmp = sphDictCmp ( sSubstring, iSubLen, (const char *)pWord->m_sWord+1, pWord->m_sWord[0] );
			if ( iCmp<0 )
			{
				break;
			} else if ( iCmp==0 && iSubLen<=pWord->m_sWord[0] && sphWildcardMatch ( (const char *)pWord->m_sWord+1+iSkipMagic, sWildcard ) )
			{
				tDict2Payload.Add ( pWord, iSeg );
			}
			// FIXME!!! same case 'boxi*' matches 'box' document at plain index
			// but masked by a checkpoint search
		}
	}

	tDict2Payload.Convert ( tArgs );
}


static bool MatchBloomCheckpoint ( const uint64_t * pBloom, const uint64_t * pVals, int iWordsStride, int iCP, int iHashes )
{
	int dMatches[ BLOOM_HASHES_COUNT ];
	memset ( dMatches, 0, sizeof(dMatches) );
	int iMatch = 0;

	for ( int j=0; j<iWordsStride*iHashes*BLOOM_PER_ENTRY_VALS_COUNT; j++ )
	{
		int iVal = j % ( BLOOM_PER_ENTRY_VALS_COUNT * iHashes );
		uint64_t uInfix = pVals[iVal];
		uint64_t uFilter = pBloom[ j + iCP * iWordsStride * iHashes * BLOOM_PER_ENTRY_VALS_COUNT ];
		iMatch += ( ( uInfix & uFilter )==uInfix );

		if ( j%BLOOM_PER_ENTRY_VALS_COUNT==BLOOM_PER_ENTRY_VALS_COUNT-1 )
		{
			dMatches[ ( j/BLOOM_PER_ENTRY_VALS_COUNT ) % iHashes ] += ( iMatch==BLOOM_PER_ENTRY_VALS_COUNT );
			iMatch = 0;
		}
	}

	int iMatched = 0;
	for ( int i=0; i<iHashes; i++ )
		iMatched += ( dMatches[i]>0 );

	return ( iMatched==iHashes );
}


static bool ExtractInfixCheckpoints ( const char * sInfix, int iBytes, int iMaxCodepointLength, int iCPs, const CSphTightVector<uint64_t> & dFilter, CSphVector<int> & dCheckpoints )
{
	dCheckpoints.Resize ( 0 );
	if ( !dFilter.GetLength() )
		return false;

	uint64_t dVals[ BLOOM_PER_ENTRY_VALS_COUNT * BLOOM_HASHES_COUNT ];
	memset ( dVals, 0, sizeof(dVals) );

	if ( !BuildBloom ( (const BYTE *)sInfix, iBytes, 2, ( iMaxCodepointLength>1 ), dVals+BLOOM_PER_ENTRY_VALS_COUNT*0, BLOOM_PER_ENTRY_VALS_COUNT ) )
		return false;
	BuildBloom ( (const BYTE *)sInfix, iBytes, 4, ( iMaxCodepointLength>1 ), dVals+BLOOM_PER_ENTRY_VALS_COUNT*1, BLOOM_PER_ENTRY_VALS_COUNT );

	const uint64_t * pRough = dFilter.Begin();
	for ( int i=0; i<iCPs+1; i++ )
	{
		if ( MatchBloomCheckpoint ( pRough, dVals, 1, i, BLOOM_HASHES_COUNT ) )
			dCheckpoints.Add ( i );
	}

	return ( dCheckpoints.GetLength()>0 );
}


void RtIndex_t::GetInfixedWords ( const char * sSubstring, int iSubLen, const char * sWildcard, Args_t & tArgs ) const
{
	// sanity checks
	if ( !sSubstring || iSubLen<=0 )
		return;

	// find those prefixes
	CSphVector<int> dPoints;
	const int iSkipMagic = ( tArgs.m_bHasMorphology ? 1 : 0 ); // whether to skip heading magic chars in the prefix, like NONSTEMMED maker
	const CSphFixedVector<RtSegment_t*> & dSegments = *((CSphFixedVector<RtSegment_t*> *)tArgs.m_pIndexData);

	DictEntryRtPayload_t tDict2Payload ( tArgs.m_bPayload, dSegments.GetLength() );
	ARRAY_FOREACH ( iSeg, dSegments )
	{
		const RtSegment_t * pSeg = dSegments[iSeg];
		if ( !pSeg->m_dWords.GetLength() )
			continue;

		dPoints.Resize ( 0 );
		if ( !ExtractInfixCheckpoints ( sSubstring, iSubLen, m_iMaxCodepointLength, pSeg->m_dWordCheckpoints.GetLength(), pSeg->m_dInfixFilterCP, dPoints ) )
			continue;

		// walk those checkpoints, check all their words
		ARRAY_FOREACH ( i, dPoints )
		{
			int iNext = dPoints[i];
			int iCur = iNext-1;
			RtWordReader_t tReader ( pSeg, true, m_iWordsCheckpoint );
			if ( iCur>0 )
				tReader.m_pCur = pSeg->m_dWords.Begin() + pSeg->m_dWordCheckpoints[iCur].m_iOffset;
			if ( iNext<pSeg->m_dWordCheckpoints.GetLength() )
				tReader.m_pMax = pSeg->m_dWords.Begin() + pSeg->m_dWordCheckpoints[iNext].m_iOffset;

			const RtWord_t * pWord = NULL;
			while ( ( pWord = tReader.UnzipWord() )!=NULL )
			{
				if ( tArgs.m_bHasMorphology && pWord->m_sWord[1]!=MAGIC_WORD_HEAD_NONSTEMMED )
					continue;

				// check it
				if ( !sphWildcardMatch ( (const char*)pWord->m_sWord+1+iSkipMagic, sWildcard ) )
					continue;

				// matched, lets add
				tDict2Payload.Add ( pWord, iSeg );
			}
		}
	}

	tDict2Payload.Convert ( tArgs );
}


bool RtIndex_t::RtQwordSetup ( RtQword_t * pQword, int iSeg, const SphChunkGuard_t & tGuard ) const
{
	// segment-specific setup pass
	if ( iSeg>=0 )
		return RtQwordSetupSegment ( pQword, tGuard.m_dRamChunks[iSeg], true, m_bKeywordDict, m_iWordsCheckpoint, tGuard.m_dKill[iSeg]->m_dKilled, m_tSettings );

	// stat-only pass
	// loop all segments, gather stats, do not setup anything
	pQword->m_iDocs = 0;
	pQword->m_iHits = 0;
	if ( !tGuard.m_dRamChunks.GetLength() )
		return true;

	// we care about the results anyway though
	// because if all (!) segments miss this word, we must notify the caller, right?
	bool bFound = false;
	ARRAY_FOREACH ( i, tGuard.m_dRamChunks )
		bFound |= RtQwordSetupSegment ( pQword, tGuard.m_dRamChunks[i], false, m_bKeywordDict, m_iWordsCheckpoint, tGuard.m_dKill[i]->m_dKilled, m_tSettings );

	// sanity check
	assert (!( bFound==true && pQword->m_iDocs==0 ) );
	return bFound;
}


bool RtIndex_t::IsStarDict() const
{
	return m_tSettings.m_iMinPrefixLen>0 || m_tSettings.m_iMinInfixLen>0;
}


CSphDict * RtIndex_t::SetupExactDict ( CSphScopedPtr<CSphDict> & tContainer, CSphDict * pPrevDict, ISphTokenizer * pTokenizer, bool bAddSpecial ) const
{
	assert ( pTokenizer );

	if ( !m_tSettings.m_bIndexExactWords )
		return pPrevDict;

	tContainer = new CSphDictExact ( pPrevDict );
	pTokenizer->AddPlainChar ( '=' );
	if ( bAddSpecial )
		pTokenizer->AddSpecials ( "=" );
	return tContainer.Ptr();
}


CSphDict * RtIndex_t::SetupStarDict ( CSphScopedPtr<CSphDict> & tContainer, CSphDict * pPrevDict, ISphTokenizer * pTokenizer ) const
{
	assert ( pTokenizer );
	if ( !m_bKeywordDict )
		return pPrevDict;

	if ( !IsStarDict() )
		return pPrevDict;

	tContainer = new CSphDictStarV8 ( pPrevDict, false, true );
	pTokenizer->AddPlainChar ( '*' );
	return tContainer.Ptr();
}

struct CSphAttrTypedLocator : public CSphAttrLocator
{
	ESphAttr m_eAttrType;
	CSphAttrTypedLocator()
		: m_eAttrType ( SPH_ATTR_NONE )
	{}
	inline void Set ( const CSphAttrLocator& tLoc, ESphAttr eAttrType )
	{
		m_bDynamic = tLoc.m_bDynamic;
		m_iBitCount = tLoc.m_iBitCount;
		m_iBitOffset = tLoc.m_iBitOffset;
		m_eAttrType = eAttrType;
	}
};

struct SphFinalMatchCounter_t : ISphMatchProcessor
{
	int		m_iCount;
	int		m_iSegments;

	explicit SphFinalMatchCounter_t ( int iSegments )
		: m_iCount ( 0 )
		, m_iSegments ( iSegments )
	{ }

	virtual void Process ( CSphMatch * pMatch )
	{
		int iMatchSegment = pMatch->m_iTag-1;
		if ( iMatchSegment>=0 && iMatchSegment<m_iSegments && pMatch->m_pStatic )
			m_iCount++;
	}
};

struct SphFinalMatchCopy_t : ISphMatchProcessor
{
	CSphRowitem *	m_pStorage;
	int				m_iSegments;
	int				m_iStaticSize;
	bool			m_bForce;
#ifndef NDEBUG
	CSphRowitem * m_pEnd;
#endif

	SphFinalMatchCopy_t ( CSphRowitem * pStorage, int iSegments, int iStaticSize, bool bForce )
		: m_pStorage ( pStorage )
		, m_iSegments ( iSegments )
		, m_iStaticSize ( iStaticSize )
		, m_bForce ( bForce )
	{ }

	virtual void Process ( CSphMatch * pMatch )
	{
		const int iMatchSegment = pMatch->m_iTag-1;
		if ( pMatch->m_pStatic && ( m_bForce || ( iMatchSegment>=0 && iMatchSegment<m_iSegments ) ) )
		{
			assert ( m_pStorage+m_iStaticSize<=m_pEnd );

			memcpy ( m_pStorage, STATIC2DOCINFO ( pMatch->m_pStatic ), sizeof(CSphRowitem)*m_iStaticSize );
			pMatch->m_pStatic = DOCINFO2ATTRS ( m_pStorage );
			DOCINFOSETID ( m_pStorage, (SphDocID_t)0 ); // the zero docid will show that the data was copied
			m_pStorage += m_iStaticSize;
		}
	}
};

struct SphFinalArenaCopy_t : ISphMatchProcessor
{
	const CSphFixedVector<const RtSegment_t *> & m_dSegments;
	const CSphVector<const BYTE *> & m_dDiskStrings;
	const CSphVector<const DWORD *> & m_dDiskMva;
	const CSphVector<CSphAttrTypedLocator> & m_dGetLoc;
	const CSphVector<CSphAttrLocator> & m_dSetLoc;

	CSphFixedVector<int> m_dJsonAssoc;
	CSphVector<DWORD> m_dOriginalJson;
	CSphVector<DWORD> m_dMovedJson;

	CSphTightVector<BYTE> m_dStorageString;
	CSphTightVector<DWORD> m_dStorageMva;
	const CSphBitvec & m_dMvaArenaFlag;

	SphFinalArenaCopy_t ( const CSphFixedVector<const RtSegment_t *> & dSegments, const CSphVector<const BYTE *> & dDiskStrings,
		const CSphVector<const DWORD *> & dDiskMva, const CSphVector<CSphAttrTypedLocator> & dGetLoc, const CSphVector<CSphAttrLocator> & dSetLoc,
		int iJsonFields, CSphBitvec & dMvaArenaFlag )
		: m_dSegments ( dSegments )
		, m_dDiskStrings ( dDiskStrings )
		, m_dDiskMva ( dDiskMva )
		, m_dGetLoc ( dGetLoc )
		, m_dSetLoc ( dSetLoc )
		, m_dJsonAssoc ( iJsonFields )
		, m_dMvaArenaFlag ( dMvaArenaFlag )
	{
		m_dStorageString.Add ( 0 );
		m_dStorageMva.Add ( 0 );
		ARRAY_FOREACH ( i, m_dJsonAssoc )
			m_dJsonAssoc[i] = -1;
	}

	virtual void Process ( CSphMatch * pMatch )
	{
		assert ( pMatch->m_iTag>=1 && pMatch->m_iTag<m_dSegments.GetLength()+m_dDiskStrings.GetLength()+1 );

		if ( !pMatch->m_pStatic )
			return;

		const int iSegCount = m_dSegments.GetLength();
		const int iStorageSrc = pMatch->m_iTag-1;
		bool bSegmentMatch = ( iStorageSrc<iSegCount );
		const BYTE * pBaseString = bSegmentMatch ? m_dSegments[iStorageSrc]->m_dStrings.Begin() : m_dDiskStrings[ iStorageSrc-iSegCount ];
		const DWORD * pBaseMva = bSegmentMatch ? m_dSegments[iStorageSrc]->m_dMvas.Begin() : m_dDiskMva[ iStorageSrc-iSegCount ];
		bool bArenaProhibit = bSegmentMatch ? true : m_dMvaArenaFlag.BitGet ( iStorageSrc-iSegCount );

		int iJson = 0;
		m_dOriginalJson.Resize ( 0 );
		m_dMovedJson.Resize ( 0 );

		ARRAY_FOREACH ( i, m_dGetLoc )
		{
			int64_t iAttr = 0;
			const CSphAttrTypedLocator& tLoc = m_dGetLoc[i];

			switch ( tLoc.m_eAttrType )
			{
			case SPH_ATTR_STRING:
			case SPH_ATTR_JSON:
			{
				const SphAttr_t uOff = pMatch->GetAttr ( tLoc );
				if ( uOff>0 )
				{
					assert ( uOff<( I64C(1)<<32 ) ); // should be 32 bit offset
					assert ( !bSegmentMatch || (int)uOff<m_dSegments[iStorageSrc]->m_dStrings.GetLength() );
					DWORD uRebased = CopyPackedString ( pBaseString + uOff, m_dStorageString );
					iAttr = uRebased;
					// store the map of full jsons in order to map json fields
					if ( tLoc.m_eAttrType==SPH_ATTR_JSON )
					{
						m_dOriginalJson.Add ( (DWORD)uOff );
						m_dMovedJson.Add ( uRebased );
					}
				}
			}
			break;
			case SPH_ATTR_UINT32SET:
			case SPH_ATTR_INT64SET:
			{
				const DWORD * pMva = pMatch->GetAttrMVA ( tLoc, pBaseMva, bArenaProhibit );
				// have to fix up only existed attribute
				if ( pMva )
				{
					assert ( ( pMatch->GetAttr ( tLoc ) & MVA_ARENA_FLAG )<( I64C(1)<<32 ) ); // should be 32 bit offset
					assert ( !bSegmentMatch || (int)pMatch->GetAttr ( tLoc )<m_dSegments[iStorageSrc]->m_dMvas.GetLength() );
					iAttr = CopyMva ( pMva, m_dStorageMva );
				}
			}
			break;
			case SPH_ATTR_JSON_FIELD:
			{
				iAttr = pMatch->GetAttr ( tLoc );
				if ( iAttr )
				{
					ESphJsonType eJson = ESphJsonType ( iAttr>>32 );
					DWORD uOff = (DWORD)iAttr;
					if ( m_dJsonAssoc[iJson]<0 )
					{
						// tricky part. We have packed json field, but it points somewhere into original json.
						// since all jsons already relocated, we have to find the original (source) and recalculate the locator
						int k = -1;
						int iDistance = -1;
						ARRAY_FOREACH ( j, m_dOriginalJson )
							if ( iDistance<0 || ( uOff>=m_dOriginalJson[j] && uOff<( m_dOriginalJson[j]+iDistance ) ) )
							{
								iDistance = uOff - m_dOriginalJson[j];
								k = j;
							}
							assert ( k>=0 );
							m_dJsonAssoc[iJson] = k;
					}
					DWORD uNew = m_dMovedJson [ m_dJsonAssoc[iJson] ] - m_dOriginalJson [ m_dJsonAssoc[iJson] ] + uOff;
					++iJson;
					iAttr = ( ( (int64_t)uNew ) | ( ( (int64_t)eJson )<<32 ) );
				}
			}
			break;
			default:
				break;
			}

			const CSphAttrLocator & tSet = m_dSetLoc[i];
			assert ( !tSet.m_bDynamic || tSet.GetMaxRowitem() < (int)pMatch->m_pDynamic[-1] );
			sphSetRowAttr ( tSet.m_bDynamic ? pMatch->m_pDynamic : const_cast<CSphRowitem*>( pMatch->m_pStatic ), tSet, iAttr );
		}
	}
};


struct SphRtFinalMatchCalc_t : ISphMatchProcessor, ISphNoncopyable
{
	const CSphQueryContext &	m_tCtx;
	int							m_iSegments;

	SphRtFinalMatchCalc_t ( int iSegments, const CSphQueryContext & tCtx )
		: m_tCtx ( tCtx )
		, m_iSegments ( iSegments )
	{}

	virtual void Process ( CSphMatch * pMatch )
	{
		int iMatchSegment = pMatch->m_iTag-1;
		if ( iMatchSegment>=0 && iMatchSegment<m_iSegments && pMatch->m_pStatic )
			m_tCtx.CalcPostAggregate ( *pMatch );
	}
};


void RtIndex_t::GetReaderChunks ( SphChunkGuard_t & tGuard ) const
{
	if ( !m_dRamChunks.GetLength() && !m_dDiskChunks.GetLength() )
		return;

	m_tReading.ReadLock();
	tGuard.m_pReading = &m_tReading;

	m_tChunkLock.ReadLock ();

	tGuard.m_dRamChunks.Reset ( m_dRamChunks.GetLength() );
	tGuard.m_dKill.Reset ( m_dRamChunks.GetLength() );
	tGuard.m_dDiskChunks.Reset ( m_dDiskChunks.GetLength() );

	memcpy ( tGuard.m_dRamChunks.Begin(), m_dRamChunks.Begin(), sizeof(m_dRamChunks[0]) * m_dRamChunks.GetLength() );
	memcpy ( tGuard.m_dDiskChunks.Begin(), m_dDiskChunks.Begin(), sizeof(m_dDiskChunks[0]) * m_dDiskChunks.GetLength() );

	ARRAY_FOREACH ( i, tGuard.m_dRamChunks )
	{
		KlistRefcounted_t * pKlist = tGuard.m_dRamChunks[i]->m_pKlist;
		pKlist->m_tRefCount.Inc();
		tGuard.m_dKill[i] = pKlist;

		assert ( tGuard.m_dRamChunks[i]->m_tRefCount.GetValue()>=0 );
		tGuard.m_dRamChunks[i]->m_tRefCount.Inc();
	}

	m_tChunkLock.Unlock ();
}


SphChunkGuard_t::~SphChunkGuard_t()
{
	if ( m_pReading )
		m_pReading->Unlock();

	if ( !m_dRamChunks.GetLength() )
		return;

	ARRAY_FOREACH ( i, m_dRamChunks )
	{
		assert ( m_dRamChunks[i]->m_tRefCount.GetValue()>=1 );

		KlistRefcounted_t * pKlist = const_cast<KlistRefcounted_t *> ( m_dKill[i] );
		uint64_t uRefs = pKlist->m_tRefCount.Dec();
		if ( uRefs==1 ) // 1 means we only owner when decrement event occurred
			SafeDelete ( pKlist );

		m_dRamChunks[i]->m_tRefCount.Dec();
	}
}


// FIXME! missing MVA, index_exact_words support
// FIXME? any chance to factor out common backend agnostic code?
// FIXME? do we need to support pExtraFilters?
bool RtIndex_t::MultiQuery ( const CSphQuery * pQuery, CSphQueryResult * pResult, int iSorters,
	ISphMatchSorter ** ppSorters, const CSphMultiQueryArgs & tArgs ) const
{
	assert ( ppSorters );
	assert ( pResult );

	// to avoid the checking of a ppSorters's element for NULL on every next step, just filter out all nulls right here
	CSphVector<ISphMatchSorter*> dSorters;
	dSorters.Reserve ( iSorters );
	for ( int i=0; i<iSorters; i++ )
		if ( ppSorters[i] )
			dSorters.Add ( ppSorters[i] );

	// if we have anything to work with
	if ( dSorters.GetLength()==0 )
	{
		pResult->m_iQueryTime = 0;
		return false;
	}

	assert ( pQuery );
	assert ( tArgs.m_iTag==0 );

	MEMORY ( MEM_RT_QUERY );

	// start counting
	pResult->m_iQueryTime = 0;
	int64_t tmQueryStart = sphMicroTimer();
	CSphQueryProfile * pProfiler = pResult->m_pProfile;

	if ( pProfiler )
		pProfiler->Switch ( SPH_QSTATE_DICT_SETUP );

	// force ext2 mode for them
	// FIXME! eliminate this const breakage
	const_cast<CSphQuery*> ( pQuery )->m_eMode = SPH_MATCH_EXTENDED2;

	SphChunkGuard_t tGuard;
	GetReaderChunks ( tGuard );

	// wrappers
	// OPTIMIZE! make a lightweight clone here? and/or remove double clone?
	CSphScopedPtr<ISphTokenizer> pTokenizer ( m_pTokenizer->Clone ( SPH_CLONE_QUERY ) );
	sphSetupQueryTokenizer ( pTokenizer.Ptr(), IsStarDict(), m_tSettings.m_bIndexExactWords );

	CSphScopedPtr<CSphDict> tDictCloned ( NULL );
	CSphDict * pDict = m_pDict;
	if ( pDict->HasState() )
	{
		tDictCloned = pDict = pDict->Clone();
	}

	CSphScopedPtr<CSphDict> tDictStar ( NULL );
	pDict = SetupStarDict ( tDictStar, pDict, pTokenizer.Ptr() );

	CSphScopedPtr<CSphDict> tDictExact ( NULL );
	pDict = SetupExactDict ( tDictExact, pDict, pTokenizer.Ptr(), true );

	// calculate local idf for RT with disk chunks
	// in case of local_idf set but no external hash no full-scan query and RT has disk chunks
	const SmallStringHash_T<int64_t> * pLocalDocs = tArgs.m_pLocalDocs;
	SmallStringHash_T<int64_t> hLocalDocs;
	int64_t iTotalDocs = tArgs.m_iTotalDocs;
	bool bGotLocalDF = tArgs.m_bLocalDF;
	if ( tArgs.m_bLocalDF && !tArgs.m_pLocalDocs && !pQuery->m_sQuery.IsEmpty() && tGuard.m_dDiskChunks.GetLength() )
	{
		if ( pProfiler )
			pProfiler->Switch ( SPH_QSTATE_LOCAL_DF );

		CSphVector < CSphKeywordInfo > dKeywords;
		DoGetKeywords ( dKeywords, pQuery->m_sQuery.cstr(), true, false, NULL, tGuard );
		ARRAY_FOREACH ( i, dKeywords )
		{
			const CSphKeywordInfo & tKw = dKeywords[i];
			if ( !hLocalDocs.Exists ( tKw.m_sNormalized ) ) // skip dupes
				hLocalDocs.Add ( tKw.m_iDocs, tKw.m_sNormalized );
		}

		pLocalDocs = &hLocalDocs;
		iTotalDocs = GetStats().m_iTotalDocuments;
		bGotLocalDF = true;
	}

	if ( pProfiler )
		pProfiler->Switch ( SPH_QSTATE_INIT );

	// FIXME! each result will point to its own MVA and string pools

	//////////////////////
	// search disk chunks
	//////////////////////

	pResult->m_bHasPrediction = pQuery->m_iMaxPredictedMsec>0;

	SphWordStatChecker_t tDiskStat;
	SphWordStatChecker_t tStat;
	tStat.Set ( pResult->m_hWordStats );

	int64_t tmMaxTimer = 0;
	if ( pQuery->m_uMaxQueryMsec>0 )
		tmMaxTimer = sphMicroTimer() + pQuery->m_uMaxQueryMsec*1000; // max_query_time

	CSphVector<SphDocID_t> dCumulativeKList;
	KillListVector dMergedKillist;
	CSphVector<const BYTE *> dDiskStrings ( tGuard.m_dDiskChunks.GetLength() );
	CSphVector<const DWORD *> dDiskMva ( tGuard.m_dDiskChunks.GetLength() );
	CSphBitvec tMvaArenaFlag ( tGuard.m_dDiskChunks.GetLength() );
	if ( tGuard.m_dDiskChunks.GetLength() )
	{
		m_tKlist.Flush ( dCumulativeKList );
	}

	for ( int iChunk = tGuard.m_dDiskChunks.GetLength()-1; iChunk>=0; iChunk-- )
	{
		// because disk chunk search within the loop will switch the profiler state
		if ( pProfiler )
			pProfiler->Switch ( SPH_QSTATE_INIT );

		// collect & sort cumulative killlist for current chunk
		if ( iChunk<tGuard.m_dDiskChunks.GetLength()-1 )
		{
			const CSphIndex * pNewerChunk = tGuard.m_dDiskChunks [ iChunk+1 ];
			int iKlistEntries = pNewerChunk->GetKillListSize();
			if ( iKlistEntries )
			{
				// merging two kill lists, assuming they have sorted data
				const SphDocID_t * pSrc1 = dCumulativeKList.Begin();
				const SphDocID_t * pSrc2 = pNewerChunk->GetKillList();
				const SphDocID_t * pEnd1 = pSrc1 + dCumulativeKList.GetLength();
				const SphDocID_t * pEnd2 = pSrc2 + iKlistEntries;
				CSphVector<SphDocID_t> dNewCumulative ( ( pEnd1-pSrc1 )+( pEnd2-pSrc2 ) );
				SphDocID_t * pDst = dNewCumulative.Begin();

				while ( pSrc1!=pEnd1 && pSrc2!=pEnd2 )
				{
					if ( *pSrc1<*pSrc2 )
						*pDst = *pSrc1++;
					else if ( *pSrc2<*pSrc1 )
						*pDst = *pSrc2++;
					else
					{
						*pDst = *pSrc1++;
						// handle duplicates
						while ( *pDst==*pSrc1 ) pSrc1++;
						while ( *pDst==*pSrc2 ) pSrc2++;
					}
					pDst++;
				}
				while ( pSrc1!=pEnd1 ) *pDst++ = *pSrc1++;
				while ( pSrc2!=pEnd2 ) *pDst++ = *pSrc2++;

				assert ( pDst<=( dNewCumulative.Begin()+dNewCumulative.GetLength() ) );
				dNewCumulative.Resize ( pDst-dNewCumulative.Begin() );
				dNewCumulative.SwapData ( dCumulativeKList );
			}
		}

		dMergedKillist.Resize ( 0 );
		if ( dCumulativeKList.GetLength() )
		{
			dMergedKillist.Resize ( 1 );
			dMergedKillist.Last().m_pBegin = dCumulativeKList.Begin();
			dMergedKillist.Last().m_iLen = dCumulativeKList.GetLength();
		}

		CSphQueryResult tChunkResult;
		tChunkResult.m_pProfile = pResult->m_pProfile;
		CSphMultiQueryArgs tMultiArgs ( dMergedKillist, tArgs.m_iIndexWeight );
		// storing index in matches tag for finding strings attrs offset later, biased against default zero and segments
		tMultiArgs.m_iTag = tGuard.m_dRamChunks.GetLength()+iChunk+1;
		tMultiArgs.m_uPackedFactorFlags = tArgs.m_uPackedFactorFlags;
		tMultiArgs.m_bLocalDF = bGotLocalDF;
		tMultiArgs.m_pLocalDocs = pLocalDocs;
		tMultiArgs.m_iTotalDocs = iTotalDocs;

		if ( !tGuard.m_dDiskChunks[iChunk]->MultiQuery ( pQuery, &tChunkResult, iSorters, ppSorters, tMultiArgs ) )
		{
			// FIXME? maybe handle this more gracefully (convert to a warning)?
			pResult->m_sError = tChunkResult.m_sError;
			return false;
		}

		// check terms inconsistency among disk chunks
		const SmallStringHash_T<CSphQueryResultMeta::WordStat_t> & hDstStats = tChunkResult.m_hWordStats;
		tStat.DumpDiffer ( hDstStats, m_sIndexName.cstr(), pResult->m_sWarning );
		if ( pResult->m_hWordStats.GetLength() )
		{
			pResult->m_hWordStats.IterateStart();
			while ( pResult->m_hWordStats.IterateNext() )
			{
				const CSphQueryResultMeta::WordStat_t * pDstStat = hDstStats ( pResult->m_hWordStats.IterateGetKey() );
				if ( pDstStat )
					pResult->AddStat ( pResult->m_hWordStats.IterateGetKey(), pDstStat->m_iDocs, pDstStat->m_iHits );
			}
		} else
		{
			pResult->m_hWordStats = hDstStats;
		}
		// keep last chunk statistics to check vs rt settings
		if ( iChunk==tGuard.m_dDiskChunks.GetLength()-1 )
			tDiskStat.Set ( hDstStats );
		if ( !iChunk )
			tStat.Set ( hDstStats );

		dDiskStrings[iChunk] = tChunkResult.m_pStrings;
		dDiskMva[iChunk] = tChunkResult.m_pMva;
		if ( tChunkResult.m_bArenaProhibit )
			tMvaArenaFlag.BitSet ( iChunk );
		pResult->m_iBadRows += tChunkResult.m_iBadRows;
<<<<<<< HEAD

		if ( pResult->m_bHasPrediction )
		{
			pResult->m_tStats.m_iFetchedDocs += tChunkResult.m_tStats.m_iFetchedDocs;
			pResult->m_tStats.m_iFetchedHits += tChunkResult.m_tStats.m_iFetchedHits;
			pResult->m_tStats.m_iSkips += tChunkResult.m_tStats.m_iSkips;
		}
=======
>>>>>>> e7f124d6

		if ( iChunk && tmMaxTimer>0 && sphMicroTimer()>=tmMaxTimer )
		{
			pResult->m_sWarning = "query time exceeded max_query_time";
			break;
		}
	}

	////////////////////
	// search RAM chunk
	////////////////////

	if ( pProfiler )
		pProfiler->Switch ( SPH_QSTATE_INIT );

	// select the sorter with max schema
	// uses GetAttrsCount to get working facets (was GetRowSize)
	int iMaxSchemaSize = -1;
	int iMaxSchemaIndex = -1;
	int iMatchPoolSize = 0;
	ARRAY_FOREACH ( i, dSorters )
	{
		iMatchPoolSize += dSorters[i]->GetDataLength ();
		if ( dSorters[i]->GetSchema ().GetAttrsCount ()>iMaxSchemaSize )
		{
			iMaxSchemaSize = dSorters[i]->GetSchema ().GetAttrsCount ();
			iMaxSchemaIndex = i;
		}
	}

	// setup calculations and result schema
	CSphQueryContext tCtx ( *pQuery );
	tCtx.m_pProfile = pProfiler;
	if ( !tCtx.SetupCalc ( pResult, dSorters[iMaxSchemaIndex]->GetSchema(), m_tSchema, NULL, false, true ) )
		return false;

	tCtx.m_uPackedFactorFlags = tArgs.m_uPackedFactorFlags;
	tCtx.m_pLocalDocs = pLocalDocs;
	tCtx.m_iTotalDocs = iTotalDocs;

	// setup search terms
	RtQwordSetup_t tTermSetup ( tGuard );
	tTermSetup.m_pDict = pDict;
	tTermSetup.m_pIndex = this;
	tTermSetup.m_eDocinfo = m_tSettings.m_eDocinfo;
	tTermSetup.m_iDynamicRowitems = dSorters[iMaxSchemaIndex]->GetSchema().GetDynamicSize();
	if ( pQuery->m_uMaxQueryMsec>0 )
		tTermSetup.m_iMaxTimer = sphMicroTimer() + pQuery->m_uMaxQueryMsec*1000; // max_query_time
	tTermSetup.m_pWarning = &pResult->m_sWarning;
	tTermSetup.SetSegment ( -1 );
	tTermSetup.m_pCtx = &tCtx;

	// setup prediction constrain
	CSphQueryStats tQueryStats;
	int64_t iNanoBudget = (int64_t)(pQuery->m_iMaxPredictedMsec) * 1000000; // from milliseconds to nanoseconds
	tQueryStats.m_pNanoBudget = &iNanoBudget;
	if ( pResult->m_bHasPrediction )
		tTermSetup.m_pStats = &tQueryStats;

	// bind weights
	tCtx.BindWeights ( pQuery, m_tSchema, pResult->m_sWarning );

	// parse query
	if ( pProfiler )
		pProfiler->Switch ( SPH_QSTATE_PARSE );

	XQQuery_t tParsed;
	// FIXME!!! provide segments list instead index to tTermSetup.m_pIndex
	bool bParsed = sphParseExtendedQuery ( tParsed, pQuery->m_sQuery.cstr(), pQuery, pTokenizer.Ptr(), &m_tSchema, pDict, m_tSettings );

	if ( !bParsed )
	{
		pResult->m_sError = tParsed.m_sParseError;
		return false;
	}
	pResult->m_sWarning = tParsed.m_sParseWarning;

	// transform query if needed (quorum transform, etc.)
	if ( pProfiler )
		pProfiler->Switch ( SPH_QSTATE_TRANSFORMS );

	// FIXME!!! provide segments list instead index
	sphTransformExtendedQuery ( &tParsed.m_pRoot, m_tSettings, pQuery->m_bSimplify, this );

	if ( m_bExpandKeywords )
	{
		tParsed.m_pRoot = sphQueryExpandKeywords ( tParsed.m_pRoot, m_tSettings );
		tParsed.m_pRoot->Check ( true );
	}

	// this should be after keyword expansion
	if ( m_tSettings.m_uAotFilterMask )
		TransformAotFilter ( tParsed.m_pRoot, pDict->GetWordforms(), m_tSettings );

	// expanding prefix in word dictionary case
	CSphScopedPayload tPayloads;
<<<<<<< HEAD
	if ( m_bKeywordDict && IsStarDict() )
=======
	if ( m_bKeywordDict && ( m_tSettings.m_iMinPrefixLen>0 || m_tSettings.m_iMinInfixLen>0 ) )
>>>>>>> e7f124d6
	{
		ExpansionContext_t tExpCtx;
		tExpCtx.m_pWordlist = this;
		tExpCtx.m_pBuf = NULL;
		tExpCtx.m_pResult = pResult;
		tExpCtx.m_iMinPrefixLen = m_tSettings.m_iMinPrefixLen;
		tExpCtx.m_iMinInfixLen = m_tSettings.m_iMinInfixLen;
		tExpCtx.m_iExpansionLimit = m_iExpansionLimit;
		tExpCtx.m_bHasMorphology = m_pDict->HasMorphology();
		tExpCtx.m_bMergeSingles = ( m_tSettings.m_eDocinfo!=SPH_DOCINFO_INLINE && ( pQuery->m_uDebugFlags & QUERY_DEBUG_NO_PAYLOAD )==0 );
		tExpCtx.m_pPayloads = &tPayloads;
		tExpCtx.m_pIndexData = &tGuard.m_dRamChunks;

		tParsed.m_pRoot = sphExpandXQNode ( tParsed.m_pRoot, tExpCtx );
	}

	if ( !sphCheckQueryHeight ( tParsed.m_pRoot, pResult->m_sError ) )
		return false;

	// set zonespanlist settings
	tParsed.m_bNeedSZlist = pQuery->m_bZSlist;

	if ( pProfiler )
		pProfiler->Switch ( SPH_QSTATE_INIT );

	// setup query
	// must happen before index-level reject, in order to build proper keyword stats
	CSphScopedPtr<ISphRanker> pRanker ( sphCreateRanker ( tParsed, pQuery, pResult, tTermSetup, tCtx ) );

	if ( !pRanker.Ptr() )
		return false;

	tCtx.SetupExtraData ( pRanker.Ptr(), iSorters==1 ? ppSorters[0] : NULL );

	// check terms inconsistency disk chunks vs rt vs previous indexes
	tDiskStat.DumpDiffer ( pResult->m_hWordStats, m_sIndexName.cstr(), pResult->m_sWarning );
	tStat.DumpDiffer ( pResult->m_hWordStats, m_sIndexName.cstr(), pResult->m_sWarning );

	// empty index, empty result
	if ( !tGuard.m_dRamChunks.GetLength() && !tGuard.m_dDiskChunks.GetLength() )
	{
		pResult->m_iQueryTime = 0;
		return true;
	}

	pRanker->ExtraData ( EXTRA_SET_MAXMATCHES, (void**)&iMatchPoolSize );

	// check for the possible integer overflow in m_dPool.Resize
	int64_t iPoolSize = 0;
	if ( pRanker->ExtraData ( EXTRA_GET_POOL_SIZE, (void**)&iPoolSize ) && iPoolSize>INT_MAX )
	{
		pResult->m_sError.SetSprintf ( "ranking factors pool too big (%d Mb), reduce max_matches", (int)( iPoolSize/1024/1024 ) );
		return false;
	}

<<<<<<< HEAD
	// probably redundant, but just in case
=======
>>>>>>> e7f124d6
	if ( pProfiler )
		pProfiler->Switch ( SPH_QSTATE_INIT );

	// search segments no looking to max_query_time
	// FIXME!!! move searching at segments before disk chunks as result set is safe with kill-lists
	if ( tGuard.m_dRamChunks.GetLength() )
	{
		// setup filters
		// FIXME! setup filters MVA pool
		bool bFullscan = ( pQuery->m_eMode==SPH_MATCH_FULLSCAN || pQuery->m_sQuery.IsEmpty() );
		if ( !tCtx.CreateFilters ( bFullscan, &pQuery->m_dFilters, dSorters[iMaxSchemaIndex]->GetSchema(), NULL, NULL, pResult->m_sError, pQuery->m_eCollation, false, KillListVector() ) )
			return false;

		// FIXME! OPTIMIZE! check if we can early reject the whole index

		// setup lookup
		// do pre-filter lookup as needed
		// do pre-sort lookup in all cases
		// post-sort lookup is complicated (because of many segments)
		// pre-sort lookup is cheap now anyway, and almost always anyway
		// (except maybe by stupid relevance-sorting-only benchmarks!!)
		tCtx.m_bLookupFilter = ( pQuery->m_dFilters.GetLength() || tCtx.m_dCalcFilter.GetLength() );
		tCtx.m_bLookupSort = true;

		// FIXME! setup overrides

		// do searching
		bool bRandomize = dSorters[0]->m_bRandomize;
		int iCutoff = pQuery->m_iCutoff;
		if ( iCutoff<=0 )
			iCutoff = -1;

		if ( bFullscan )
		{
			if ( pProfiler )
				pProfiler->Switch ( SPH_QSTATE_FULLSCAN );

			// full scan
			// FIXME? OPTIMIZE? add shortcuts here too?
			CSphMatch tMatch;
			tMatch.Reset ( dSorters[iMaxSchemaIndex]->GetSchema().GetDynamicSize() );
			tMatch.m_iWeight = tArgs.m_iIndexWeight;

			ARRAY_FOREACH ( iSeg, tGuard.m_dRamChunks )
			{
				// set string pool for string on_sort expression fix up
				tCtx.SetStringPool ( tGuard.m_dRamChunks[iSeg]->m_dStrings.Begin() );
				tCtx.SetMVAPool ( tGuard.m_dRamChunks[iSeg]->m_dMvas.Begin(), false );
				ARRAY_FOREACH ( i, dSorters )
				{
					dSorters[i]->SetStringPool ( tGuard.m_dRamChunks[iSeg]->m_dStrings.Begin() );
					dSorters[i]->SetMVAPool ( tGuard.m_dRamChunks[iSeg]->m_dMvas.Begin(), false );
				}

				RtRowIterator_t tIt ( tGuard.m_dRamChunks[iSeg], m_iStride, false, NULL, tGuard.m_dKill[iSeg]->m_dKilled );
				for ( ;; )
				{
					const CSphRowitem * pRow = tIt.GetNextAliveRow();
					if ( !pRow )
						break;

					tMatch.m_uDocID = DOCINFO2ID(pRow);
					tMatch.m_pStatic = DOCINFO2ATTRS(pRow); // FIXME! overrides

					tCtx.CalcFilter ( tMatch );
					if ( tCtx.m_pFilter && !tCtx.m_pFilter->Eval ( tMatch ) )
					{
						tCtx.FreeStrFilter ( tMatch );
						continue;
					}

					if ( bRandomize )
						tMatch.m_iWeight = ( sphRand() & 0xffff ) * tArgs.m_iIndexWeight;

					tCtx.CalcSort ( tMatch );
					tCtx.CalcFinal ( tMatch ); // OPTIMIZE? could be possibly done later

					// storing segment in matches tag for finding strings attrs offset later, biased against default zero
					tMatch.m_iTag = iSeg+1;

					bool bNewMatch = false;
					ARRAY_FOREACH ( iSorter, dSorters )
						bNewMatch |= dSorters[iSorter]->Push ( tMatch );

					// stringptr expressions should be duplicated (or taken over) at this point
					tCtx.FreeStrFilter ( tMatch );
					tCtx.FreeStrSort ( tMatch );
					tCtx.FreeStrFinal ( tMatch );

					// handle cutoff
					if ( bNewMatch )
						if ( --iCutoff==0 )
							break;
				}

				if ( iCutoff==0 )
					break;
			}

		} else
		{
			// query matching
			ARRAY_FOREACH ( iSeg, tGuard.m_dRamChunks )
			{
				if ( pProfiler )
					pProfiler->Switch ( SPH_QSTATE_INIT_SEGMENT );

				tTermSetup.SetSegment ( iSeg );
				pRanker->Reset ( tTermSetup );

				// for lookups to work
				tCtx.m_pIndexData = tGuard.m_dRamChunks[iSeg];

				// set string pool for string on_sort expression fix up
				tCtx.SetStringPool ( tGuard.m_dRamChunks[iSeg]->m_dStrings.Begin() );
				tCtx.SetMVAPool ( tGuard.m_dRamChunks[iSeg]->m_dMvas.Begin(), false );
				ARRAY_FOREACH ( i, dSorters )
				{
					dSorters[i]->SetStringPool ( tGuard.m_dRamChunks[iSeg]->m_dStrings.Begin() );
					dSorters[i]->SetMVAPool ( tGuard.m_dRamChunks[iSeg]->m_dMvas.Begin(), false );
				}
				PoolPtrs_t tMva;
				tMva.m_pMva = tGuard.m_dRamChunks[iSeg]->m_dMvas.Begin();
				tMva.m_bArenaProhibit = false;
				pRanker->ExtraData ( EXTRA_SET_MVAPOOL, (void**)&tMva );
				pRanker->ExtraData ( EXTRA_SET_STRINGPOOL, (void**)tGuard.m_dRamChunks[iSeg]->m_dStrings.Begin() );

				CSphMatch * pMatch = pRanker->GetMatchesBuffer();
				for ( ;; )
				{
					// ranker does profile switches internally in GetMatches()
					int iMatches = pRanker->GetMatches();
					if ( iMatches<=0 )
						break;

					if ( pProfiler )
						pProfiler->Switch ( SPH_QSTATE_SORT );
					for ( int i=0; i<iMatches; i++ )
					{
						if ( tCtx.m_bLookupSort )
						{
<<<<<<< HEAD
							// tricky bit
							// that kills two birds with one stone, sort of
							// first, broken indexes MIGHT yield nonexistent docids at this point
							// second, query cache ranker WILL return nonexistent docids (from other segments)
							// because the cached query only stores docids, not segment ids (which change all the time anyway)
							// to catch broken indexes or other bugs in debug, we have that assert
							// but release builds will simply ignore nonexistent docids, whatever the reason they do not exist
							const CSphRowitem * pRow = FindDocinfo ( tGuard.m_dRamChunks[iSeg], pMatch[i].m_uDocID );
							assert ( pRanker->IsCache() || pRow );
=======
							const CSphRowitem * pRow = FindDocinfo ( tGuard.m_dRamChunks[iSeg], pMatch[i].m_uDocID );
>>>>>>> e7f124d6
							if ( !pRow )
							{
								tCtx.m_iBadRows++;
								continue;
							}
							CopyDocinfo ( pMatch[i], pRow );
						}

						pMatch[i].m_iWeight *= tArgs.m_iIndexWeight;
						if ( bRandomize )
							pMatch[i].m_iWeight = ( sphRand() & 0xffff ) * tArgs.m_iIndexWeight;

						tCtx.CalcSort ( pMatch[i] );
						tCtx.CalcFinal ( pMatch[i] ); // OPTIMIZE? could be possibly done later

						if ( tCtx.m_pWeightFilter && !tCtx.m_pWeightFilter->Eval ( pMatch[i] ) )
						{
							tCtx.FreeStrSort ( pMatch[i] );
							tCtx.FreeStrFinal ( pMatch[i] );
							continue;
						}

						// storing segment in matches tag for finding strings attrs offset later, biased against default zero
						pMatch[i].m_iTag = iSeg+1;

						bool bNewMatch = false;
						ARRAY_FOREACH ( iSorter, dSorters )
							bNewMatch |= dSorters[iSorter]->Push ( pMatch[i] );

						// stringptr expressions should be duplicated (or taken over) at this point
						tCtx.FreeStrSort ( pMatch[i] );
						tCtx.FreeStrFinal ( pMatch[i] );

						if ( bNewMatch )
							if ( --iCutoff==0 )
								break;
					}

					if ( iCutoff==0 )
					{
						iSeg = tGuard.m_dRamChunks.GetLength();
						break;
					}
				}
			}
		}
	}

	// do final expression calculations
	if ( tCtx.m_dCalcPostAggregate.GetLength () )
	{
		const int iSegmentsTotal = tGuard.m_dRamChunks.GetLength ();
		SphRtFinalMatchCalc_t tFinal ( iSegmentsTotal, tCtx );
		for ( int iSorter = 0; iSorter<iSorters; iSorter++ )
		{
			ISphMatchSorter * pTop = ppSorters[iSorter];
			pTop->Finalize ( tFinal, false );
		}
	}


	//////////////////////
	// coping match's attributes to external storage in result set
	//////////////////////

	if ( pProfiler )
		pProfiler->Switch ( SPH_QSTATE_FINALIZE );

	CSphVector<CSphAttrTypedLocator> dGetLoc;
	CSphVector<CSphAttrLocator> dSetLoc;
	int iJsonFields = 0;
	for ( int i=0; i<dSorters[iMaxSchemaIndex]->GetSchema().GetAttrsCount(); i++ )
	{
		const CSphColumnInfo & tSetInfo = dSorters[iMaxSchemaIndex]->GetSchema().GetAttr(i);
		if ( tSetInfo.m_eAttrType==SPH_ATTR_STRING || tSetInfo.m_eAttrType==SPH_ATTR_JSON
			|| tSetInfo.m_eAttrType==SPH_ATTR_UINT32SET || tSetInfo.m_eAttrType==SPH_ATTR_INT64SET )
		{
			const int iInLocator = m_tSchema.GetAttrIndex ( tSetInfo.m_sName.cstr() );
			assert ( iInLocator>=0 );

			dGetLoc.Add().Set ( m_tSchema.GetAttr ( iInLocator ).m_tLocator, tSetInfo.m_eAttrType );
			dSetLoc.Add ( tSetInfo.m_tLocator );
		}
		iJsonFields += ( tSetInfo.m_eAttrType==SPH_ATTR_JSON_FIELD );
	}

	// put the json fields attrs at the very end (surely after all json attrs)
	if ( iJsonFields )
	{
		for ( int i=0; i<dSorters[iMaxSchemaIndex]->GetSchema().GetAttrsCount(); i++ )
		{
			const CSphColumnInfo & tSetInfo = dSorters[iMaxSchemaIndex]->GetSchema().GetAttr(i);
			if ( tSetInfo.m_eAttrType==SPH_ATTR_JSON_FIELD )
			{
				const int iInLocator = dSorters[iMaxSchemaIndex]->GetSchema().GetAttrIndex ( tSetInfo.m_sName.cstr() );
				assert ( iInLocator>=0 );

				dGetLoc.Add().Set ( dSorters[iMaxSchemaIndex]->GetSchema().GetAttr ( iInLocator ).m_tLocator, SPH_ATTR_JSON_FIELD );
				dSetLoc.Add ( tSetInfo.m_tLocator );
			}
		}
	}

	// we're copying docinfo from RT segments to result set (segments got merged in RAM)
	// also static part of docinfo:
	// during optimize process (disk chunks are merged and removed from RT index)
	// result set has arena attributes (STRING and MVA) (all these attrs should be at one pool)
	bool bOptimizing = m_bOptimizing;
	bool bHasArenaAttrs = ( dSetLoc.GetLength()>0 );
	const int iSegmentsTotal = tGuard.m_dRamChunks.GetLength();
	bool bSegmentMatchesFixup = ( m_tSchema.GetStaticSize()>0 && iSegmentsTotal>0 );
	if ( bSegmentMatchesFixup || bHasArenaAttrs || bOptimizing )
	{
		MEMORY ( MEM_RT_RES_MATCHES );

		// we need to count matches for allocating arena
		// as we are going to fix match's m_pStatic pointers later
		// and copy real match's data to arena

		int iFixupCount = 0;
		SphFinalMatchCounter_t fnCounter ( iSegmentsTotal );

		ARRAY_FOREACH ( iSorter, dSorters )
		{
			ISphMatchSorter * pSorter = dSorters[iSorter];
			const int iMatchesCount = pSorter->GetLength();

			if ( bHasArenaAttrs || bOptimizing )
			{
				iFixupCount += iMatchesCount;
				continue;
			} else
			{
				// copying only RT segments docinfo (no need to copy docinfo from disk chunks)
				pSorter->Finalize ( fnCounter, false );
			}
		}
		iFixupCount += fnCounter.m_iCount;

		if ( iFixupCount>0 || bHasArenaAttrs || bOptimizing )
		{
			const int iStaticSize = m_tSchema.GetStaticSize() + DWSIZEOF ( SphDocID_t );
			CSphRowitem * pAttr = new CSphRowitem [ iFixupCount * iStaticSize ];
			pResult->m_dStorage2Free.Add ( (BYTE*)pAttr );

			SphFinalMatchCopy_t fnCopy ( pAttr, iSegmentsTotal, iStaticSize, ( bHasArenaAttrs || bOptimizing ) );
#ifndef NDEBUG
			fnCopy.m_pEnd = pAttr + iFixupCount * iStaticSize;
#endif

			ARRAY_FOREACH ( iSorter, dSorters )
			{
				ISphMatchSorter * pSorter = dSorters[iSorter];
				pSorter->Finalize ( fnCopy, false );
			}
		}
	}


	//////////////////////
	// fixing string offset and data in resulting matches
	//////////////////////

	MEMORY ( MEM_RT_RES_STRINGS );

	if ( bHasArenaAttrs || bOptimizing )
	{
		assert ( !pResult->m_pStrings && !pResult->m_pMva );
		SphFinalArenaCopy_t fnArena ( tGuard.m_dRamChunks, dDiskStrings, dDiskMva, dGetLoc, dSetLoc, iJsonFields, tMvaArenaFlag );

		ARRAY_FOREACH ( iSorter, dSorters )
		{
			ISphMatchSorter * pSorter = dSorters[iSorter];
			pSorter->Finalize ( fnArena, false );
		}

		if ( fnArena.m_dStorageString.GetLength()>1 )
		{
			BYTE * pStrings = fnArena.m_dStorageString.LeakData ();
			pResult->m_dStorage2Free.Add ( pStrings );
			pResult->m_pStrings = pStrings;
		}
		if ( fnArena.m_dStorageMva.GetLength()>1 )
		{
			DWORD * pMva = fnArena.m_dStorageMva.LeakData();
			pResult->m_dStorage2Free.Add ( (BYTE*)pMva );
			pResult->m_pMva = pMva;
		}
	}

	if ( pProfiler )
		pProfiler->Switch ( SPH_QSTATE_UNKNOWN );

	if ( pResult->m_bHasPrediction )
	{
		pResult->m_tStats.m_iFetchedDocs += tQueryStats.m_iFetchedDocs;
		pResult->m_tStats.m_iFetchedHits += tQueryStats.m_iFetchedHits;
		pResult->m_tStats.m_iSkips += tQueryStats.m_iSkips;
	}

	// query timer
	pResult->m_iQueryTime = int ( ( sphMicroTimer()-tmQueryStart )/1000 );
	return true;
}

bool RtIndex_t::MultiQueryEx ( int iQueries, const CSphQuery * ppQueries, CSphQueryResult ** ppResults,
								ISphMatchSorter ** ppSorters, const CSphMultiQueryArgs & tArgs ) const
{
	// FIXME! OPTIMIZE! implement common subtree cache here
	bool bResult = false;
	for ( int i=0; i<iQueries; i++ )
		if ( MultiQuery ( &ppQueries[i], ppResults[i], 1, &ppSorters[i], tArgs ) )
			bResult = true;
		else
			ppResults[i]->m_iMultiplier = -1;

	return bResult;
}


void RtIndex_t::AddKeywordStats ( BYTE * sWord, const BYTE * sTokenized, CSphDict * pDict, bool bGetStats, int iQpos, RtQword_t * pQueryWord, CSphVector <CSphKeywordInfo> & dKeywords, const SphChunkGuard_t & tGuard ) const
{
	assert ( !bGetStats || pQueryWord );

	SphWordID_t iWord = pDict->GetWordID ( sWord );
	if ( !iWord )
		return;

	if ( bGetStats )
	{
		pQueryWord->Reset();
		pQueryWord->m_uWordID = iWord;
		pQueryWord->m_sWord = (const char *)sTokenized;
		pQueryWord->m_sDictWord = (const char *)sWord;
		ARRAY_FOREACH ( iSeg, tGuard.m_dRamChunks )
			RtQwordSetupSegment ( pQueryWord, tGuard.m_dRamChunks[iSeg], false, m_bKeywordDict, m_iWordsCheckpoint, tGuard.m_dKill[iSeg]->m_dKilled, m_tSettings );
	}

	CSphKeywordInfo & tInfo = dKeywords.Add();
	tInfo.m_sTokenized = (const char *)sTokenized;
	tInfo.m_sNormalized = (const char*)sWord;
	tInfo.m_iDocs = bGetStats ? pQueryWord->m_iDocs : 0;
	tInfo.m_iHits = bGetStats ? pQueryWord->m_iHits : 0;
	tInfo.m_iQpos = iQpos;

	if ( tInfo.m_sNormalized.cstr()[0]==MAGIC_WORD_HEAD_NONSTEMMED )
		*(char *)tInfo.m_sNormalized.cstr() = '=';
}


struct CSphRtQueryFilter : public ISphQueryFilter, public ISphNoncopyable
{
	const RtIndex_t *	m_pIndex;
	RtQword_t *			m_pQword;
	bool				m_bGetStats;
	const SphChunkGuard_t & m_tGuard;

	CSphRtQueryFilter ( const RtIndex_t * pIndex, RtQword_t * pQword, bool bGetStats, const SphChunkGuard_t & tGuard )
		: m_pIndex ( pIndex )
		, m_pQword ( pQword )
		, m_bGetStats ( bGetStats )
		, m_tGuard ( tGuard )
	{}

	virtual void AddKeywordStats ( BYTE * sWord, const BYTE * sTokenized, int iQpos, CSphVector <CSphKeywordInfo> & dKeywords )
	{
		assert ( m_pIndex && m_pQword );
		m_pIndex->AddKeywordStats ( sWord, sTokenized, m_pDict, m_bGetStats, iQpos, m_pQword, dKeywords, m_tGuard );
	}
};


bool RtIndex_t::DoGetKeywords ( CSphVector<CSphKeywordInfo> & dKeywords, const char * sQuery, bool bGetStats, bool bFillOnly, CSphString * , const SphChunkGuard_t & tGuard ) const
{
	if ( !bFillOnly )
		dKeywords.Resize ( 0 );

	if ( ( bFillOnly && !dKeywords.GetLength() ) || ( !bFillOnly && ( !sQuery || !sQuery[0] ) ) )
		return true;

	RtQword_t tQword;

	CSphScopedPtr<ISphTokenizer> pTokenizer ( m_pTokenizer->Clone ( SPH_CLONE_INDEX ) ); // avoid race
	pTokenizer->EnableTokenizedMultiformTracking ();

	// need to support '*' and '=' but not the other specials
	// so m_pQueryTokenizer does not work for us, gotta clone and setup one manually
	if ( IsStarDict() )
		pTokenizer->AddPlainChar ( '*' );

	CSphScopedPtr<CSphDict> tDictCloned ( NULL );
	CSphDict * pDictBase = m_pDict;
	if ( pDictBase->HasState() )
	{
		tDictCloned = pDictBase = pDictBase->Clone();
	}

	CSphScopedPtr<CSphDict> tDict ( NULL );
	CSphDict * pDict = SetupStarDict ( tDict, pDictBase, pTokenizer.Ptr() );

	CSphScopedPtr<CSphDict> tDict2 ( NULL );
	pDict = SetupExactDict ( tDict2, pDict, pTokenizer.Ptr(), false );

	// FIXME!!! missed bigram, FieldFilter
	CSphRtQueryFilter tAotFilter ( this, &tQword, bGetStats, tGuard );
	tAotFilter.m_pTokenizer = pTokenizer.Ptr();
	tAotFilter.m_pDict = pDict;
	tAotFilter.m_pSettings = &m_tSettings;

	if ( !bFillOnly )
	{
		pTokenizer->SetBuffer ( (BYTE *)sQuery, strlen ( sQuery ) );

		tAotFilter.GetKeywords ( dKeywords );
	} else
	{
		BYTE sWord[SPH_MAX_KEYWORD_LEN];

		ARRAY_FOREACH ( i, dKeywords )
		{
			CSphKeywordInfo & tInfo = dKeywords[i];
			int iLen = tInfo.m_sTokenized.Length();
			memcpy ( sWord, tInfo.m_sTokenized.cstr(), iLen );
			sWord[iLen] = '\0';

			SphWordID_t iWord = pDict->GetWordID ( sWord );
			if ( iWord )
			{
				tQword.Reset();
				tQword.m_uWordID = iWord;
				tQword.m_sWord = tInfo.m_sTokenized;
				tQword.m_sDictWord = (const char *)sWord;
				ARRAY_FOREACH ( iSeg, tGuard.m_dRamChunks )
					RtQwordSetupSegment ( &tQword, tGuard.m_dRamChunks[iSeg], false, m_bKeywordDict, m_iWordsCheckpoint, tGuard.m_dKill[iSeg]->m_dKilled, m_tSettings );

				tInfo.m_iDocs += tQword.m_iDocs;
				tInfo.m_iHits += tQword.m_iHits;
			}
		}
	}

	// get stats from disk chunks too
	if ( !bGetStats )
		return true;

	ARRAY_FOREACH ( iChunk, tGuard.m_dDiskChunks )
		tGuard.m_dDiskChunks[iChunk]->FillKeywords ( dKeywords );

	return true;
}


bool RtIndex_t::GetKeywords ( CSphVector<CSphKeywordInfo> & dKeywords, const char * sQuery, bool bGetStats, CSphString * pError ) const
{
	SphChunkGuard_t tGuard;
	GetReaderChunks ( tGuard );
	bool bGot = DoGetKeywords ( dKeywords, sQuery, bGetStats, false, pError, tGuard );
	return bGot;
}


bool RtIndex_t::FillKeywords ( CSphVector<CSphKeywordInfo> & dKeywords ) const
{
	SphChunkGuard_t tGuard;
	GetReaderChunks ( tGuard );
	bool bGot = DoGetKeywords ( dKeywords, NULL, true, true, NULL, tGuard );
	return bGot;
}


static const RtSegment_t * UpdateFindSegment ( const SphChunkGuard_t & tGuard, const CSphRowitem ** ppRow, SphDocID_t uDocID )
{
	assert ( ppRow && ( ( *ppRow!=NULL ) ^ ( uDocID!=0 ) ) );

	const CSphRowitem * pRow = *ppRow;
	*ppRow = NULL;

	if ( uDocID )
	{
		ARRAY_FOREACH ( i, tGuard.m_dRamChunks )
		{
			bool bKilled = ( tGuard.m_dKill[i]->m_dKilled.BinarySearch ( uDocID )!=NULL );
			if ( bKilled )
				continue;

			pRow = const_cast<CSphRowitem *> ( tGuard.m_dRamChunks[i]->FindRow ( uDocID ) );
			if ( !pRow )
				continue;

			*ppRow = pRow;
			return tGuard.m_dRamChunks[i];
		}
	} else
	{
		ARRAY_FOREACH ( i, tGuard.m_dRamChunks )
		{
			const CSphTightVector<CSphRowitem> & dRows = tGuard.m_dRamChunks[i]->m_dRows;
			if ( dRows.Begin()<=pRow && pRow<dRows.Begin()+ dRows.GetLength() )
			{
				*ppRow = pRow;
				return tGuard.m_dRamChunks[i];
			}
		}
	}

	return NULL;
}


// FIXME! might be inconsistent in case disk chunk update fails
int RtIndex_t::UpdateAttributes ( const CSphAttrUpdate & tUpd, int iIndex, CSphString & sError, CSphString & sWarning )
{
	assert ( tUpd.m_dDocids.GetLength()==tUpd.m_dRows.GetLength() );
	assert ( tUpd.m_dDocids.GetLength()==tUpd.m_dRowOffset.GetLength() );
	int iRows = tUpd.m_dDocids.GetLength();
	bool bHasMva = false;

	if ( !iRows )
		return 0;

	// remap update schema to index schema
	int iUpdLen = tUpd.m_dAttrs.GetLength();
	CSphVector<CSphAttrLocator> dLocators ( iUpdLen );
	CSphBitvec dBigints ( iUpdLen );
	CSphBitvec dDoubles ( iUpdLen );
	CSphBitvec dJsonFields ( iUpdLen );
	CSphBitvec dBigint2Float ( iUpdLen );
	CSphBitvec dFloat2Bigint ( iUpdLen );
	CSphVector<int64_t> dValues ( iUpdLen );
	CSphVector < CSphRefcountedPtr<ISphExpr> > dExpr ( iUpdLen );
	memset ( dLocators.Begin(), 0, dLocators.GetSizeBytes() );
	memset ( dValues.Begin(), 0, dValues.GetSizeBytes() );

	uint64_t uDst64 = 0;
	ARRAY_FOREACH ( i, tUpd.m_dAttrs )
	{
		int iIdx = m_tSchema.GetAttrIndex ( tUpd.m_dAttrs[i] );

		if ( iIdx<0 )
		{
			CSphString sJsonCol, sJsonKey;
			if ( sphJsonNameSplit ( tUpd.m_dAttrs[i], &sJsonCol, &sJsonKey ) )
			{
				iIdx = m_tSchema.GetAttrIndex ( sJsonCol.cstr() );
				if ( iIdx>=0 )
					dExpr[i] = sphExprParse ( tUpd.m_dAttrs[i], m_tSchema, NULL, NULL, sError, NULL );
			}
		}

		if ( iIdx>=0 )
		{
			// forbid updates on non-int columns
			const CSphColumnInfo & tCol = m_tSchema.GetAttr(iIdx);
			if ( !( tCol.m_eAttrType==SPH_ATTR_BOOL || tCol.m_eAttrType==SPH_ATTR_INTEGER || tCol.m_eAttrType==SPH_ATTR_TIMESTAMP
				|| tCol.m_eAttrType==SPH_ATTR_UINT32SET || tCol.m_eAttrType==SPH_ATTR_INT64SET
				|| tCol.m_eAttrType==SPH_ATTR_BIGINT || tCol.m_eAttrType==SPH_ATTR_FLOAT || tCol.m_eAttrType==SPH_ATTR_JSON ))
			{
				sError.SetSprintf ( "attribute '%s' can not be updated "
					"(must be boolean, integer, bigint, float, timestamp, MVA or JSON)",
					tUpd.m_dAttrs[i] );
				return -1;
			}

			bool bSrcMva = ( tCol.m_eAttrType==SPH_ATTR_UINT32SET || tCol.m_eAttrType==SPH_ATTR_INT64SET );
			bool bDstMva = ( tUpd.m_dTypes[i]==SPH_ATTR_UINT32SET || tUpd.m_dTypes[i]==SPH_ATTR_INT64SET );
			if ( bSrcMva!=bDstMva )
			{
				sError.SetSprintf ( "attribute '%s' MVA flag mismatch", tUpd.m_dAttrs[i] );
				return -1;
			}

			if ( tCol.m_eAttrType==SPH_ATTR_UINT32SET && tUpd.m_dTypes[i]==SPH_ATTR_INT64SET )
			{
				sError.SetSprintf ( "attribute '%s' MVA bits (dst=%d, src=%d) mismatch", tUpd.m_dAttrs[i],
					tCol.m_eAttrType, tUpd.m_dTypes[i] );
				return -1;
			}

			if ( tCol.m_eAttrType==SPH_ATTR_INT64SET )
				uDst64 |= ( U64C(1)<<i );

			if ( tCol.m_eAttrType==SPH_ATTR_FLOAT )
			{
				if ( tUpd.m_dTypes[i]==SPH_ATTR_BIGINT )
					dBigint2Float.BitSet(i);
			} else if ( tCol.m_eAttrType==SPH_ATTR_JSON )
				dJsonFields.BitSet(i);
			else if ( tCol.m_eAttrType==SPH_ATTR_BIGINT )
			{
				if ( tUpd.m_dTypes[i]==SPH_ATTR_FLOAT )
					dFloat2Bigint.BitSet(i);
			}

			dLocators[i] = tCol.m_tLocator;
			bHasMva |= ( tCol.m_eAttrType==SPH_ATTR_UINT32SET || tCol.m_eAttrType==SPH_ATTR_INT64SET );
		} else if ( tUpd.m_bIgnoreNonexistent )
		{
			continue;
		} else
		{
			sError.SetSprintf ( "attribute '%s' not found", tUpd.m_dAttrs[i] );
			return -1;
		}

		// this is a hack
		// Query parser tries to detect an attribute type. And this is wrong because, we should
		// take attribute type from schema. Probably we'll rewrite updates in future but
		// for now this fix just works.
		// Fixes cases like UPDATE float_attr=1 WHERE id=1;
		assert ( iIdx>=0 );
		if ( tUpd.m_dTypes[i]==SPH_ATTR_INTEGER && m_tSchema.GetAttr(iIdx).m_eAttrType==SPH_ATTR_FLOAT )
		{
			const_cast<CSphAttrUpdate &>(tUpd).m_dTypes[i] = SPH_ATTR_FLOAT;
			const_cast<CSphAttrUpdate &>(tUpd).m_dPool[i] = sphF2DW ( (float)tUpd.m_dPool[i] );
		}

		if ( tUpd.m_dTypes[i]==SPH_ATTR_BIGINT )
			dBigints.BitSet(i);
		else if ( tUpd.m_dTypes[i]==SPH_ATTR_FLOAT )
			dDoubles.BitSet(i);
		switch ( tUpd.m_dTypes[i] )
		{
			case SPH_ATTR_FLOAT:	dValues[i] = sphD2QW ( (double)sphDW2F ( tUpd.m_dPool[i] ) ); break;
			case SPH_ATTR_BIGINT:	dValues[i] = MVA_UPSIZE ( &tUpd.m_dPool[i] ); break;
			default:				dValues[i] = tUpd.m_dPool[i]; break;
		}
	}

	// check if we are empty
	if ( !m_dRamChunks.GetLength() && !m_dDiskChunks.GetLength() )
	{
		return true;
	}

	// FIXME!!! grab Writer lock to prevent segments retirement during commit(merge)
	SphChunkGuard_t tGuard;
	GetReaderChunks ( tGuard );

	// do the update
	int iUpdated = 0;
	DWORD uUpdateMask = 0;
	int iJsonWarnings = 0;

	// bRaw do only one pass as it has pointers to actual data at segments
	// MVA && bRaw should find appropriate segment to update storage there

	int iFirst = ( iIndex<0 ) ? 0 : iIndex;
	int iLast = ( iIndex<0 ) ? iRows : iIndex+1;

	// first pass, if needed
	if ( tUpd.m_bStrict )
	{
		for ( int iUpd=iFirst; iUpd<iLast; iUpd++ )
		{
			const CSphRowitem * pRow = tUpd.m_dRows[iUpd];
			SphDocID_t uDocid = tUpd.m_dDocids[iUpd];

			const RtSegment_t * pSegment = UpdateFindSegment ( tGuard, &pRow, uDocid );
			if ( !pRow )
				continue;

			assert ( !uDocid || DOCINFO2ID(pRow)==uDocid );
			pRow = DOCINFO2ATTRS(pRow);

			int iPos = tUpd.m_dRowOffset[iUpd];
			ARRAY_FOREACH ( iCol, tUpd.m_dAttrs )
			{
				if ( !dJsonFields.BitGet ( iCol ) )
					continue;

				ESphJsonType eType = dDoubles.BitGet ( iCol )
					? JSON_DOUBLE
					: ( dBigints.BitGet ( iCol ) ? JSON_INT64 : JSON_INT32 );

				if ( !sphJsonInplaceUpdate ( eType, dValues[iCol], dExpr[iCol].Ptr(), (BYTE *)pSegment->m_dStrings.Begin(), pRow, false ) )
				{
					sError.SetSprintf ( "attribute '%s' can not be updated (not found or incompatible types)", tUpd.m_dAttrs[iCol] );
					return -1;
				}

				iPos += dBigints.BitGet ( iCol ) ? 2 : 1;
			}
		}
	}

	CSphVector<SphDocID_t> dKilled;
	m_tKlist.Flush ( dKilled );

	for ( int iUpd=iFirst; iUpd<iLast; iUpd++ )
	{
		// search segments first
		bool bUpdated = false;
		for ( ;; )
		{
			const CSphRowitem * pRow = tUpd.m_dRows[iUpd];
			SphDocID_t uDocid = tUpd.m_dDocids[iUpd];

			RtSegment_t * pSegment = const_cast<RtSegment_t *> ( UpdateFindSegment ( tGuard, &pRow, uDocid ) );
			if ( !pRow )
				break;

			assert ( pSegment );
			assert ( !uDocid || ( DOCINFO2ID(pRow)==uDocid ) );
			pRow = DOCINFO2ATTRS(pRow);

			int iPos = tUpd.m_dRowOffset[iUpd];
			ARRAY_FOREACH ( iCol, tUpd.m_dAttrs )
			{
				if ( dJsonFields.BitGet ( iCol ) )
				{
					ESphJsonType eType = dDoubles.BitGet ( iCol )
						? JSON_DOUBLE
						: ( dBigints.BitGet ( iCol ) ? JSON_INT64 : JSON_INT32 );

					if ( sphJsonInplaceUpdate ( eType, dValues[iCol], dExpr[iCol].Ptr(), pSegment->m_dStrings.Begin(), pRow, true ) )
					{
						bUpdated = true;
						uUpdateMask |= ATTRS_STRINGS_UPDATED;

					} else
						iJsonWarnings++;

					iPos += dBigints.BitGet ( iCol ) ? 2 : 1;
					continue;
				}

				if ( !( tUpd.m_dTypes[iCol]==SPH_ATTR_UINT32SET || tUpd.m_dTypes[iCol]==SPH_ATTR_INT64SET ) )
				{
					// plain update
					bUpdated = true;
					uUpdateMask |= ATTRS_UPDATED;

					SphAttr_t uValue = dBigints.BitGet ( iCol ) ? MVA_UPSIZE ( &tUpd.m_dPool[iPos] ) : tUpd.m_dPool[iPos];
					if ( dBigint2Float.BitGet(iCol) ) // handle bigint(-1) -> float attr updates
						uValue = sphF2DW ( float((int64_t)uValue) );
					else if ( dFloat2Bigint.BitGet(iCol) ) // handle float(1.0) -> bigint attr updates
						uValue = (int64_t)sphDW2F((DWORD)uValue);

					sphSetRowAttr ( const_cast<CSphRowitem *>( pRow ), dLocators[iCol], uValue );

					iPos += dBigints.BitGet ( iCol ) ? 2 : 1;
				} else
				{
					const DWORD * pSrc = tUpd.m_dPool.Begin()+iPos;
					DWORD iLen = *pSrc;
					iPos += iLen+1;

					// MVA update
					bUpdated = true;
					uUpdateMask |= ATTRS_MVA_UPDATED;

					if ( !iLen )
					{
						sphSetRowAttr ( const_cast<CSphRowitem *>( pRow ), dLocators[iCol], 0 );
						continue;
					}

					bool bDst64 = ( ( uDst64 & ( U64C(1) << iCol ) )!=0 );
					assert ( ( iLen%2 )==0 );
					DWORD uCount = ( bDst64 ? iLen : iLen/2 );

					CSphTightVector<DWORD> & dStorageMVA = pSegment->m_dMvas;
					DWORD uMvaOff = MVA_DOWNSIZE ( sphGetRowAttr ( pRow, dLocators[iCol] ) );
					assert ( uMvaOff<(DWORD)dStorageMVA.GetLength() );
					DWORD * pDst = dStorageMVA.Begin() + uMvaOff;
					if ( uCount>(*pDst) )
					{
						uMvaOff = dStorageMVA.GetLength();
						dStorageMVA.Resize ( uMvaOff+uCount+1 );
						pDst = dStorageMVA.Begin()+uMvaOff;
						sphSetRowAttr ( const_cast<CSphRowitem *>( pRow ), dLocators[iCol], uMvaOff );
					}

					if ( bDst64 )
					{
						memcpy ( pDst, pSrc, sizeof(DWORD)*(uCount+1) );
					} else
					{
						*pDst++ = uCount; // MVA values counter first
						pSrc++;
						while ( uCount-- )
						{
							*pDst = *pSrc;
							pDst++;
							pSrc+=2;
						}
					}
				}
			}

			if ( bUpdated )
				iUpdated++;

			break;
		}
		if ( bUpdated )
			continue;

		// check disk K-list now
		const SphDocID_t uRef = ( tUpd.m_dRows[iUpd] ? DOCINFO2ID ( tUpd.m_dRows[iUpd] ) : tUpd.m_dDocids[iUpd] );
		if ( dKilled.BinarySearch ( uRef )!=NULL )
			continue;

		// finally, try disk chunks
		for ( int iChunk = tGuard.m_dDiskChunks.GetLength()-1; iChunk>=0; iChunk-- )
		{
			// run just this update
			// FIXME! might be inefficient in case of big batches (redundant allocs in disk update)
			int iRes = const_cast<CSphIndex *>( tGuard.m_dDiskChunks[iChunk] )->UpdateAttributes ( tUpd, iUpd, sError, sWarning );

			// errors are highly unlikely at this point
			// FIXME! maybe emit a warning to client as well?
			if ( iRes<0 )
			{
				sphWarn ( "INTERNAL ERROR: index %s chunk %d update failure: %s", m_sIndexName.cstr(), iChunk, sError.cstr() );
				continue;
			}

			// update stats
			iUpdated += iRes;
			m_uDiskAttrStatus |= tGuard.m_dDiskChunks[iChunk]->GetAttributeStatus();

			// we only need to update the most fresh chunk
			if ( iRes>0 )
				break;
		}
	}

	// bump the counter, binlog the update!
	assert ( iIndex<0 );
	g_pBinlog->BinlogUpdateAttributes ( &m_iTID, m_sIndexName.cstr(), tUpd );

	if ( iJsonWarnings>0 )
	{
		sWarning.SetSprintf ( "%d attribute(s) can not be updated (not found or incompatible types)", iJsonWarnings );
		if ( iUpdated==0 )
		{
			sError = sWarning;
			return -1;
		}
	}

	// all done
	return iUpdated;
}


bool RtIndex_t::SaveAttributes ( CSphString & sError ) const
{
	if ( !m_dDiskChunks.GetLength() )
		return true;

	DWORD uStatus = m_uDiskAttrStatus;
	bool bAllSaved = true;

	SphChunkGuard_t tGuard;
	GetReaderChunks ( tGuard );

	ARRAY_FOREACH ( i, tGuard.m_dDiskChunks )
	{
		bAllSaved &= tGuard.m_dDiskChunks[i]->SaveAttributes ( sError );
	}

	if ( uStatus==m_uDiskAttrStatus )
		m_uDiskAttrStatus = 0;

	return bAllSaved;
}


struct SphOptimizeGuard_t : ISphNoncopyable
{
	CSphMutex &			m_tLock;
	volatile bool &		m_bOptimizeStop;

	SphOptimizeGuard_t ( CSphMutex & tLock, volatile bool & bOptimizeStop )
		: m_tLock ( tLock )
		, m_bOptimizeStop ( bOptimizeStop )
	{
		bOptimizeStop = true;
		m_tLock.Lock();
	}

	~SphOptimizeGuard_t ()
	{
		m_bOptimizeStop = false;
		m_tLock.Unlock();
	}
};


bool RtIndex_t::AddRemoveAttribute ( bool bAdd, const CSphString & sAttrName, ESphAttr eAttrType, CSphString & sError )
{
	if ( m_dDiskChunks.GetLength() && !m_tSchema.GetAttrsCount() )
	{
		sError = "index must already have attributes";
		return false;
	}

	SphOptimizeGuard_t tStopOptimize ( m_tOptimizingLock, m_bOptimizeStop ); // got write-locked at daemon

	int iOldStride = m_iStride;
	const CSphColumnInfo * pNewAttr = NULL;
	CSphSchema tOldSchema = m_tSchema;

	if ( bAdd )
	{
		CSphColumnInfo tInfo ( sAttrName.cstr(), eAttrType );
		m_tSchema.AddAttr ( tInfo, false );
		pNewAttr = m_tSchema.GetAttr ( sAttrName.cstr() );
	} else
		m_tSchema.RemoveAttr ( sAttrName.cstr(), false );

	m_iStride = DOCINFO_IDSIZE + m_tSchema.GetRowSize();

	// modify the in-memory data of disk chunks
	// fixme: we can't rollback in-memory changes, so we just show errors here for now
	ARRAY_FOREACH ( iDiskChunk, m_dDiskChunks )
		if ( !m_dDiskChunks[iDiskChunk]->AddRemoveAttribute ( bAdd, sAttrName, eAttrType, sError ) )
			sphWarning ( "%s attribute to %s.%d: %s", bAdd ? "adding" : "removing", m_sPath.cstr(), iDiskChunk+m_iDiskBase, sError.cstr() );

	// now modify the ramchunk
	ARRAY_FOREACH ( iSegment, m_dRamChunks )
	{
		RtSegment_t * pSeg = m_dRamChunks[iSegment];
		assert ( pSeg );
		CSphTightVector<CSphRowitem> dNewRows;
		dNewRows.Resize ( pSeg->m_dRows.GetLength() / iOldStride * m_iStride );
		CSphRowitem * pOldDocinfo = pSeg->m_dRows.Begin();
		CSphRowitem * pOldDocinfoEnd = pOldDocinfo+pSeg->m_dRows.GetLength();
		CSphRowitem * pNewDocinfo = dNewRows.Begin();

		if ( bAdd )
		{
			while ( pOldDocinfo < pOldDocinfoEnd )
			{
				SphDocID_t uDocId = DOCINFO2ID ( pOldDocinfo );
				DWORD * pAttrs = DOCINFO2ATTRS ( pOldDocinfo );
				memcpy ( DOCINFO2ATTRS ( pNewDocinfo ), pAttrs, m_tSchema.GetRowSize()*sizeof(CSphRowitem) );
				sphSetRowAttr ( DOCINFO2ATTRS ( pNewDocinfo ), pNewAttr->m_tLocator, 0 );
				DOCINFOSETID ( pNewDocinfo, uDocId );
				pOldDocinfo += iOldStride;
				pNewDocinfo += m_iStride;
			}
		} else
		{
			int iAttrToRemove = tOldSchema.GetAttrIndex ( sAttrName.cstr() );

			CSphVector<int> dAttrMap;
			dAttrMap.Resize ( tOldSchema.GetAttrsCount() );
			for ( int iAttr = 0; iAttr < tOldSchema.GetAttrsCount(); iAttr++ )
				if ( iAttr!=iAttrToRemove )
				{
					dAttrMap[iAttr] = m_tSchema.GetAttrIndex ( tOldSchema.GetAttr ( iAttr ).m_sName.cstr() );
					assert ( dAttrMap[iAttr]>=0 );
				} else
					dAttrMap[iAttr] = -1;

			while ( pOldDocinfo < pOldDocinfoEnd )
			{
				DWORD * pOldAttrs = DOCINFO2ATTRS ( pOldDocinfo );
				DWORD * pNewAttrs = DOCINFO2ATTRS ( pNewDocinfo );

				for ( int iAttr = 0; iAttr < tOldSchema.GetAttrsCount(); iAttr++ )
					if ( iAttr!=iAttrToRemove )
					{
						SphAttr_t tValue = sphGetRowAttr ( pOldAttrs, tOldSchema.GetAttr ( iAttr ).m_tLocator );
						sphSetRowAttr ( pNewAttrs, m_tSchema.GetAttr ( dAttrMap[iAttr] ).m_tLocator, tValue );
					}

				DOCINFOSETID ( pNewDocinfo, DOCINFO2ID ( pOldDocinfo ) );

				pOldDocinfo += iOldStride;
				pNewDocinfo += m_iStride;
			}
		}

		pSeg->m_dRows.SwapData ( dNewRows );
	}

	// fixme: we can't rollback at this point
	Verify ( SaveRamChunk () );

	SaveMeta ( m_dDiskChunks.GetLength(), m_iTID );

	// fixme: notify that it was ALTER that caused the flush
	g_pBinlog->NotifyIndexFlush ( m_sIndexName.cstr(), m_iTID, false );

	return true;
}

//////////////////////////////////////////////////////////////////////////
// MAGIC CONVERSIONS
//////////////////////////////////////////////////////////////////////////

bool RtIndex_t::AttachDiskIndex ( CSphIndex * pIndex, CSphString & sError )
{
	SphOptimizeGuard_t tStopOptimize ( m_tOptimizingLock, m_bOptimizeStop ); // got write-locked at daemon

	bool bEmptyRT = ( !m_dRamChunks.GetLength() && !m_dDiskChunks.GetLength() );

	// safeguards
	// we do not support some of the disk index features in RT just yet
#define LOC_ERROR(_arg) { sError = _arg; return false; }
	const CSphIndexSettings & tSettings = pIndex->GetSettings();
	if ( tSettings.m_iBoundaryStep!=0 )
		LOC_ERROR ( "ATTACH currently requires boundary_step=0 in disk index (RT-side support not implemented yet)" );
	if ( tSettings.m_iStopwordStep!=1 )
		LOC_ERROR ( "ATTACH currently requires stopword_step=1 in disk index (RT-side support not implemented yet)" );
	if ( tSettings.m_eDocinfo!=SPH_DOCINFO_EXTERN )
		LOC_ERROR ( "ATTACH currently requires docinfo=extern in disk index (RT-side support not implemented yet)" );
	// ATTACH to exist index require these checks
	if ( !bEmptyRT )
	{
		if ( m_pTokenizer->GetSettingsFNV()!=pIndex->GetTokenizer()->GetSettingsFNV() )
			LOC_ERROR ( "ATTACH currently requires same tokenizer settings (RT-side support not implemented yet)" );
		if ( m_pDict->GetSettingsFNV()!=pIndex->GetDictionary()->GetSettingsFNV() )
			LOC_ERROR ( "ATTACH currently requires same dictionary settings (RT-side support not implemented yet)" );
		if ( !GetMatchSchema().CompareTo ( pIndex->GetMatchSchema(), sError, true ) )
			LOC_ERROR ( "ATTACH currently requires same attributes declaration (RT-side support not implemented yet)" );
	}
#undef LOC_ERROR

	if ( !bEmptyRT )
	{
		SphAttr_t * pIndexDocList = NULL;
		int64_t iCount = 0;
		if ( !pIndex->BuildDocList ( &pIndexDocList, &iCount, &sError ) )
		{
			sError.SetSprintf ( "ATTACH failed, %s", sError.cstr() );
			return false;
		}

		// new[] might fail on 32bit here
		// sphSort is 32bit too
		int64_t iSizeMax = (size_t)( iCount + pIndex->GetKillListSize() );
		if ( iCount + pIndex->GetKillListSize()!=iSizeMax )
		{
			SafeDeleteArray ( pIndexDocList );
			sError.SetSprintf ( "ATTACH failed, documents overflow (count="INT64_FMT", size max="INT64_FMT")", iCount + pIndex->GetKillListSize(), iSizeMax );
			return false;
		}

		SphDocID_t * pCombined = new SphDocID_t[(size_t)( iCount + pIndex->GetKillListSize() )];
		memcpy ( pCombined, pIndexDocList, (size_t)( sizeof(SphDocID_t) * iCount ) );
		memcpy ( pCombined+iCount, pIndex->GetKillList(), sizeof(SphDocID_t) * pIndex->GetKillListSize() );
		iCount += pIndex->GetKillListSize();
		SafeDeleteArray ( pIndexDocList );

		m_dDiskChunkKlist.Resize ( 0 );
		m_tKlist.Flush ( m_dDiskChunkKlist );
		SphChunkGuard_t tGuard;
		GetReaderChunks ( tGuard );

		ChunkStats_t s ( m_tStats, m_dFieldLensRam );
		SaveDiskChunk ( m_iTID, tGuard, s );

		// kill-list drying up
		for ( int iIndex=m_dDiskChunks.GetLength()-1; iIndex>=0 && iCount; iIndex-- )
		{
			const CSphIndex * pDiskIndex = m_dDiskChunks[iIndex];
			for ( int i=0; i<iCount; i++ )
			{
				SphDocID_t uDocid = pCombined[i];
				if ( !pDiskIndex->HasDocid ( (SphDocID_t)uDocid ) )
					continue;

				// we just found the most recent chunk with our suspect docid
				// let's check whether it's already killed by subsequent chunks, or gets killed now
				bool bKeep = true;
				for ( int k=i+1; k<m_dDiskChunks.GetLength() && bKeep; k++ )
				{
					const CSphIndex * pKilled = m_dDiskChunks[k];
					bKeep = ( sphBinarySearch ( pKilled->GetKillList(), pKilled->GetKillList() + pKilled->GetKillListSize() - 1, uDocid )==NULL );
				}

				if ( !bKeep )
				{
					// RemoveFast
					pCombined[i] = pCombined[iCount-1];
					iCount--;
				}
			}
		}

		// sort by id and got rid of duplicates
		sphSort ( pCombined, (int)iCount );
		iCount = sphUniq ( pCombined, iCount );

		iSizeMax = (size_t)iCount;
		if ( iCount!=iSizeMax )
		{
			SafeDeleteArray ( pCombined );
			sError.SetSprintf ( "ATTACH failed, kill-list overflow (size="INT64_FMT", size max="INT64_FMT")", iCount, iSizeMax );
			return false;
		}

		bool bKillListDone = pIndex->ReplaceKillList ( pCombined, (int)iCount );
		SafeDeleteArray ( pCombined );

		if ( !bKillListDone )
		{
			sError.SetSprintf ( "ATTACH failed, kill-list replacement error (error='%s', warning='%s'", pIndex->GetLastError().cstr(), pIndex->GetLastWarning().cstr() );
			return false;
		}
	}

	// rename that source index to our last chunk
	CSphString sChunk;
	sChunk.SetSprintf ( "%s.%d", m_sPath.cstr(), m_dDiskChunks.GetLength()+m_iDiskBase );
	if ( !pIndex->Rename ( sChunk.cstr() ) )
	{
		sError.SetSprintf ( "ATTACH failed, %s", pIndex->GetLastError().cstr() );
		return false;
	}

	// copy schema from new index
	m_tSchema = pIndex->GetMatchSchema();
	m_iStride = DOCINFO_IDSIZE + m_tSchema.GetRowSize();
	m_tStats.m_iTotalBytes += pIndex->GetStats().m_iTotalBytes;
	m_tStats.m_iTotalDocuments += pIndex->GetStats().m_iTotalDocuments;

	// copy tokenizer, dict etc settings from new index
	SafeDelete ( m_pTokenizer );
	SafeDelete ( m_pDict );

	m_tSettings = pIndex->GetSettings();
	m_tSettings.m_dBigramWords.Reset();
	m_tSettings.m_eDocinfo = SPH_DOCINFO_EXTERN;

	m_pTokenizer = pIndex->GetTokenizer()->Clone ( SPH_CLONE_INDEX );
	m_pDict = pIndex->GetDictionary()->Clone ();
	PostSetup();
	CSphString sName;
	sName.SetSprintf ( "%s_%d", m_sIndexName.cstr(), m_dDiskChunks.GetLength() );
	pIndex->SetName ( sName.cstr() );
	pIndex->SetBinlog ( false );

	// FIXME? what about copying m_TID etc?

	// recreate disk chunk list, resave header file
	m_dDiskChunks.Add ( pIndex );
	SaveMeta ( m_dDiskChunks.GetLength(), m_iTID );

	// FIXME? do something about binlog too?
	// g_pBinlog->NotifyIndexFlush ( m_sIndexName.cstr(), m_iTID, false );

	// all done, reset cache
	QcacheDeleteIndex ( GetIndexId() );
	return true;
}

//////////////////////////////////////////////////////////////////////////
// TRUNCATE
//////////////////////////////////////////////////////////////////////////

bool RtIndex_t::Truncate ( CSphString & )
{
	// TRUNCATE needs an exclusive lock, should be write-locked at daemon, conflicts only with optimize
	SphOptimizeGuard_t tStopOptimize ( m_tOptimizingLock, m_bOptimizeStop );

	// update and save meta
	// indicate 0 disk chunks, we are about to kill them anyway
	// current TID will be saved, so replay will properly skip preceding txns
	m_iDiskBase = 0;
	m_tStats.Reset();
	SaveMeta ( 0, m_iTID );

	// allow binlog to unlink now-redundant data files
	g_pBinlog->NotifyIndexFlush ( m_sIndexName.cstr(), m_iTID, false );

	// kill RAM chunk file
	CSphString sFile;
	sFile.SetSprintf ( "%s.ram", m_sPath.cstr() );
	if ( ::unlink ( sFile.cstr() ) )
		if ( errno!=ENOENT )
			sphWarning ( "rt: truncate failed to unlink %s: %s", sFile.cstr(), strerror(errno) );

	// kill all disk chunks files
	ARRAY_FOREACH ( i, m_dDiskChunks )
	{
		CSphVector<CSphString> v;
		const char * sChunkFilename = m_dDiskChunks[i]->GetFilename();
		sphSplit ( v, sChunkFilename, "." ); // split something like "rt.1"
		const char * sChunkNumber = v.Last().cstr();
		sFile.SetSprintf ( "%s.%s", m_sPath.cstr(), sChunkNumber );
		sphUnlinkIndex ( sFile.cstr(), false );
	}

	// kill in-memory data, reset stats
	ARRAY_FOREACH ( i, m_dDiskChunks )
		SafeDelete ( m_dDiskChunks[i] );
	m_dDiskChunks.Reset();

	ARRAY_FOREACH ( i, m_dRamChunks )
		SafeDelete ( m_dRamChunks[i] );
	m_dRamChunks.Reset();

	// we don't want kill list to work if we perform ATTACH right after this TRUNCATE
	m_tKlist.Reset ( NULL, 0 );

	// reset cache
	QcacheDeleteIndex ( GetIndexId() );
	return true;
}

//////////////////////////////////////////////////////////////////////////
// OPTIMIZE
//////////////////////////////////////////////////////////////////////////

void RtIndex_t::Optimize ( volatile bool * pForceTerminate, ThrottleState_t * pThrottle )
{
	assert ( pForceTerminate && pThrottle );
	int64_t tmStart = sphMicroTimer();

	CSphScopedLock<CSphMutex> tOptimizing ( m_tOptimizingLock );
	m_bOptimizing = true;

	int iChunks = m_dDiskChunks.GetLength();
	CSphSchema tSchema = m_tSchema;
	CSphString sError;

	while ( m_dDiskChunks.GetLength()>1 && !*pForceTerminate && !m_bOptimizeStop )
	{
		CSphVector<SphDocID_t> dKlist;

		// make kill-list
		// initially add RAM kill-list
		dKlist.Resize ( 0 );
		m_tKlist.Flush ( dKlist );

		Verify ( m_tChunkLock.ReadLock () );

		// merge 'older'(pSrc) to 'oldest'(pDst) and get 'merged' that names like 'oldest'+.tmp
		// to got rid of keeping actual kill-list
		// however 'merged' got placed at 'older' position and 'merged' renamed to 'older' name
		const CSphIndex * pOldest = m_dDiskChunks[0];
		const CSphIndex * pOlder = m_dDiskChunks[1];

		// add disk chunks kill-lists
		for ( int iChunk=1; iChunk<m_dDiskChunks.GetLength(); iChunk++ )
		{
			if ( *pForceTerminate || m_bOptimizeStop )
				break;

			const CSphIndex * pIndex = m_dDiskChunks[iChunk];
			if ( !pIndex->GetKillListSize() )
				continue;

			int iOff = dKlist.GetLength();
			dKlist.Resize ( iOff+pIndex->GetKillListSize() );
			memcpy ( dKlist.Begin()+iOff, pIndex->GetKillList(), sizeof(SphDocID_t)*pIndex->GetKillListSize() );
		}
		Verify ( m_tChunkLock.Unlock() );

		dKlist.Add ( 0 );
		dKlist.Add ( DOCID_MAX );
		dKlist.Uniq();

		CSphString sOlder, sOldest, sRename, sMerged;
		sOlder.SetSprintf ( "%s", pOlder->GetFilename() );
		sOldest.SetSprintf ( "%s", pOldest->GetFilename() );
		sRename.SetSprintf ( "%s.old", pOlder->GetFilename() );
		sMerged.SetSprintf ( "%s.tmp", pOldest->GetFilename() );

		// check forced exit after long operation
		if ( *pForceTerminate || m_bOptimizeStop )
			break;

		// merge data to disk ( data is constant during that phase )
		CSphIndexProgress tProgress;
		bool bMerged = sphMerge ( pOldest, pOlder, dKlist, sError, tProgress, pThrottle, pForceTerminate, &m_bOptimizeStop );
		if ( !bMerged )
		{
			sphWarning ( "rt optimize: index %s: failed to merge %s to %s (error %s)",
				m_sIndexName.cstr(), sOlder.cstr(), sOldest.cstr(), sError.cstr() );
			break;
		}
		// check forced exit after long operation
		if ( *pForceTerminate || m_bOptimizeStop )
			break;

		CSphScopedPtr<CSphIndex> pMerged ( LoadDiskChunk ( sMerged.cstr(), sError ) );
		if ( !pMerged.Ptr() )
		{
			sphWarning ( "rt optimize: index %s: failed to load merged chunk (error %s)",
				m_sIndexName.cstr(), sError.cstr() );
			break;
		}
		// check forced exit after long operation
		if ( *pForceTerminate || m_bOptimizeStop )
			break;

		// lets rotate indexes

		// rename older disk chunk to 'old'
		if ( !const_cast<CSphIndex *>( pOlder )->Rename ( sRename.cstr() ) )
		{
			sphWarning ( "rt optimize: index %s: cur to old rename failed (error %s)",
				m_sIndexName.cstr(), pOlder->GetLastError().cstr() );
			break;
		}
		// rename merged disk chunk to 0
		if ( !pMerged->Rename ( sOlder.cstr() ) )
		{
			sphWarning ( "rt optimize: index %s: merged to cur rename failed (error %s)",
				m_sIndexName.cstr(), pMerged->GetLastError().cstr() );
			if ( !const_cast<CSphIndex *>( pOlder )->Rename ( sOlder.cstr() ) )
			{
				sphWarning ( "rt optimize: index %s: old to cur rename failed (error %s)",
					m_sIndexName.cstr(), pOlder->GetLastError().cstr() );
			}
			break;
		}

		if ( *pForceTerminate || m_bOptimizeStop ) // protection
			break;

		Verify ( m_tWriting.Lock() );
		Verify ( m_tChunkLock.WriteLock() );

		m_dDiskChunks[1] = pMerged.LeakPtr();
		m_dDiskChunks.Remove ( 0 );
		m_iDiskBase++;
		int iDiskChunksCount = m_dDiskChunks.GetLength();

		Verify ( m_tChunkLock.Unlock() );
		SaveMeta ( iDiskChunksCount, m_iTID );
		Verify ( m_tWriting.Unlock() );

		if ( *pForceTerminate || m_bOptimizeStop )
		{
			sphWarning ( "rt optimize: index %s: forced to shutdown, remove old index files manually '%s', '%s'",
				m_sIndexName.cstr(), sRename.cstr(), sOldest.cstr() );
			break;
		}

		// exclusive reader (to make sure that disk chunks not used any more) and writer lock here
		Verify ( m_tReading.WriteLock() );
		Verify ( m_tWriting.Lock() );

		SafeDelete ( pOlder );
		SafeDelete ( pOldest );

		Verify ( m_tWriting.Unlock() );
		Verify ( m_tReading.Unlock() );

		// we might remove old index files
		sphUnlinkIndex ( sRename.cstr(), true );
		sphUnlinkIndex ( sOldest.cstr(), true );
		// FIXEME: wipe out 'merged' index files in case of error
	}

	m_bOptimizing = false;
	int64_t tmPass = sphMicroTimer() - tmStart;

	if ( *pForceTerminate )
	{
		sphWarning ( "rt: index %s: optimization terminated chunk(s) %d ( of %d ) in %d.%03d sec",
			m_sIndexName.cstr(), iChunks-m_dDiskChunks.GetLength(), iChunks, (int)(tmPass/1000000), (int)((tmPass/1000)%1000) );
	} else
	{
		sphInfo ( "rt: index %s: optimized chunk(s) %d ( of %d ) in %d.%03d sec",
			m_sIndexName.cstr(), iChunks-m_dDiskChunks.GetLength(), iChunks, (int)(tmPass/1000000), (int)((tmPass/1000)%1000) );
	}
}


//////////////////////////////////////////////////////////////////////////
// STATUS
//////////////////////////////////////////////////////////////////////////

void RtIndex_t::GetStatus ( CSphIndexStatus * pRes ) const
{
	assert ( pRes );
	if ( !pRes )
		return;

	Verify ( m_tChunkLock.ReadLock() );

	pRes->m_iRamChunkSize = GetUsedRam()
		+ m_dRamChunks.GetSizeBytes()
		+ m_dRamChunks.GetLength()*int(sizeof(RtSegment_t))
		+ m_dNewSegmentKlist.GetSizeBytes();

	pRes->m_iRamUse = sizeof(RtIndex_t)
		+ m_dDiskChunkKlist.GetSizeBytes()
		+ m_dDiskChunks.GetSizeBytes()
		+ pRes->m_iRamChunkSize;

	pRes->m_iMemLimit = m_iSoftRamLimit;
	pRes->m_iDiskUse = 0;

	CSphString sError;
	char sFile [ SPH_MAX_FILENAME_LEN ];
	const char * sFiles[] = { ".meta", ".kill", ".ram" };
	for ( int i=0; i<int(sizeof(sFiles)/sizeof(sFiles[0])); i++ )
	{
		snprintf ( sFile, sizeof(sFile), "%s%s", m_sFilename.cstr(), sFiles[i] );
		CSphAutofile fdRT ( sFile, SPH_O_READ, sError );
		int64_t iFileSize = fdRT.GetSize();
		if ( iFileSize>0 )
			pRes->m_iDiskUse += iFileSize;
	}
	CSphIndexStatus tDisk;
	ARRAY_FOREACH ( i, m_dDiskChunks )
	{
		m_dDiskChunks[i]->GetStatus(&tDisk);
		pRes->m_iRamUse += tDisk.m_iRamUse;
		pRes->m_iDiskUse += tDisk.m_iDiskUse;
	}

	pRes->m_iNumChunks = m_dDiskChunks.GetLength();

	Verify ( m_tChunkLock.Unlock() );
}

//////////////////////////////////////////////////////////////////////////
// RECONFIGURE
//////////////////////////////////////////////////////////////////////////

bool RtIndex_t::IsSameSettings ( CSphReconfigureSettings & tSettings, CSphReconfigureSetup & tSetup, CSphString & sError ) const
{
	// FIXME!!! check missed embedded files
	CSphScopedPtr<ISphTokenizer> tTokenizer ( ISphTokenizer::Create ( tSettings.m_tTokenizer, NULL, sError ) );
	if ( !tTokenizer.Ptr() )
	{
		sError.SetSprintf ( "'%s' failed to create tokenizer, error '%s'", m_sIndexName.cstr(), sError.cstr() );
		return true;
	}

	// multiforms
	tTokenizer = ISphTokenizer::CreateMultiformFilter ( tTokenizer.LeakPtr(), m_pDict->GetMultiWordforms() );

	// bigram filter
	if ( tSettings.m_tIndex.m_eBigramIndex!=SPH_BIGRAM_NONE && tSettings.m_tIndex.m_eBigramIndex!=SPH_BIGRAM_ALL )
	{
		tTokenizer->SetBuffer ( (BYTE*)tSettings.m_tIndex.m_sBigramWords.cstr(), tSettings.m_tIndex.m_sBigramWords.Length() );

		BYTE * pTok = NULL;
		while ( ( pTok = tTokenizer->GetToken() )!=NULL )
			tSettings.m_tIndex.m_dBigramWords.Add() = (const char*)pTok;

		tSettings.m_tIndex.m_dBigramWords.Sort();
	}

#if USE_RLP
	tTokenizer = ISphTokenizer::CreateRLPFilter ( tTokenizer.LeakPtr(), tSettings.m_tIndex.m_eChineseRLP!=SPH_RLP_NONE, g_sRLPRoot.cstr(),
		g_sRLPEnv.cstr(), tSettings.m_tIndex.m_sRLPContext.cstr(), true, sError );
#endif

	// FIXME!!! check missed embedded files
	CSphScopedPtr<CSphDict> tDict ( sphCreateDictionaryCRC ( tSettings.m_tDict, NULL, tTokenizer.Ptr(), m_sIndexName.cstr(), sError ) );
	if ( !tDict.Ptr() )
	{
		sError.SetSprintf ( "'%s' failed to create dictionary, error '%s'", m_sIndexName.cstr(), sError.cstr() );
		return true;
	}

	bool bNeedExact = ( tDict->HasMorphology() || tDict->GetWordformsFileInfos().GetLength() );
	if ( tSettings.m_tIndex.m_bIndexExactWords && !bNeedExact )
		tSettings.m_tIndex.m_bIndexExactWords = false;

	if ( tDict->GetSettings().m_bWordDict && tDict->HasMorphology() && IsStarDict() && !tSettings.m_tIndex.m_bIndexExactWords )
		tSettings.m_tIndex.m_bIndexExactWords = true;

	// compare options
	if ( m_pTokenizer->GetSettingsFNV()!=tTokenizer->GetSettingsFNV() || m_pDict->GetSettingsFNV()!=tDict->GetSettingsFNV() ||
		m_pTokenizer->GetMaxCodepointLength()!=tTokenizer->GetMaxCodepointLength() || sphGetSettingsFNV ( m_tSettings )!=sphGetSettingsFNV ( tSettings.m_tIndex ) )
	{
		tSetup.m_pTokenizer = tTokenizer.LeakPtr();
		tSetup.m_pDict = tDict.LeakPtr();
		tSetup.m_tIndex = tSettings.m_tIndex;
		return false;
	} else
	{
		return true;
	}
}

void RtIndex_t::Reconfigure ( CSphReconfigureSetup & tSetup )
{
	ForceDiskChunk();

	Setup ( tSetup.m_tIndex );
	SetTokenizer ( tSetup.m_pTokenizer );
	SetDictionary ( tSetup.m_pDict );

	m_iMaxCodepointLength = m_pTokenizer->GetMaxCodepointLength();
	SetupQueryTokenizer();

	// FIXME!!! handle error
	SafeDelete ( m_pTokenizerIndexing );
	m_pTokenizerIndexing = m_pTokenizer->Clone ( SPH_CLONE_INDEX );
	ISphTokenizer * pIndexing = ISphTokenizer::CreateBigramFilter ( m_pTokenizerIndexing, m_tSettings.m_eBigramIndex, m_tSettings.m_sBigramWords, m_sLastError );
	if ( pIndexing )
		m_pTokenizerIndexing = pIndexing;

#if USE_RLP
	m_pTokenizerIndexing = ISphTokenizer::CreateRLPFilter ( m_pTokenizerIndexing, m_tSettings.m_eChineseRLP!=SPH_RLP_NONE, g_sRLPRoot.cstr(),
		g_sRLPEnv.cstr(), m_tSettings.m_sRLPContext.cstr(), true, m_sLastError );
#endif

	g_pRtBinlog->BinlogReconfigure ( &m_iTID, m_sIndexName.cstr(), tSetup );
	// clean-up
	tSetup.m_pTokenizer = NULL;
	tSetup.m_pDict = NULL;
}

uint64_t sphGetSettingsFNV ( const CSphIndexSettings & tSettings )
{
	uint64_t uHash = 0;

	DWORD uFlags = 0;
	if ( tSettings.m_bHtmlStrip )
		uFlags |= 1<<1;
	if ( tSettings.m_bIndexExactWords )
		uFlags |= 1<<2;
	if ( tSettings.m_bIndexFieldLens )
		uFlags |= 1<<3;
	if ( tSettings.m_bIndexSP )
		uFlags |= 1<<4;
	uHash = sphFNV64 ( &uFlags, sizeof(uFlags), uHash );

	uHash = sphFNV64 ( &tSettings.m_eHitFormat, sizeof(tSettings.m_eHitFormat), uHash );
	uHash = sphFNV64 ( tSettings.m_sHtmlIndexAttrs.cstr(), tSettings.m_sHtmlIndexAttrs.Length(), uHash );
	uHash = sphFNV64 ( tSettings.m_sHtmlRemoveElements.cstr(), tSettings.m_sHtmlRemoveElements.Length(), uHash );
	uHash = sphFNV64 ( tSettings.m_sZones.cstr(), tSettings.m_sZones.Length(), uHash );
	uHash = sphFNV64 ( &tSettings.m_eHitless, sizeof(tSettings.m_eHitless), uHash );
	uHash = sphFNV64 ( tSettings.m_sHitlessFiles.cstr(), tSettings.m_sHitlessFiles.Length(), uHash );
	uHash = sphFNV64 ( &tSettings.m_eBigramIndex, sizeof(tSettings.m_eBigramIndex), uHash );
	uHash = sphFNV64 ( tSettings.m_sBigramWords.cstr(), tSettings.m_sBigramWords.Length(), uHash );
	uHash = sphFNV64 ( &tSettings.m_uAotFilterMask, sizeof(tSettings.m_uAotFilterMask), uHash );
	uHash = sphFNV64 ( &tSettings.m_eChineseRLP, sizeof(tSettings.m_eChineseRLP), uHash );
	uHash = sphFNV64 ( tSettings.m_sRLPContext.cstr(), tSettings.m_sRLPContext.Length(), uHash );
	uHash = sphFNV64 ( tSettings.m_sIndexTokenFilter.cstr(), tSettings.m_sIndexTokenFilter.Length(), uHash );
	uHash = sphFNV64 ( &tSettings.m_iMinPrefixLen, sizeof(tSettings.m_iMinPrefixLen), uHash );
	uHash = sphFNV64 ( &tSettings.m_iMinInfixLen, sizeof(tSettings.m_iMinInfixLen), uHash );
	uHash = sphFNV64 ( &tSettings.m_iMaxSubstringLen, sizeof(tSettings.m_iMaxSubstringLen), uHash );
	uHash = sphFNV64 ( &tSettings.m_iBoundaryStep, sizeof(tSettings.m_iBoundaryStep), uHash );
	uHash = sphFNV64 ( &tSettings.m_iOvershortStep, sizeof(tSettings.m_iOvershortStep), uHash );
	uHash = sphFNV64 ( &tSettings.m_iStopwordStep, sizeof(tSettings.m_iStopwordStep), uHash );

	return uHash;
}

CSphReconfigureSetup::CSphReconfigureSetup ()
	: m_pTokenizer ( NULL )
	, m_pDict ( NULL )
{}


CSphReconfigureSetup::~CSphReconfigureSetup()
{
	SafeDelete ( m_pTokenizer );
	SafeDelete ( m_pDict );
}


//////////////////////////////////////////////////////////////////////////
// BINLOG
//////////////////////////////////////////////////////////////////////////

extern DWORD g_dSphinxCRC32 [ 256 ];


static CSphString MakeBinlogName ( const char * sPath, int iExt )
{
	CSphString sName;
	sName.SetSprintf ( "%s/binlog.%03d", sPath, iExt );
	return sName;
}


BinlogWriter_c::BinlogWriter_c ()
{
	m_iLastWritePos = 0;
	m_iLastFsyncPos = 0;
	m_iLastCrcPos = 0;
	ResetCrc();
}


void BinlogWriter_c::ResetCrc ()
{
	m_uCRC = ~((DWORD)0);
	m_iLastCrcPos = m_iPoolUsed;
}


void BinlogWriter_c::HashCollected ()
{
	assert ( m_iLastCrcPos<=m_iPoolUsed );

	const BYTE * b = m_pBuffer + m_iLastCrcPos;
	int iSize = m_iPoolUsed - m_iLastCrcPos;
	DWORD uCRC = m_uCRC;

	for ( int i=0; i<iSize; i++ )
		uCRC = (uCRC >> 8) ^ g_dSphinxCRC32 [ (uCRC ^ *b++) & 0xff ];

	m_iLastCrcPos = m_iPoolUsed;
	m_uCRC = uCRC;
}


void BinlogWriter_c::WriteCrc ()
{
	HashCollected();
	m_uCRC = ~m_uCRC;
	CSphWriter::PutDword ( m_uCRC );
	ResetCrc();
}


void BinlogWriter_c::Flush ()
{
	Write();
	Fsync();
	m_iLastCrcPos = m_iPoolUsed;
}


void BinlogWriter_c::Write ()
{
	if ( m_iPoolUsed<=0 )
		return;

	HashCollected();
	CSphWriter::Flush();
	m_iLastWritePos = GetPos();
}


#if USE_WINDOWS
int fsync ( int iFD )
{
	// map fd to handle
	HANDLE h = (HANDLE) _get_osfhandle ( iFD );
	if ( h==INVALID_HANDLE_VALUE )
	{
		errno = EBADF;
		return -1;
	}

	// do flush
	if ( FlushFileBuffers(h) )
		return 0;

	// error handling
	errno = EIO;
	if ( GetLastError()==ERROR_INVALID_HANDLE )
		errno = EINVAL;
	return -1;
}
#endif


void BinlogWriter_c::Fsync ()
{
	if ( !HasUnsyncedData() )
		return;

	m_bError = ( fsync ( m_iFD )!=0 );
	if ( m_bError && m_pError )
		m_pError->SetSprintf ( "failed to sync %s: %s" , m_sName.cstr(), strerror(errno) );

	m_iLastFsyncPos = GetPos();
}

//////////////////////////////////////////////////////////////////////////

BinlogReader_c::BinlogReader_c()
{
	ResetCrc ();
}

void BinlogReader_c::ResetCrc ()
{
	m_uCRC = ~(DWORD(0));
	m_iLastCrcPos = m_iBuffPos;
}


bool BinlogReader_c::CheckCrc ( const char * sOp, const char * sIndexName, int64_t iTid, int64_t iTxnPos )
{
	HashCollected ();
	DWORD uCRC = ~m_uCRC;
	DWORD uRef = CSphAutoreader::GetDword();
	ResetCrc();
	bool bPassed = ( uRef==uCRC );
	if ( !bPassed )
		sphWarning ( "binlog: %s: CRC mismatch (index=%s, tid="INT64_FMT", pos="INT64_FMT")", sOp, sIndexName ? sIndexName : "", iTid, iTxnPos );
	return bPassed;
}


void BinlogReader_c::UpdateCache ()
{
	HashCollected();
	CSphAutoreader::UpdateCache();
	m_iLastCrcPos = m_iBuffPos;
}

void BinlogReader_c::HashCollected ()
{
	assert ( m_iLastCrcPos<=m_iBuffPos );

	const BYTE * b = m_pBuff + m_iLastCrcPos;
	int iSize = m_iBuffPos - m_iLastCrcPos;
	DWORD uCRC = m_uCRC;

	for ( int i=0; i<iSize; i++ )
		uCRC = (uCRC >> 8) ^ g_dSphinxCRC32 [ (uCRC ^ *b++) & 0xff ];

	m_iLastCrcPos = m_iBuffPos;
	m_uCRC = uCRC;
}

//////////////////////////////////////////////////////////////////////////

RtBinlog_c::RtBinlog_c ()
	: m_iFlushTimeLeft ( 0 )
	, m_iFlushPeriod ( BINLOG_AUTO_FLUSH )
	, m_eOnCommit ( ACTION_NONE )
	, m_iLockFD ( -1 )
	, m_bReplayMode ( false )
	, m_bDisabled ( true )
	, m_iRestartSize ( 0 )
{
	MEMORY ( MEM_BINLOG );

	m_tWriter.SetBufferSize ( BINLOG_WRITE_BUFFER );
}

RtBinlog_c::~RtBinlog_c ()
{
	if ( !m_bDisabled )
	{
		m_iFlushPeriod = 0;
		if ( m_eOnCommit!=ACTION_FSYNC )
			sphThreadJoin ( &m_tUpdateTread );

		DoCacheWrite();
		m_tWriter.CloseFile();
		LockFile ( false );
	}
}


void RtBinlog_c::BinlogCommit ( int64_t * pTID, const char * sIndexName, const RtSegment_t * pSeg,
	const CSphVector<SphDocID_t> & dKlist, bool bKeywordDict )
{
	if ( m_bReplayMode || m_bDisabled )
		return;

	MEMORY ( MEM_BINLOG );
	Verify ( m_tWriteLock.Lock() );

	int64_t iTID = ++(*pTID);
	const int64_t tmNow = sphMicroTimer();
	const int uIndex = GetWriteIndexID ( sIndexName, iTID, tmNow );

	// header
	m_tWriter.PutDword ( BLOP_MAGIC );
	m_tWriter.ResetCrc ();

	m_tWriter.ZipOffset ( BLOP_COMMIT );
	m_tWriter.ZipOffset ( uIndex );
	m_tWriter.ZipOffset ( iTID );
	m_tWriter.ZipOffset ( tmNow );

	// save txn data
	if ( !pSeg || !pSeg->m_iRows )
	{
		m_tWriter.ZipOffset ( 0 );
	} else
	{
		m_tWriter.ZipOffset ( pSeg->m_iRows );
		SaveVector ( m_tWriter, pSeg->m_dWords );
		m_tWriter.ZipOffset ( pSeg->m_dWordCheckpoints.GetLength() );
		if ( !bKeywordDict )
		{
			ARRAY_FOREACH ( i, pSeg->m_dWordCheckpoints )
			{
				m_tWriter.ZipOffset ( pSeg->m_dWordCheckpoints[i].m_iOffset );
				m_tWriter.ZipOffset ( pSeg->m_dWordCheckpoints[i].m_uWordID );
			}
		} else
		{
			const char * pBase = (const char *)pSeg->m_dKeywordCheckpoints.Begin();
			ARRAY_FOREACH ( i, pSeg->m_dWordCheckpoints )
			{
				m_tWriter.ZipOffset ( pSeg->m_dWordCheckpoints[i].m_iOffset );
				m_tWriter.ZipOffset ( pSeg->m_dWordCheckpoints[i].m_sWord - pBase );
			}
		}
		SaveVector ( m_tWriter, pSeg->m_dDocs );
		SaveVector ( m_tWriter, pSeg->m_dHits );
		SaveVector ( m_tWriter, pSeg->m_dRows );
		SaveVector ( m_tWriter, pSeg->m_dStrings );
		SaveVector ( m_tWriter, pSeg->m_dMvas );
		SaveVector ( m_tWriter, pSeg->m_dKeywordCheckpoints );
	}
	SaveVector ( m_tWriter, dKlist );

	// checksum
	m_tWriter.WriteCrc ();

	// finalize
	CheckDoFlush();
	CheckDoRestart();
	Verify ( m_tWriteLock.Unlock() );
}

void RtBinlog_c::BinlogUpdateAttributes ( int64_t * pTID, const char * sIndexName, const CSphAttrUpdate & tUpd )
{
	if ( m_bReplayMode || m_bDisabled )
		return;

	MEMORY ( MEM_BINLOG );
	Verify ( m_tWriteLock.Lock() );

	int64_t iTID = ++(*pTID);
	const int64_t tmNow = sphMicroTimer();
	const int uIndex = GetWriteIndexID ( sIndexName, iTID, tmNow );

	// header
	m_tWriter.PutDword ( BLOP_MAGIC );
	m_tWriter.ResetCrc ();

	m_tWriter.ZipOffset ( BLOP_UPDATE_ATTRS );
	m_tWriter.ZipOffset ( uIndex );
	m_tWriter.ZipOffset ( iTID );
	m_tWriter.ZipOffset ( tmNow );

	// update data
	m_tWriter.ZipOffset ( tUpd.m_dAttrs.GetLength() );
	ARRAY_FOREACH ( i, tUpd.m_dAttrs )
	{
		m_tWriter.PutString ( tUpd.m_dAttrs[i] );
		m_tWriter.ZipOffset ( tUpd.m_dTypes[i] );
	}

	CSphVector<SphDocID_t> dActiveDocids;
	bool bUseRaw = false;
	if ( tUpd.m_dDocids.GetLength()==0 && tUpd.m_dRows.GetLength()!=0 )
	{
		bUseRaw = true;
		dActiveDocids.Resize ( tUpd.m_dRows.GetLength() );
		ARRAY_FOREACH ( i, tUpd.m_dRows )
			dActiveDocids[i] = DOCINFO2ID ( tUpd.m_dRows[i] );
	}
	const CSphVector<SphDocID_t> & dBinlogDocids = bUseRaw ? dActiveDocids : tUpd.m_dDocids;

	// POD vectors
	SaveVector ( m_tWriter, tUpd.m_dPool );
	SaveVector ( m_tWriter, dBinlogDocids );
	dActiveDocids.Reset();
	SaveVector ( m_tWriter, tUpd.m_dRowOffset );

	// checksum
	m_tWriter.WriteCrc ();

	// finalize
	CheckDoFlush();
	CheckDoRestart();
	Verify ( m_tWriteLock.Unlock() );
}

void RtBinlog_c::BinlogReconfigure ( int64_t * pTID, const char * sIndexName, const CSphReconfigureSetup & tSetup )
{
	if ( m_bReplayMode || m_bDisabled )
		return;

	MEMORY ( MEM_BINLOG );
	Verify ( m_tWriteLock.Lock() );

	int64_t iTID = ++(*pTID);
	const int64_t tmNow = sphMicroTimer();
	const int uIndex = GetWriteIndexID ( sIndexName, iTID, tmNow );

	// header
	m_tWriter.PutDword ( BLOP_MAGIC );
	m_tWriter.ResetCrc ();

	m_tWriter.ZipOffset ( BLOP_RECONFIGURE );
	m_tWriter.ZipOffset ( uIndex );
	m_tWriter.ZipOffset ( iTID );
	m_tWriter.ZipOffset ( tmNow );

	// reconfigure data
	SaveIndexSettings ( m_tWriter, tSetup.m_tIndex );
	SaveTokenizerSettings ( m_tWriter, tSetup.m_pTokenizer, 0 );
	SaveDictionarySettings ( m_tWriter, tSetup.m_pDict, false, 0 );

	// checksum
	m_tWriter.WriteCrc ();

	// finalize
	CheckDoFlush();
	CheckDoRestart();
	Verify ( m_tWriteLock.Unlock() );
}


// here's been going binlogs with ALL closed indices removing
void RtBinlog_c::NotifyIndexFlush ( const char * sIndexName, int64_t iTID, bool bShutdown )
{
	if ( m_bReplayMode )
		sphInfo ( "index '%s': ramchunk saved. TID="INT64_FMT"", sIndexName, iTID );

	if ( m_bReplayMode || m_bDisabled )
		return;

	MEMORY ( MEM_BINLOG );
	assert ( bShutdown || m_dLogFiles.GetLength() );

	Verify ( m_tWriteLock.Lock() );

	bool bCurrentLogShut = false;
	const int iPreflushFiles = m_dLogFiles.GetLength();

	// loop through all log files, and check if we can unlink any
	ARRAY_FOREACH ( iLog, m_dLogFiles )
	{
		BinlogFileDesc_t & tLog = m_dLogFiles[iLog];
		bool bUsed = false;

		// update index info for this log file
		ARRAY_FOREACH ( i, tLog.m_dIndexInfos )
		{
			BinlogIndexInfo_t & tIndex = tLog.m_dIndexInfos[i];

			// this index was just flushed, update flushed TID
			if ( tIndex.m_sName==sIndexName )
			{
				assert ( iTID>=tIndex.m_iFlushedTID );
				tIndex.m_iFlushedTID = Max ( tIndex.m_iFlushedTID, iTID );
			}

			// if max logged TID is greater than last flushed TID, log file still has needed recovery data
			if ( tIndex.m_iFlushedTID < tIndex.m_iMaxTID )
				bUsed = true;
		}

		// it's needed, keep looking
		if ( bUsed )
			continue;

		// hooray, we can remove this log!
		// if this is our current log, we have to close it first
		if ( iLog==m_dLogFiles.GetLength()-1 )
		{
			m_tWriter.CloseFile ();
			bCurrentLogShut = true;
		}

		// do unlink
		CSphString sLog = MakeBinlogName ( m_sLogPath.cstr(), tLog.m_iExt );
		if ( ::unlink ( sLog.cstr() ) )
			sphWarning ( "binlog: failed to unlink %s: %s (remove it manually)", sLog.cstr(), strerror(errno) );

		// we need to reset it, otherwise there might be leftover data after last Remove()
		m_dLogFiles[iLog] = BinlogFileDesc_t();
		// quit tracking it
		m_dLogFiles.Remove ( iLog-- );
	}

	if ( bCurrentLogShut && !bShutdown )
	{
		// if current log was closed, we need a new one (it will automatically save meta, too)
		OpenNewLog ();

	} else if ( iPreflushFiles!=m_dLogFiles.GetLength() )
	{
		// if we unlinked any logs, we need to save meta, too
		SaveMeta ();
	}

	Verify ( m_tWriteLock.Unlock() );
}

void RtBinlog_c::Configure ( const CSphConfigSection & hSearchd, bool bTestMode )
{
	MEMORY ( MEM_BINLOG );

	const int iMode = hSearchd.GetInt ( "binlog_flush", 2 );
	switch ( iMode )
	{
		case 0:		m_eOnCommit = ACTION_NONE; break;
		case 1:		m_eOnCommit = ACTION_FSYNC; break;
		case 2:		m_eOnCommit = ACTION_WRITE; break;
		default:	sphDie ( "unknown binlog flush mode %d (must be 0, 1, or 2)\n", iMode );
	}

#ifndef DATADIR
#define DATADIR "."
#endif

	m_sLogPath = hSearchd.GetStr ( "binlog_path", bTestMode ? "" : DATADIR );
	m_bDisabled = m_sLogPath.IsEmpty();

	m_iRestartSize = hSearchd.GetSize ( "binlog_max_log_size", m_iRestartSize );

	if ( !m_bDisabled )
	{
		LockFile ( true );
		LoadMeta();
	}
}

void RtBinlog_c::Replay ( const SmallStringHash_T<CSphIndex*> & hIndexes, DWORD uReplayFlags,
	ProgressCallbackSimple_t * pfnProgressCallback )
{
	if ( m_bDisabled || !hIndexes.GetLength() )
		return;

	// on replay started
	if ( pfnProgressCallback )
		pfnProgressCallback();

	int64_t tmReplay = sphMicroTimer();
	// do replay
	m_bReplayMode = true;
	int iLastLogState = 0;
	ARRAY_FOREACH ( i, m_dLogFiles )
	{
		iLastLogState = ReplayBinlog ( hIndexes, uReplayFlags, i );
		if ( pfnProgressCallback ) // on each replayed binlog
			pfnProgressCallback();
	}

	if ( m_dLogFiles.GetLength()>0 )
	{
		tmReplay = sphMicroTimer() - tmReplay;
		sphInfo ( "binlog: finished replaying total %d in %d.%03d sec",
			m_dLogFiles.GetLength(),
			(int)(tmReplay/1000000), (int)((tmReplay/1000)%1000) );
	}

	// FIXME?
	// in some cases, indexes might had been flushed during replay
	// and we might therefore want to update m_iFlushedTID everywhere
	// but for now, let's just wait until next flush for simplicity

	// resume normal operation
	m_bReplayMode = false;
	OpenNewLog ( iLastLogState );
}

void RtBinlog_c::CreateTimerThread ()
{
	if ( !m_bDisabled && m_eOnCommit!=ACTION_FSYNC )
	{
		m_iFlushTimeLeft = sphMicroTimer() + m_iFlushPeriod;
		sphThreadCreate ( &m_tUpdateTread, RtBinlog_c::DoAutoFlush, this );
	}
}

void RtBinlog_c::DoAutoFlush ( void * pBinlog )
{
	assert ( pBinlog );
	RtBinlog_c * pLog = (RtBinlog_c *)pBinlog;
	assert ( !pLog->m_bDisabled );

	while ( pLog->m_iFlushPeriod>0 )
	{
		if ( pLog->m_iFlushTimeLeft < sphMicroTimer() )
		{
			MEMORY ( MEM_BINLOG );

			pLog->m_iFlushTimeLeft = sphMicroTimer() + pLog->m_iFlushPeriod;

			if ( pLog->m_eOnCommit==ACTION_NONE || pLog->m_tWriter.HasUnwrittenData() )
			{
				Verify ( pLog->m_tWriteLock.Lock() );
				pLog->m_tWriter.Flush();
				Verify ( pLog->m_tWriteLock.Unlock() );
			}

			if ( pLog->m_tWriter.HasUnsyncedData() )
				pLog->m_tWriter.Fsync();
		}

		// sleep N msec before next iter or terminate because of shutdown
		sphSleepMsec ( 100 );
	}
}

int RtBinlog_c::GetWriteIndexID ( const char * sName, int64_t iTID, int64_t tmNow )
{
	MEMORY ( MEM_BINLOG );
	assert ( m_dLogFiles.GetLength() );

	// OPTIMIZE? maybe hash them?
	BinlogFileDesc_t & tLog = m_dLogFiles.Last();
	ARRAY_FOREACH ( i, tLog.m_dIndexInfos )
	{
		BinlogIndexInfo_t & tIndex = tLog.m_dIndexInfos[i];
		if ( tIndex.m_sName==sName )
		{
			tIndex.m_iMaxTID = Max ( tIndex.m_iMaxTID, iTID );
			tIndex.m_tmMax = Max ( tIndex.m_tmMax, tmNow );
			return i;
		}
	}

	// create a new entry
	int iID = tLog.m_dIndexInfos.GetLength();
	BinlogIndexInfo_t & tIndex = tLog.m_dIndexInfos.Add(); // caller must hold a wlock
	tIndex.m_sName = sName;
	tIndex.m_iMinTID = iTID;
	tIndex.m_iMaxTID = iTID;
	tIndex.m_iFlushedTID = 0;
	tIndex.m_tmMin = tmNow;
	tIndex.m_tmMax = tmNow;

	// log this new entry
	m_tWriter.PutDword ( BLOP_MAGIC );
	m_tWriter.ResetCrc ();

	m_tWriter.ZipOffset ( BLOP_ADD_INDEX );
	m_tWriter.ZipOffset ( iID );
	m_tWriter.PutString ( sName );
	m_tWriter.ZipOffset ( iTID );
	m_tWriter.ZipOffset ( tmNow );
	m_tWriter.WriteCrc ();

	// return the index
	return iID;
}

void RtBinlog_c::LoadMeta ()
{
	MEMORY ( MEM_BINLOG );

	CSphString sMeta;
	sMeta.SetSprintf ( "%s/binlog.meta", m_sLogPath.cstr() );
	if ( !sphIsReadable ( sMeta.cstr() ) )
		return;

	CSphString sError;

	// opened and locked, lets read
	CSphAutoreader rdMeta;
	if ( !rdMeta.Open ( sMeta, sError ) )
		sphDie ( "%s error: %s", sMeta.cstr(), sError.cstr() );

	if ( rdMeta.GetDword()!=BINLOG_META_MAGIC )
		sphDie ( "invalid meta file %s", sMeta.cstr() );

	// binlog meta v1 was dev only, crippled, and we don't like it anymore
	// binlog metas v2 upto current v4 (and likely up) share the same simplistic format
	// so let's support empty (!) binlogs w/ known versions and compatible metas
	DWORD uVersion = rdMeta.GetDword();
	if ( uVersion==1 || uVersion>BINLOG_VERSION )
		sphDie ( "binlog meta file %s is v.%d, binary is v.%d; recovery requires previous binary version",
			sMeta.cstr(), uVersion, BINLOG_VERSION );

	const bool bLoaded64bit = ( rdMeta.GetByte()==1 );
	m_dLogFiles.Resize ( rdMeta.UnzipInt() ); // FIXME! sanity check

	if ( !m_dLogFiles.GetLength() )
		return;

	// ok, so there is actual recovery data
	// let's require that exact version and bitness, then
	if ( uVersion!=BINLOG_VERSION )
		sphDie ( "binlog meta file %s is v.%d, binary is v.%d; recovery requires previous binary version",
			sMeta.cstr(), uVersion, BINLOG_VERSION );

	if ( bLoaded64bit!=USE_64BIT )
		sphDie ( "USE_64BIT inconsistency (binary=%d, binlog=%d); recovery requires previous binary version",
			USE_64BIT, bLoaded64bit );

	// load list of active log files
	ARRAY_FOREACH ( i, m_dLogFiles )
		m_dLogFiles[i].m_iExt = rdMeta.UnzipInt(); // everything else is saved in logs themselves
}

void RtBinlog_c::SaveMeta ()
{
	MEMORY ( MEM_BINLOG );

	CSphString sMeta, sMetaOld;
	sMeta.SetSprintf ( "%s/binlog.meta.new", m_sLogPath.cstr() );
	sMetaOld.SetSprintf ( "%s/binlog.meta", m_sLogPath.cstr() );

	CSphString sError;

	// opened and locked, lets write
	CSphWriter wrMeta;
	if ( !wrMeta.OpenFile ( sMeta, sError ) )
		sphDie ( "failed to open '%s': '%s'", sMeta.cstr(), sError.cstr() );

	wrMeta.PutDword ( BINLOG_META_MAGIC );
	wrMeta.PutDword ( BINLOG_VERSION );
	wrMeta.PutByte ( USE_64BIT );

	// save list of active log files
	wrMeta.ZipInt ( m_dLogFiles.GetLength() );
	ARRAY_FOREACH ( i, m_dLogFiles )
		wrMeta.ZipInt ( m_dLogFiles[i].m_iExt ); // everything else is saved in logs themselves

	wrMeta.CloseFile();

	if ( ::rename ( sMeta.cstr(), sMetaOld.cstr() ) )
		sphDie ( "failed to rename meta (src=%s, dst=%s, errno=%d, error=%s)",
			sMeta.cstr(), sMetaOld.cstr(), errno, strerror(errno) ); // !COMMIT handle this gracefully
	sphLogDebug ( "SaveMeta: Done." );
}

void RtBinlog_c::LockFile ( bool bLock )
{
	CSphString sName;
	sName.SetSprintf ( "%s/binlog.lock", m_sLogPath.cstr() );

	if ( bLock )
	{
		assert ( m_iLockFD==-1 );
		const int iLockFD = ::open ( sName.cstr(), SPH_O_NEW, 0644 );

		if ( iLockFD<0 )
			sphDie ( "failed to open '%s': %u '%s'", sName.cstr(), errno, strerror(errno) );

		if ( !sphLockEx ( iLockFD, false ) )
			sphDie ( "failed to lock '%s': %u '%s'", sName.cstr(), errno, strerror(errno) );

		m_iLockFD = iLockFD;
	} else
	{
		if ( m_iLockFD>=0 )
			sphLockUn ( m_iLockFD );
		SafeClose ( m_iLockFD );
		::unlink ( sName.cstr()	);
	}
}

void RtBinlog_c::OpenNewLog ( int iLastState )
{
	MEMORY ( MEM_BINLOG );

	// calc new ext
	int iExt = 1;
	if ( m_dLogFiles.GetLength() )
	{
		iExt = m_dLogFiles.Last().m_iExt;
		if ( !iLastState )
			iExt++;
	}

	// create entry
	// we need to reset it, otherwise there might be leftover data after last Remove()
	BinlogFileDesc_t tLog;
	tLog.m_iExt = iExt;
	m_dLogFiles.Add ( tLog );

	// create file
	CSphString sLog = MakeBinlogName ( m_sLogPath.cstr(), tLog.m_iExt );

	if ( !iLastState ) // reuse the last binlog since it is empty or useless.
		::unlink ( sLog.cstr() );

	if ( !m_tWriter.OpenFile ( sLog.cstr(), m_sWriterError ) )
		sphDie ( "failed to create %s: errno=%d, error=%s", sLog.cstr(), errno, strerror(errno) );

	// emit header
	m_tWriter.PutDword ( BINLOG_HEADER_MAGIC );
	m_tWriter.PutDword ( BINLOG_VERSION );

	// update meta
	SaveMeta();
}

void RtBinlog_c::DoCacheWrite ()
{
	if ( !m_dLogFiles.GetLength() )
		return;
	const CSphVector<BinlogIndexInfo_t> & dIndexes = m_dLogFiles.Last().m_dIndexInfos;

	m_tWriter.PutDword ( BLOP_MAGIC );
	m_tWriter.ResetCrc ();

	m_tWriter.ZipOffset ( BLOP_ADD_CACHE );
	m_tWriter.ZipOffset ( dIndexes.GetLength() );
	ARRAY_FOREACH ( i, dIndexes )
	{
		m_tWriter.PutString ( dIndexes[i].m_sName.cstr() );
		m_tWriter.ZipOffset ( dIndexes[i].m_iMinTID );
		m_tWriter.ZipOffset ( dIndexes[i].m_iMaxTID );
		m_tWriter.ZipOffset ( dIndexes[i].m_iFlushedTID );
		m_tWriter.ZipOffset ( dIndexes[i].m_tmMin );
		m_tWriter.ZipOffset ( dIndexes[i].m_tmMax );
	}
	m_tWriter.WriteCrc ();
}

void RtBinlog_c::CheckDoRestart ()
{
	// restart on exceed file size limit
	if ( m_iRestartSize>0 && m_tWriter.GetPos()>m_iRestartSize )
	{
		MEMORY ( MEM_BINLOG );

		assert ( m_dLogFiles.GetLength() );

		DoCacheWrite();
		m_tWriter.CloseFile();
		OpenNewLog();
	}
}

void RtBinlog_c::CheckDoFlush ()
{
	if ( m_eOnCommit==ACTION_NONE )
		return;

	if ( m_eOnCommit==ACTION_WRITE && m_tWriter.HasUnwrittenData() )
		m_tWriter.Write();

	if ( m_eOnCommit==ACTION_FSYNC && m_tWriter.HasUnsyncedData() )
	{
		if ( m_tWriter.HasUnwrittenData() )
			m_tWriter.Write();

		m_tWriter.Fsync();
	}
}

int RtBinlog_c::ReplayBinlog ( const SmallStringHash_T<CSphIndex*> & hIndexes, DWORD uReplayFlags, int iBinlog )
{
	assert ( iBinlog>=0 && iBinlog<m_dLogFiles.GetLength() );
	CSphString sError;

	const CSphString sLog ( MakeBinlogName ( m_sLogPath.cstr(), m_dLogFiles[iBinlog].m_iExt ) );
	BinlogFileDesc_t & tLog = m_dLogFiles[iBinlog];

	// open, check, play
	sphInfo ( "binlog: replaying log %s", sLog.cstr() );

	BinlogReader_c tReader;
	if ( !tReader.Open ( sLog, sError ) )
		sphDie ( "binlog: log open error: %s", sError.cstr() );

	const SphOffset_t iFileSize = tReader.GetFilesize();

	if ( !iFileSize )
	{
		sphWarning ( "binlog: empty binlog %s detected, skipping", sLog.cstr() );
		return -1;
	}

	if ( tReader.GetDword()!=BINLOG_HEADER_MAGIC )
		sphDie ( "binlog: log %s missing magic header (corrupted?)", sLog.cstr() );

	DWORD uVersion = tReader.GetDword();
	if ( uVersion!=BINLOG_VERSION || tReader.GetErrorFlag() )
		sphDie ( "binlog: log %s is v.%d, binary is v.%d; recovery requires previous binary version", sLog.cstr(), uVersion, BINLOG_VERSION );

	/////////////
	// do replay
	/////////////

	int dTotal [ BLOP_TOTAL+1 ];
	memset ( dTotal, 0, sizeof(dTotal) );

	// !COMMIT
	// instead of simply replaying everything, we should check whether this binlog is clean
	// by loading and checking the cache stored at its very end
	tLog.m_dIndexInfos.Reset();

	bool bReplayOK = true;
	bool bHaveCacheOp = false;
	int64_t iPos = -1;

	m_iReplayedRows = 0;
	int64_t tmReplay = sphMicroTimer();

	while ( iFileSize!=tReader.GetPos() && !tReader.GetErrorFlag() && bReplayOK )
	{
		iPos = tReader.GetPos();
		if ( tReader.GetDword()!=BLOP_MAGIC )
		{
			sphDie ( "binlog: log missing txn marker at pos="INT64_FMT" (corrupted?)", iPos );
			break;
		}

		tReader.ResetCrc ();
		const uint64_t uOp = tReader.UnzipOffset ();

		if ( uOp<=0 || uOp>=BLOP_TOTAL )
			sphDie ( "binlog: unexpected entry (blop="UINT64_FMT", pos="INT64_FMT")", uOp, iPos );

		// FIXME! blop might be OK but skipped (eg. index that is no longer)
		switch ( uOp )
		{
			case BLOP_COMMIT:
				bReplayOK = ReplayCommit ( iBinlog, uReplayFlags, tReader );
				break;

			case BLOP_UPDATE_ATTRS:
				bReplayOK = ReplayUpdateAttributes ( iBinlog, tReader );
				break;

			case BLOP_ADD_INDEX:
				bReplayOK = ReplayIndexAdd ( iBinlog, hIndexes, tReader );
				break;

			case BLOP_ADD_CACHE:
				if ( bHaveCacheOp )
					sphDie ( "binlog: internal error, second BLOP_ADD_CACHE detected (corruption?)" );
				bHaveCacheOp = true;
				bReplayOK = ReplayCacheAdd ( iBinlog, tReader );
				break;

			case BLOP_RECONFIGURE:
				bReplayOK = ReplayReconfigure ( iBinlog, uReplayFlags, tReader );
				break;

			default:
				sphDie ( "binlog: internal error, unhandled entry (blop=%d)", (int)uOp );
		}

		dTotal [ uOp ] += bReplayOK ? 1 : 0;
		dTotal [ BLOP_TOTAL ]++;
	}

	tmReplay = sphMicroTimer() - tmReplay;

	if ( tReader.GetErrorFlag() )
		sphWarning ( "binlog: log io error at pos="INT64_FMT": %s", iPos, sError.cstr() );

	if ( !bReplayOK )
		sphWarning ( "binlog: replay error at pos="INT64_FMT")", iPos );

	// show additional replay statistics
	ARRAY_FOREACH ( i, tLog.m_dIndexInfos )
	{
		const BinlogIndexInfo_t & tIndex = tLog.m_dIndexInfos[i];
		if ( !hIndexes ( tIndex.m_sName.cstr() ) )
		{
			sphWarning ( "binlog: index %s: missing; tids "INT64_FMT" to "INT64_FMT" skipped!",
				tIndex.m_sName.cstr(), tIndex.m_iMinTID, tIndex.m_iMaxTID );

		} else if ( tIndex.m_iPreReplayTID < tIndex.m_iMaxTID )
		{
			sphInfo ( "binlog: index %s: recovered from tid "INT64_FMT" to tid "INT64_FMT,
				tIndex.m_sName.cstr(), tIndex.m_iPreReplayTID, tIndex.m_iMaxTID );

		} else
		{
			sphInfo ( "binlog: index %s: skipped at tid "INT64_FMT" and max binlog tid "INT64_FMT,
				tIndex.m_sName.cstr(), tIndex.m_iPreReplayTID, tIndex.m_iMaxTID );
		}
	}

	sphInfo ( "binlog: replay stats: %d rows in %d commits; %d updates, %d reconfigure; %d indexes",
		m_iReplayedRows, dTotal[BLOP_COMMIT], dTotal[BLOP_UPDATE_ATTRS], dTotal[BLOP_RECONFIGURE], dTotal[BLOP_ADD_INDEX] );
	sphInfo ( "binlog: finished replaying %s; %d.%d MB in %d.%03d sec",
		sLog.cstr(),
		(int)(iFileSize/1048576), (int)((iFileSize*10/1048576)%10),
		(int)(tmReplay/1000000), (int)((tmReplay/1000)%1000) );

	if ( bHaveCacheOp && dTotal[BLOP_TOTAL]==1 ) // only one operation, that is Add Cache - by the fact, empty binlog
		return 1;

	return 0;
}


static BinlogIndexInfo_t & ReplayIndexID ( BinlogReader_c & tReader, BinlogFileDesc_t & tLog, const char * sPlace )
{
	const int64_t iTxnPos = tReader.GetPos();
	const int iVal = (int)tReader.UnzipOffset();

	if ( iVal<0 || iVal>=tLog.m_dIndexInfos.GetLength() )
		sphDie ( "binlog: %s: unexpected index id (id=%d, max=%d, pos="INT64_FMT")",
			sPlace, iVal, tLog.m_dIndexInfos.GetLength(), iTxnPos );

	return tLog.m_dIndexInfos[iVal];
}


bool RtBinlog_c::ReplayCommit ( int iBinlog, DWORD uReplayFlags, BinlogReader_c & tReader ) const
{
	// load and lookup index
	const int64_t iTxnPos = tReader.GetPos();
	BinlogFileDesc_t & tLog = m_dLogFiles[iBinlog];
	BinlogIndexInfo_t & tIndex = ReplayIndexID ( tReader, tLog, "commit" );

	// load transaction data
	const int64_t iTID = (int64_t) tReader.UnzipOffset();
	const int64_t tmStamp = (int64_t) tReader.UnzipOffset();

	CSphScopedPtr<RtSegment_t> pSeg ( NULL );
	CSphVector<SphDocID_t> dKlist;

	int iRows = (int)tReader.UnzipOffset();
	if ( iRows )
	{
		pSeg = new RtSegment_t();
		pSeg->m_iRows = pSeg->m_iAliveRows = iRows;
		m_iReplayedRows += iRows;

		LoadVector ( tReader, pSeg->m_dWords );
		pSeg->m_dWordCheckpoints.Resize ( (int) tReader.UnzipOffset() ); // FIXME! sanity check
		ARRAY_FOREACH ( i, pSeg->m_dWordCheckpoints )
		{
			pSeg->m_dWordCheckpoints[i].m_iOffset = (int) tReader.UnzipOffset();
			pSeg->m_dWordCheckpoints[i].m_uWordID = (SphWordID_t )tReader.UnzipOffset();
		}
		LoadVector ( tReader, pSeg->m_dDocs );
		LoadVector ( tReader, pSeg->m_dHits );
		LoadVector ( tReader, pSeg->m_dRows );
		LoadVector ( tReader, pSeg->m_dStrings );
		LoadVector ( tReader, pSeg->m_dMvas );
		LoadVector ( tReader, pSeg->m_dKeywordCheckpoints );
	}
	LoadVector ( tReader, dKlist );

	// checksum
	if ( tReader.GetErrorFlag() || !tReader.CheckCrc ( "commit", tIndex.m_sName.cstr(), iTID, iTxnPos ) )
		return false;

	// check TID
	if ( iTID<tIndex.m_iMaxTID )
		sphDie ( "binlog: commit: descending tid (index=%s, lasttid="INT64_FMT", logtid="INT64_FMT", pos="INT64_FMT")",
			tIndex.m_sName.cstr(), tIndex.m_iMaxTID, iTID, iTxnPos );

	// check timestamp
	if ( tmStamp<tIndex.m_tmMax )
	{
		if (!( uReplayFlags & SPH_REPLAY_ACCEPT_DESC_TIMESTAMP ))
			sphDie ( "binlog: commit: descending time (index=%s, lasttime="INT64_FMT", logtime="INT64_FMT", pos="INT64_FMT")",
				tIndex.m_sName.cstr(), tIndex.m_tmMax, tmStamp, iTxnPos );

		sphWarning ( "binlog: commit: replaying txn despite descending time "
			"(index=%s, logtid="INT64_FMT", lasttime="INT64_FMT", logtime="INT64_FMT", pos="INT64_FMT")",
			tIndex.m_sName.cstr(), iTID, tIndex.m_tmMax, tmStamp, iTxnPos );
		tIndex.m_tmMax = tmStamp;
	}

	// only replay transaction when index exists and does not have it yet (based on TID)
	if ( tIndex.m_pRT && iTID > tIndex.m_pRT->m_iTID )
	{
		// we normally expect per-index TIDs to be sequential
		// but let's be graceful about that
		if ( iTID!=tIndex.m_pRT->m_iTID+1 )
			sphWarning ( "binlog: commit: unexpected tid (index=%s, indextid="INT64_FMT", logtid="INT64_FMT", pos="INT64_FMT")",
				tIndex.m_sName.cstr(), tIndex.m_pRT->m_iTID, iTID, iTxnPos );

		// in case dict=keywords
		// + cook checkpoint
		// + build infixes
		if ( tIndex.m_pRT->IsWordDict() && pSeg.Ptr() )
		{
			FixupSegmentCheckpoints ( pSeg.Ptr() );
			tIndex.m_pRT->BuildSegmentInfixes ( pSeg.Ptr(), tIndex.m_pRT->GetDictionary()->HasMorphology() );
		}

		// actually replay
		tIndex.m_pRT->CommitReplayable ( pSeg.LeakPtr(), dKlist, NULL );

		// update committed tid on replay in case of unexpected / mismatched tid
		tIndex.m_pRT->m_iTID = iTID;
	}

	// update info
	tIndex.m_iMinTID = Min ( tIndex.m_iMinTID, iTID );
	tIndex.m_iMaxTID = Max ( tIndex.m_iMaxTID, iTID );
	tIndex.m_tmMin = Min ( tIndex.m_tmMin, tmStamp );
	tIndex.m_tmMax = Max ( tIndex.m_tmMax, tmStamp );
	return true;
}

bool RtBinlog_c::ReplayIndexAdd ( int iBinlog, const SmallStringHash_T<CSphIndex*> & hIndexes, BinlogReader_c & tReader ) const
{
	// load and check index
	const int64_t iTxnPos = tReader.GetPos();
	BinlogFileDesc_t & tLog = m_dLogFiles[iBinlog];

	uint64_t uVal = tReader.UnzipOffset();
	if ( (int)uVal!=tLog.m_dIndexInfos.GetLength() )
		sphDie ( "binlog: indexadd: unexpected index id (id="UINT64_FMT", expected=%d, pos="INT64_FMT")",
			uVal, tLog.m_dIndexInfos.GetLength(), iTxnPos );

	// load data
	CSphString sName = tReader.GetString();

	// FIXME? use this for double checking?
	tReader.UnzipOffset (); // TID
	tReader.UnzipOffset (); // time

	if ( !tReader.CheckCrc ( "indexadd", sName.cstr(), 0, iTxnPos ) )
		return false;

	// check for index name dupes
	ARRAY_FOREACH ( i, tLog.m_dIndexInfos )
		if ( tLog.m_dIndexInfos[i].m_sName==sName )
			sphDie ( "binlog: duplicate index name (name=%s, dupeid=%d, pos="INT64_FMT")",
				sName.cstr(), i, iTxnPos );

	// not a dupe, lets add
	BinlogIndexInfo_t & tIndex = tLog.m_dIndexInfos.Add();
	tIndex.m_sName = sName;

	// lookup index in the list of currently served ones
	CSphIndex ** ppIndex = hIndexes ( sName.cstr() );
	CSphIndex * pIndex = ppIndex ? (*ppIndex) : NULL;
	if ( pIndex )
	{
		tIndex.m_pIndex = pIndex;
		if ( pIndex->IsRT() )
			tIndex.m_pRT = (RtIndex_t*)pIndex;
		tIndex.m_iPreReplayTID = pIndex->m_iTID;
		tIndex.m_iFlushedTID = pIndex->m_iTID;
	}

	// all ok
	// TID ranges will be now recomputed as we replay
	return true;
}

bool RtBinlog_c::ReplayUpdateAttributes ( int iBinlog, BinlogReader_c & tReader ) const
{
	// load and lookup index
	const int64_t iTxnPos = tReader.GetPos();
	BinlogFileDesc_t & tLog = m_dLogFiles[iBinlog];
	BinlogIndexInfo_t & tIndex = ReplayIndexID ( tReader, tLog, "update" );

	// load transaction data
	CSphAttrUpdate tUpd;
	tUpd.m_bIgnoreNonexistent = true;

	int64_t iTID = (int64_t) tReader.UnzipOffset();
	int64_t tmStamp = (int64_t) tReader.UnzipOffset();

	int iAttrs = (int)tReader.UnzipOffset();
	tUpd.m_dAttrs.Resize ( iAttrs ); // FIXME! sanity check
	tUpd.m_dTypes.Resize ( iAttrs ); // FIXME! sanity check
	ARRAY_FOREACH ( i, tUpd.m_dAttrs )
	{
		tUpd.m_dAttrs[i] = tReader.GetString().Leak();
		tUpd.m_dTypes[i] = (ESphAttr) tReader.UnzipOffset(); // safe, we'll crc check later
	}
	if ( tReader.GetErrorFlag()
		|| !LoadVector ( tReader, tUpd.m_dPool )
		|| !LoadVector ( tReader, tUpd.m_dDocids )
		|| !LoadVector ( tReader, tUpd.m_dRowOffset )
		|| !tReader.CheckCrc ( "update", tIndex.m_sName.cstr(), iTID, iTxnPos ) )
	{
		return false;
	}

	// check TID, time order in log
	if ( iTID<tIndex.m_iMaxTID )
		sphDie ( "binlog: update: descending tid (index=%s, lasttid="INT64_FMT", logtid="INT64_FMT", pos="INT64_FMT")",
			tIndex.m_sName.cstr(), tIndex.m_iMaxTID, iTID, iTxnPos );
	if ( tmStamp<tIndex.m_tmMax )
		sphDie ( "binlog: update: descending time (index=%s, lasttime="INT64_FMT", logtime="INT64_FMT", pos="INT64_FMT")",
			tIndex.m_sName.cstr(), tIndex.m_tmMax, tmStamp, iTxnPos );

	if ( tIndex.m_pIndex && iTID > tIndex.m_pIndex->m_iTID )
	{
		// we normally expect per-index TIDs to be sequential
		// but let's be graceful about that
		if ( iTID!=tIndex.m_pIndex->m_iTID+1 )
			sphWarning ( "binlog: update: unexpected tid (index=%s, indextid="INT64_FMT", logtid="INT64_FMT", pos="INT64_FMT")",
				tIndex.m_sName.cstr(), tIndex.m_pIndex->m_iTID, iTID, iTxnPos );

		tUpd.m_dRows.Resize ( tUpd.m_dDocids.GetLength() );
		ARRAY_FOREACH ( i, tUpd.m_dRows ) tUpd.m_dRows[i] = NULL;

		CSphString sError, sWarning;
		tIndex.m_pIndex->UpdateAttributes ( tUpd, -1, sError, sWarning ); // FIXME! check for errors

		// update committed tid on replay in case of unexpected / mismatched tid
		tIndex.m_pIndex->m_iTID = iTID;
	}

	// update info
	tIndex.m_iMinTID = Min ( tIndex.m_iMinTID, iTID );
	tIndex.m_iMaxTID = Max ( tIndex.m_iMaxTID, iTID );
	tIndex.m_tmMin = Min ( tIndex.m_tmMin, tmStamp );
	tIndex.m_tmMax = Max ( tIndex.m_tmMax, tmStamp );
	return true;
}

bool RtBinlog_c::ReplayCacheAdd ( int iBinlog, BinlogReader_c & tReader ) const
{
	const int64_t iTxnPos = tReader.GetPos();
	BinlogFileDesc_t & tLog = m_dLogFiles[iBinlog];

	// load data
	CSphVector<BinlogIndexInfo_t> dCache;
	dCache.Resize ( (int) tReader.UnzipOffset() ); // FIXME! sanity check
	ARRAY_FOREACH ( i, dCache )
	{
		dCache[i].m_sName = tReader.GetString();
		dCache[i].m_iMinTID = tReader.UnzipOffset();
		dCache[i].m_iMaxTID = tReader.UnzipOffset();
		dCache[i].m_iFlushedTID = tReader.UnzipOffset();
		dCache[i].m_tmMin = tReader.UnzipOffset();
		dCache[i].m_tmMax = tReader.UnzipOffset();
	}
	if ( !tReader.CheckCrc ( "cache", "", 0, iTxnPos ) )
		return false;

	// if we arrived here by replay, let's verify everything
	// note that cached infos just passed checksumming, so the file is supposed to be clean!
	// in any case, broken log or not, we probably managed to replay something
	// so let's just report differences as warnings

	if ( dCache.GetLength()!=tLog.m_dIndexInfos.GetLength() )
	{
		sphWarning ( "binlog: cache mismatch: %d indexes cached, %d replayed",
			dCache.GetLength(), tLog.m_dIndexInfos.GetLength() );
		return true;
	}

	ARRAY_FOREACH ( i, dCache )
	{
		BinlogIndexInfo_t & tCache = dCache[i];
		BinlogIndexInfo_t & tIndex = tLog.m_dIndexInfos[i];

		if ( tCache.m_sName!=tIndex.m_sName )
		{
			sphWarning ( "binlog: cache mismatch: index %d name mismatch (%s cached, %s replayed)",
				i, tCache.m_sName.cstr(), tIndex.m_sName.cstr() );
			continue;
		}

		if ( tCache.m_iMinTID!=tIndex.m_iMinTID || tCache.m_iMaxTID!=tIndex.m_iMaxTID )
		{
			sphWarning ( "binlog: cache mismatch: index %s tid ranges mismatch "
				"(cached "INT64_FMT" to "INT64_FMT", replayed "INT64_FMT" to "INT64_FMT")",
				tCache.m_sName.cstr(),
				tCache.m_iMinTID, tCache.m_iMaxTID, tIndex.m_iMinTID, tIndex.m_iMaxTID );
		}
	}

	return true;
}

bool RtBinlog_c::ReplayReconfigure ( int iBinlog, DWORD uReplayFlags, BinlogReader_c & tReader ) const
{
	// load and lookup index
	const int64_t iTxnPos = tReader.GetPos();
	BinlogFileDesc_t & tLog = m_dLogFiles[iBinlog];
	BinlogIndexInfo_t & tIndex = ReplayIndexID ( tReader, tLog, "reconfigure" );

	// load transaction data
	const int64_t iTID = (int64_t) tReader.UnzipOffset();
	const int64_t tmStamp = (int64_t) tReader.UnzipOffset();

	CSphString sError;
	CSphTokenizerSettings tTokenizerSettings;
	CSphDictSettings tDictSettings;
	CSphEmbeddedFiles tEmbeddedFiles;

	CSphReconfigureSettings tSettings;
	LoadIndexSettings ( tSettings.m_tIndex, tReader, INDEX_FORMAT_VERSION );
	if ( !LoadTokenizerSettings ( tReader, tSettings.m_tTokenizer, tEmbeddedFiles, INDEX_FORMAT_VERSION, sError ) )
		sphDie ( "binlog: reconfigure: failed to load settings (index=%s, lasttid="INT64_FMT", logtid="INT64_FMT", pos="INT64_FMT", error=%s)",
			tIndex.m_sName.cstr(), tIndex.m_iMaxTID, iTID, iTxnPos, sError.cstr() );
	LoadDictionarySettings ( tReader, tSettings.m_tDict, tEmbeddedFiles, INDEX_FORMAT_VERSION, sError );

	// checksum
	if ( tReader.GetErrorFlag() || !tReader.CheckCrc ( "reconfigure", tIndex.m_sName.cstr(), iTID, iTxnPos ) )
		return false;

	// check TID
	if ( iTID<tIndex.m_iMaxTID )
		sphDie ( "binlog: reconfigure: descending tid (index=%s, lasttid="INT64_FMT", logtid="INT64_FMT", pos="INT64_FMT")",
			tIndex.m_sName.cstr(), tIndex.m_iMaxTID, iTID, iTxnPos );

	// check timestamp
	if ( tmStamp<tIndex.m_tmMax )
	{
		if (!( uReplayFlags & SPH_REPLAY_ACCEPT_DESC_TIMESTAMP ))
			sphDie ( "binlog: reconfigure: descending time (index=%s, lasttime="INT64_FMT", logtime="INT64_FMT", pos="INT64_FMT")",
				tIndex.m_sName.cstr(), tIndex.m_tmMax, tmStamp, iTxnPos );

		sphWarning ( "binlog: reconfigure: replaying txn despite descending time "
			"(index=%s, logtid="INT64_FMT", lasttime="INT64_FMT", logtime="INT64_FMT", pos="INT64_FMT")",
			tIndex.m_sName.cstr(), iTID, tIndex.m_tmMax, tmStamp, iTxnPos );
		tIndex.m_tmMax = tmStamp;
	}

	// only replay transaction when index exists and does not have it yet (based on TID)
	if ( tIndex.m_pRT && iTID > tIndex.m_pRT->m_iTID )
	{
		// we normally expect per-index TIDs to be sequential
		// but let's be graceful about that
		if ( iTID!=tIndex.m_pRT->m_iTID+1 )
			sphWarning ( "binlog: reconfigure: unexpected tid (index=%s, indextid="INT64_FMT", logtid="INT64_FMT", pos="INT64_FMT")",
				tIndex.m_sName.cstr(), tIndex.m_pRT->m_iTID, iTID, iTxnPos );

		sError = "";
		CSphReconfigureSetup tSetup;
		bool bSame = tIndex.m_pRT->IsSameSettings ( tSettings, tSetup, sError );

		if ( !sError.IsEmpty() )
			sphWarning ( "binlog: reconfigure: wrong settings (index=%s, indextid="INT64_FMT", logtid="INT64_FMT", pos="INT64_FMT", error=%s)",
				tIndex.m_sName.cstr(), tIndex.m_pRT->m_iTID, iTID, iTxnPos, sError.cstr() );

		if ( !bSame )
			tIndex.m_pRT->Reconfigure ( tSetup );

		// update committed tid on replay in case of unexpected / mismatched tid
		tIndex.m_pRT->m_iTID = iTID;
	}

	// update info
	tIndex.m_iMinTID = Min ( tIndex.m_iMinTID, iTID );
	tIndex.m_iMaxTID = Max ( tIndex.m_iMaxTID, iTID );
	tIndex.m_tmMin = Min ( tIndex.m_tmMin, tmStamp );
	tIndex.m_tmMax = Max ( tIndex.m_tmMax, tmStamp );
	return true;
}

void RtBinlog_c::CheckPath ( const CSphConfigSection & hSearchd, bool bTestMode )
{
#ifndef DATADIR
#define DATADIR "."
#endif

	m_sLogPath = hSearchd.GetStr ( "binlog_path", bTestMode ? "" : DATADIR );
	m_bDisabled = m_sLogPath.IsEmpty();

	if ( !m_bDisabled )
	{
		LockFile ( true );
		LockFile ( false );
	}
}

//////////////////////////////////////////////////////////////////////////

ISphRtIndex * sphGetCurrentIndexRT()
{
	ISphRtAccum * pAcc = (ISphRtAccum*) sphThreadGet ( g_tTlsAccumKey );
	if ( pAcc )
		return pAcc->GetIndex();
	return NULL;
}

ISphRtIndex * sphCreateIndexRT ( const CSphSchema & tSchema, const char * sIndexName,
	int64_t iRamSize, const char * sPath, bool bKeywordDict )
{
	MEMORY ( MEM_INDEX_RT );
	return new RtIndex_t ( tSchema, sIndexName, iRamSize, sPath, bKeywordDict );
}


void sphRTInit ( const CSphConfigSection & hSearchd, bool bTestMode )
{
	MEMORY ( MEM_BINLOG );

	g_bRTChangesAllowed = false;
	Verify ( sphThreadKeyCreate ( &g_tTlsAccumKey ) );

	g_pRtBinlog = new RtBinlog_c();
	if ( !g_pRtBinlog )
		sphDie ( "binlog: failed to create binlog" );
	g_pBinlog = g_pRtBinlog;

	// check binlog path before detaching from the console
	g_pRtBinlog->CheckPath ( hSearchd, bTestMode );
}


void sphRTConfigure ( const CSphConfigSection & hSearchd, bool bTestMode )
{
	assert ( g_pBinlog );
	g_pRtBinlog->Configure ( hSearchd, bTestMode );
	g_iRtFlushPeriod = hSearchd.GetInt ( "rt_flush_period", (int)g_iRtFlushPeriod );
	g_iRtFlushPeriod = Max ( g_iRtFlushPeriod, 10 );
}


void sphRTDone ()
{
	sphThreadKeyDelete ( g_tTlsAccumKey );
	// its valid for "searchd --stop" case
	SafeDelete ( g_pBinlog );
}


void sphReplayBinlog ( const SmallStringHash_T<CSphIndex*> & hIndexes, DWORD uReplayFlags, ProgressCallbackSimple_t * pfnProgressCallback )
{
	MEMORY ( MEM_BINLOG );
	g_pRtBinlog->Replay ( hIndexes, uReplayFlags, pfnProgressCallback );
	g_pRtBinlog->CreateTimerThread();
	g_bRTChangesAllowed = true;
}


bool sphRTSchemaConfigure ( const CSphConfigSection & hIndex, CSphSchema * pSchema, CSphString * pError )
{
	assert ( pSchema && pError );

	CSphColumnInfo tCol;

	// fields
	for ( CSphVariant * v=hIndex("rt_field"); v; v=v->m_pNext )
	{
		tCol.m_sName = v->cstr();
		tCol.m_sName.ToLower();
		pSchema->m_dFields.Add ( tCol );
	}
	if ( !pSchema->m_dFields.GetLength() )
	{
		pError->SetSprintf ( "no fields configured (use rt_field directive)" );
		return false;
	}

	if ( pSchema->m_dFields.GetLength()>SPH_MAX_FIELDS )
	{
		pError->SetSprintf ( "too many fields (fields=%d, max=%d)", pSchema->m_dFields.GetLength(), SPH_MAX_FIELDS );
		return false;
	}

	// attrs
	const int iNumTypes = 9;
	const char * sTypes[iNumTypes] = { "rt_attr_uint", "rt_attr_bigint", "rt_attr_float", "rt_attr_timestamp", "rt_attr_string", "rt_attr_multi", "rt_attr_multi_64", "rt_attr_json", "rt_attr_bool" };
	const ESphAttr iTypes[iNumTypes] = { SPH_ATTR_INTEGER, SPH_ATTR_BIGINT, SPH_ATTR_FLOAT, SPH_ATTR_TIMESTAMP, SPH_ATTR_STRING, SPH_ATTR_UINT32SET, SPH_ATTR_INT64SET, SPH_ATTR_JSON, SPH_ATTR_BOOL };

	for ( int iType=0; iType<iNumTypes; iType++ )
	{
		for ( CSphVariant * v = hIndex ( sTypes[iType] ); v; v = v->m_pNext )
		{
			tCol.m_sName = v->cstr();
			tCol.m_sName.ToLower();
			tCol.m_eAttrType = iTypes[iType];

			// bitcount
			tCol.m_tLocator = CSphAttrLocator();
			const char * pColon = strchr ( const_cast<char*> ( tCol.m_sName.cstr() ), ':' );
			if ( pColon )
			{
				if ( tCol.m_eAttrType==SPH_ATTR_INTEGER )
				{
					int iBits = strtol ( pColon+1, NULL, 10 );
					if ( iBits<=0 || iBits>ROWITEM_BITS )
					{
						pError->SetSprintf ( "attribute '%s': invalid bitcount=%d (bitcount ignored)", tCol.m_sName.cstr(), iBits );
					} else
					{
						tCol.m_tLocator.m_iBitCount = iBits;
					}

				} else
				{
					pError->SetSprintf ( "attribute '%s': bitcount is only supported for integer types (bitcount ignored)", tCol.m_sName.cstr() );
				}

				// trim bitcount from name
				CSphString sName ( tCol.m_sName.cstr(), pColon-tCol.m_sName.cstr() );
				tCol.m_sName.Swap ( sName );
			}

			pSchema->AddAttr ( tCol, false );
		}
	}

	return true;
}

//
// $Id$
//<|MERGE_RESOLUTION|>--- conflicted
+++ resolved
@@ -1163,7 +1163,6 @@
 	int							m_iWordsCheckpoint;
 	int							m_iMaxCodepointLength;
 	ISphTokenizer *				m_pTokenizerIndexing;
-<<<<<<< HEAD
 	bool						m_bLoadRamPassedOk;
 
 	bool						m_bMlock;
@@ -1173,10 +1172,6 @@
 	CSphFixedVector<int64_t>	m_dFieldLens;						///< total field lengths over entire index
 	CSphFixedVector<int64_t>	m_dFieldLensRam;					///< field lengths summed over current RAM chunk
 	CSphFixedVector<int64_t>	m_dFieldLensDisk;					///< field lengths summed over all disk chunks
-=======
-	int							m_iOndiskAttrs;						///< int because we need 3-state, not just bool
-	bool						m_bLoadRamPassedOk;
->>>>>>> e7f124d6
 
 public:
 	explicit					RtIndex_t ( const CSphSchema & tSchema, const char * sIndexName, int64_t iRamSize, const char * sPath, bool bKeywordDict );
@@ -1332,12 +1327,9 @@
 
 	m_iDoubleBufferLimit = ( m_iSoftRamLimit * SPH_RT_DOUBLE_BUFFER_PERCENT ) / 100;
 	m_iDoubleBuffer = 0;
-<<<<<<< HEAD
 	m_bMlock = false;
 	m_bOndiskAllAttr = false;
 	m_bOndiskPoolAttr = false;
-=======
->>>>>>> e7f124d6
 	m_bLoadRamPassedOk = true;
 
 #ifndef NDEBUG
@@ -4294,7 +4286,6 @@
 	// !COMMIT move disk chunks prereading here
 }
 
-<<<<<<< HEAD
 
 void RtIndex_t::SetMemorySettings ( bool bMlock, bool bOndiskAttrs, bool bOndiskPool )
 {
@@ -4304,8 +4295,6 @@
 }
 
 
-=======
->>>>>>> e7f124d6
 static bool CheckVectorLength ( int iLen, int64_t iSaneLen, const char * sAt, CSphString & sError )
 {
 	if ( iLen>=0 && iLen<iSaneLen )
@@ -6977,7 +6966,6 @@
 		if ( tChunkResult.m_bArenaProhibit )
 			tMvaArenaFlag.BitSet ( iChunk );
 		pResult->m_iBadRows += tChunkResult.m_iBadRows;
-<<<<<<< HEAD
 
 		if ( pResult->m_bHasPrediction )
 		{
@@ -6985,8 +6973,6 @@
 			pResult->m_tStats.m_iFetchedHits += tChunkResult.m_tStats.m_iFetchedHits;
 			pResult->m_tStats.m_iSkips += tChunkResult.m_tStats.m_iSkips;
 		}
-=======
->>>>>>> e7f124d6
 
 		if ( iChunk && tmMaxTimer>0 && sphMicroTimer()>=tmMaxTimer )
 		{
@@ -7083,11 +7069,7 @@
 
 	// expanding prefix in word dictionary case
 	CSphScopedPayload tPayloads;
-<<<<<<< HEAD
 	if ( m_bKeywordDict && IsStarDict() )
-=======
-	if ( m_bKeywordDict && ( m_tSettings.m_iMinPrefixLen>0 || m_tSettings.m_iMinInfixLen>0 ) )
->>>>>>> e7f124d6
 	{
 		ExpansionContext_t tExpCtx;
 		tExpCtx.m_pWordlist = this;
@@ -7143,10 +7125,7 @@
 		return false;
 	}
 
-<<<<<<< HEAD
 	// probably redundant, but just in case
-=======
->>>>>>> e7f124d6
 	if ( pProfiler )
 		pProfiler->Switch ( SPH_QSTATE_INIT );
 
@@ -7288,7 +7267,6 @@
 					{
 						if ( tCtx.m_bLookupSort )
 						{
-<<<<<<< HEAD
 							// tricky bit
 							// that kills two birds with one stone, sort of
 							// first, broken indexes MIGHT yield nonexistent docids at this point
@@ -7298,9 +7276,6 @@
 							// but release builds will simply ignore nonexistent docids, whatever the reason they do not exist
 							const CSphRowitem * pRow = FindDocinfo ( tGuard.m_dRamChunks[iSeg], pMatch[i].m_uDocID );
 							assert ( pRanker->IsCache() || pRow );
-=======
-							const CSphRowitem * pRow = FindDocinfo ( tGuard.m_dRamChunks[iSeg], pMatch[i].m_uDocID );
->>>>>>> e7f124d6
 							if ( !pRow )
 							{
 								tCtx.m_iBadRows++;
