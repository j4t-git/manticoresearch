//
// Copyright (c) 2017-2018, Manticore Software LTD (http://manticoresearch.com)
// Copyright (c) 2001-2016, Andrew Aksyonoff
// Copyright (c) 2008-2016, Sphinx Technologies Inc
// All rights reserved
//
// This program is free software; you can redistribute it and/or modify
// it under the terms of the GNU General Public License. You should have
// received a copy of the GPL license along with this program; if you
// did not, you can find it at http://www.gnu.org/
//

/// @file searchdaemon.h
/// Declarations for the stuff specifically needed by searchd to serve the indexes.


#ifndef _searchdaemon_
#define _searchdaemon_

/////////////////////////////////////////////////////////////////////////////
// MACHINE-DEPENDENT STUFF
/////////////////////////////////////////////////////////////////////////////

#if USE_WINDOWS
	// Win-specific headers and calls
	#include <winsock2.h>

	#define HAVE_POLL 1
	static inline int poll ( struct pollfd *pfd, int nfds, int timeout ) { return WSAPoll ( pfd, nfds, timeout ); }
	#pragma comment(linker, "/defaultlib:ws2_32.lib")
	#pragma message("Automatically linking with ws2_32.lib")

#else
	// UNIX-specific headers and calls
	#include <sys/socket.h>
	#include <sys/un.h>
	#include <arpa/inet.h>

	#if HAVE_POLL
	#include <poll.h>
	#endif

	#if HAVE_EPOLL
	#include <sys/epoll.h>
	#endif

#endif

#if USE_WINDOWS

	// Windows hacks
	#undef EINTR
	#undef EWOULDBLOCK
	#undef ETIMEDOUT
	#undef EINPROGRESS
	#undef ECONNRESET
	#undef ECONNABORTED
	#define LOCK_EX			0
	#define LOCK_UN			1
	#define STDIN_FILENO	fileno(stdin)
	#define STDOUT_FILENO	fileno(stdout)
	#define STDERR_FILENO	fileno(stderr)
	#define ETIMEDOUT		WSAETIMEDOUT
	#define EWOULDBLOCK		WSAEWOULDBLOCK
	#define EINPROGRESS		WSAEINPROGRESS
	#define EINTR			WSAEINTR
	#define ECONNRESET		WSAECONNRESET
	#define ECONNABORTED	WSAECONNABORTED
	#define ESHUTDOWN		WSAESHUTDOWN
	#define socklen_t		int

	#define ftruncate		_chsize
	#define getpid			GetCurrentProcessId

#endif // USE_WINDOWS

// socket function definitions
#if USE_WINDOWS

	#pragma comment(linker, "/defaultlib:wsock32.lib")
	#pragma message("Automatically linking with wsock32.lib")

	#define sphSockRecv(_sock,_buf,_len)	::recv(_sock,_buf,_len,0)
	#define sphSockSend(_sock,_buf,_len)	::send(_sock,_buf,_len,0)
	#define sphSockClose(_sock)				::closesocket(_sock)
	#define SSIZE_T long
	using sphIovec = WSABUF;
	#define IOBUFTYPE (CHAR FAR *)
	#define IOPTR(tX) (tX.buf)
	#define IOLEN(tX) (tX.len)
#else
	// there's no MSG_NOSIGNAL on OS X
	#ifndef MSG_NOSIGNAL
	#define MSG_NOSIGNAL 0
	#endif

	#define sphSockRecv(_sock,_buf,_len)	::recv(_sock,_buf,_len,MSG_NOSIGNAL)
	#define sphSockSend(_sock,_buf,_len)	::send(_sock,_buf,_len,MSG_NOSIGNAL)
	#define sphSockClose(_sock)				::close(_sock)
	#define SSIZE_T ssize_t
	using sphIovec = iovec;
	#define IOBUFTYPE
	#define IOPTR(tX) (tX.iov_base)
	#define IOLEN(tX) (tX.iov_len)
#endif

// declarations for correct work of code analysis
#include "sphinxutils.h"
#include "sphinxint.h"
<<<<<<< HEAD
#include "json/cJSON.h"
=======
#include "sphinxrt.h"
>>>>>>> 0f016406

const char * sphSockError ( int =0 );
int sphSockGetErrno ();
void sphSockSetErrno ( int );
int sphSockPeekErrno ();
int sphSetSockNB ( int );
void sphFDSet ( int fd, fd_set * fdset );
void sphFDClr ( int fd, fd_set * fdset );

/** \brief wrapper over getaddrinfo
Invokes getaddrinfo for given host which perform name resolving (dns).
 \param[in] sHost the host name
 \param[in] bFatal whether failed resolving is fatal (false by default)
 \param[in] bIP set true if sHost contains IP address (false by default)
 so no potentially lengthy network host address lockup necessary
 \return ipv4 address as DWORD, to be directly used as s_addr in connect(). */
DWORD sphGetAddress ( const char * sHost, bool bFatal=false, bool bIP=false );
char * sphFormatIP ( char * sBuffer, int iBufferSize, DWORD uAddress );

/////////////////////////////////////////////////////////////////////////////
// MISC GLOBALS
/////////////////////////////////////////////////////////////////////////////

/// known commands
/// (shared here because at least SEARCHD_COMMAND_TOTAL used outside the core)
enum SearchdCommand_e : WORD
{
	SEARCHD_COMMAND_SEARCH		= 0,
	SEARCHD_COMMAND_EXCERPT		= 1,
	SEARCHD_COMMAND_UPDATE		= 2,
	SEARCHD_COMMAND_KEYWORDS	= 3,
	SEARCHD_COMMAND_PERSIST		= 4,
	SEARCHD_COMMAND_STATUS		= 5,
	SEARCHD_COMMAND_FLUSHATTRS	= 7,
	SEARCHD_COMMAND_SPHINXQL	= 8,
	SEARCHD_COMMAND_PING		= 9,
	SEARCHD_COMMAND_DELETE		= 10,
	SEARCHD_COMMAND_UVAR		= 11,
	SEARCHD_COMMAND_INSERT		= 12,
	SEARCHD_COMMAND_REPLACE		= 13,
	SEARCHD_COMMAND_COMMIT		= 14,
	SEARCHD_COMMAND_SUGGEST		= 15,
	SEARCHD_COMMAND_JSON		= 16,
	SEARCHD_COMMAND_CALLPQ 		= 17,

	SEARCHD_COMMAND_TOTAL,
	SEARCHD_COMMAND_WRONG = SEARCHD_COMMAND_TOTAL,
};

/// known command versions
/// (shared here because of REPLICATE)
enum SearchdCommandV_e : WORD
{
	VER_COMMAND_SEARCH		= 0x121, // 1.33
	VER_COMMAND_EXCERPT		= 0x104,
	VER_COMMAND_UPDATE		= 0x103,
	VER_COMMAND_KEYWORDS	= 0x101,
	VER_COMMAND_STATUS		= 0x101,
	VER_COMMAND_FLUSHATTRS	= 0x100,
	VER_COMMAND_SPHINXQL	= 0x100,
	VER_COMMAND_JSON		= 0x100,
	VER_COMMAND_PING		= 0x100,
	VER_COMMAND_UVAR		= 0x100,
	VER_COMMAND_CALLPQ		= 0x100,

	VER_COMMAND_WRONG = 0,
};

enum ESphAddIndex
{
	ADD_ERROR	= 0, // wasn't added because of config or other error
	ADD_DSBLED	= 1, // added into disabled hash (need to prealloc/preload, etc)
	ADD_DISTR	= 2, // distributed
	ADD_SERVED	= 3, // added and active (can be used in queries)
//	ADD_CLUSTER	= 4,
};

enum class eITYPE
{
	PLAIN = 0,
	TEMPLATE,
	RT,
	PERCOLATE,
	DISTR,
	ERROR_, // simple "ERROR" doesn't work on win due to '#define ERROR 0' somewhere.
};

CSphString GetTypeName ( eITYPE eType );
eITYPE TypeOfIndexConfig ( const CSphString & sType );

/////////////////////////////////////////////////////////////////////////////
// SOME SHARED GLOBAL VARIABLES
/////////////////////////////////////////////////////////////////////////////

extern int				g_iReadTimeout;		// defined in searchd.cpp
extern int				g_iMaxPacketSize;	// in bytes; for both query packets from clients and response packets from agents

extern int				g_iDistThreads;
extern ESphLogLevel		g_eLogLevel;

/////////////////////////////////////////////////////////////////////////////
// NETWORK BUFFERS
/////////////////////////////////////////////////////////////////////////////

/// dynamic send buffer
/// to remove ISphNoncopyable just add copy c-tor and operator=
/// we just cache all streamed data into internal blob;
/// NO data sending itself lives in this class.

#define NETOUTBUF                8192

class ISphOutputBuffer : public ISphRefcountedMT
{
public:
	ISphOutputBuffer ();
	ISphOutputBuffer ( CSphVector<BYTE>& dChunk );
	virtual ~ISphOutputBuffer() {}

	void		SendInt ( int iValue )			{ SendT<int> ( htonl ( iValue ) ); }

	void		SendAsDword ( int64_t iValue ) ///< sends the 32bit MAX_UINT if the value is greater than it.
	{
		iValue = Min ( Max ( iValue, 0 ), UINT_MAX );
		SendDword ( DWORD(iValue) );
	}
	void		SendDword ( DWORD iValue )		{ SendT<DWORD> ( htonl ( iValue ) ); }
	void		SendWord ( WORD iValue )		{ SendT<WORD> ( htons ( iValue ) ); }
	void		SendFloat ( float fValue )		{ SendT<DWORD> ( htonl ( sphF2DW ( fValue ) ) ); }
	void		SendByte ( BYTE uValue )		{ SendT<BYTE> ( uValue ); }

	void SendLSBDword ( DWORD v )
	{
		SendByte ( (BYTE)( v & 0xff ) );
		SendByte ( (BYTE)( (v>>8) & 0xff ) );
		SendByte ( (BYTE)( (v>>16) & 0xff ) );
		SendByte ( (BYTE)( (v>>24) & 0xff) );
	}

	void SendUint64 ( uint64_t uValue )
	{
		SendT<DWORD> ( htonl ( (DWORD)( uValue>>32) ) );
		SendT<DWORD> ( htonl ( (DWORD)( uValue & 0xffffffffUL) ) );
	}

	void SendUint64 ( int64_t iValue )
	{
		SendUint64 ( (uint64_t) iValue );
	}

	void		SendDocid ( SphDocID_t iValue )	{ SendUint64 ( iValue ); }

	// send raw byte blob
	void		SendBytes ( const void * pBuf, int iLen );	///< (was) protected to avoid network-vs-host order bugs
	void		SendBytes ( const char * pBuf );    // used strlen() to get length
	void		SendBytes ( const CSphString& sStr );    // used strlen() to get length
	void		SendBytes ( const VecTraits_T<BYTE>& dBuf );
	void		SendBytes ( const StringBuilder_c& dBuf );

	// send array: first length(int), then byte blob
	void		SendString ( const char * sStr );
	void		SendArray ( const ISphOutputBuffer &tOut );
	void		SendArray ( const VecTraits_T<BYTE> &dBuf, int iElems=-1 );
	void		SendArray ( const void * pBuf, int iLen );
	void		SendArray ( const StringBuilder_c &dBuf );

	virtual void	SwapData ( CSphVector<BYTE> & rhs ) { m_dBuf.SwapData ( rhs ); }

	virtual void	Flush () {}
	virtual bool	GetError () const { return false; }
	virtual int		GetSentCount () const { return m_dBuf.GetLength(); }
	virtual void	SetProfiler ( CSphQueryProfile * ) {}
	virtual void *	GetBufPtr () const { return (char*) m_dBuf.begin();}

protected:
	void WriteInt ( intptr_t iOff, int iValue )
	{ WriteT<int> ( iOff, htonl ( iValue ) ); }

	CSphVector<BYTE>	m_dBuf;

	template < typename T > void WriteT ( intptr_t iOff, T tValue )
	{
		sphUnalignedWrite ( m_dBuf.Begin () + iOff, tValue );
	}

private:
	template < typename T > void	SendT ( T tValue )							///< (was) protected to avoid network-vs-host order bugs
	{
		intptr_t iOff = m_dBuf.GetLength();
		m_dBuf.AddN ( sizeof(T) );
		WriteT ( iOff, tValue );
	}
};


// assume buffer never flushed between different Send()
// bye-bye all 'calculate query len'
class CachedOutputBuffer_c : public ISphOutputBuffer
{
	CSphVector<intptr_t> m_dBlobs;
	using BASE = ISphOutputBuffer;

public:
	// start blob on create, commit on dtr.
	class ReqLenCalc : public ISphNoncopyable
	{
		CachedOutputBuffer_c &m_dBuff;
		intptr_t m_iPos;
	public:
		ReqLenCalc ( CachedOutputBuffer_c &dBuff, WORD uCommand, WORD uVer = 0 /* SEARCHD_OK */ )
			: m_dBuff ( dBuff )
		{
			m_dBuff.AddRef();
			m_dBuff.SendWord ( uCommand );
			m_dBuff.SendWord ( uVer );
			m_iPos = m_dBuff.StartMeasureLength();
		}

		~ReqLenCalc ()
		{
			m_dBuff.CommitMeasuredLength ( m_iPos );
			m_dBuff.Release();
		}
	};

public:
	void Flush() override; // just check integrity before flush
	void SwapData ( CSphVector<BYTE> &rhs ) override { CommitAllMeasuredLengths (); BASE::SwapData (rhs); }
	inline bool BlobsEmpty () const { return m_dBlobs.IsEmpty (); }
public:
	intptr_t StartMeasureLength (); // reserve int in the buf, push it's position, return cur pos.
	void CommitMeasuredLength ( intptr_t uStoredPos=-1 ); // get last pushed int, write delta count there.
	void CommitAllMeasuredLengths (); // finalize all nums starting from the last one.
};

using APICommand_t = CachedOutputBuffer_c::ReqLenCalc;

// buffer that knows if it has requested data or not
class SmartOutputBuffer_t : public CachedOutputBuffer_c
{
	CSphVector<ISphOutputBuffer *> m_dChunks;
public:
	SmartOutputBuffer_t () = default;
	~SmartOutputBuffer_t () override;
	int GetSentCount () const override;

	void StartNewChunk ();
//	void AppendBuf ( SmartOutputBuffer_t &dBuf );
//	void PrependBuf ( SmartOutputBuffer_t &dBuf );
	size_t GetIOVec ( CSphVector<sphIovec> &dOut ) const;
	void Reset();
#if USE_WINDOWS
	void LeakTo ( CSphVector<ISphOutputBuffer *> dOut );
#endif
};

class NetOutputBuffer_c : public CachedOutputBuffer_c
{
public:
	explicit	NetOutputBuffer_c ( int iSock );

	void	Flush () override;
	bool	GetError () const override { return m_bError; }
	int		GetSentCount () const override { return m_iSent; }
	void	SetProfiler ( CSphQueryProfile * pProfiler ) override { m_pProfile = pProfiler; }

private:
	CSphQueryProfile *	m_pProfile = nullptr;
	int			m_iSock;			///< my socket
	int			m_iSent = 0;
	bool		m_bError = false;
};


/// generic request buffer
class InputBuffer_c
{
public:
	InputBuffer_c ( const BYTE * pBuf, int iLen );
	virtual			~InputBuffer_c () {}

	int				GetInt () { return ntohl ( GetT<int> () ); }
	WORD			GetWord () { return ntohs ( GetT<WORD> () ); }
	DWORD			GetDword () { return ntohl ( GetT<DWORD> () ); }
	DWORD			GetLSBDword () { return GetByte() + ( GetByte()<<8 ) + ( GetByte()<<16 ) + ( GetByte()<<24 ); }
	uint64_t		GetUint64() { uint64_t uRes = GetDword(); return (uRes<<32)+GetDword(); }
	BYTE			GetByte () { return GetT<BYTE> (); }
	float			GetFloat () { return sphDW2F ( ntohl ( GetT<DWORD> () ) ); }
	CSphString		GetString ();
	CSphString		GetRawString ( int iLen );
	bool			GetString ( CSphVector<BYTE> & dBuffer );
	bool			GetError () { return m_bError; }
	bool			GetBytes ( void * pBuf, int iLen );
	const BYTE *	GetBufferPtr () const { return m_pBuf; }
	int				GetLength() const { return m_iLen; }

	template < typename T > bool	GetDwords ( CSphVector<T> & dBuffer, int & iGot, int iMax );
	template < typename T > bool	GetQwords ( CSphVector<T> & dBuffer, int & iGot, int iMax );

	inline int		HasBytes() const
	{
		return ( m_pBuf + m_iLen - m_pCur );
	}

protected:
	const BYTE *	m_pBuf;
	const BYTE *	m_pCur;
	bool			m_bError;
	int				m_iLen;

protected:
	void			SetError ( bool bError ) { m_bError = bError; }
	template < typename T > T	GetT ();
};

template < typename T > T InputBuffer_c::GetT ()
{
	if ( m_bError || ( m_pCur+sizeof(T) > m_pBuf+m_iLen ) )
	{
		SetError ( true );
		return 0;
	}

	T iRes = sphUnalignedRead ( *(T*)m_pCur );
	m_pCur += sizeof(T);
	return iRes;
}


/// simple memory request buffer
using MemInputBuffer_c = InputBuffer_c;

/// simple network request buffer
class NetInputBuffer_c : private LazyVector_T<BYTE>, public InputBuffer_c
{
	using STORE = LazyVector_T<BYTE>;
public:
	explicit		NetInputBuffer_c ( int iSock );

	bool			ReadFrom ( int iLen, int iTimeout, bool bIntr=false, bool bAppend=false );
	bool			ReadFrom ( int iLen ) { return ReadFrom ( iLen, g_iReadTimeout ); }

	bool			IsIntr () const { return m_bIntr; }

	using InputBuffer_c::GetLength;
private:
	static const int	NET_MINIBUFFER_SIZE = STORE::iSTATICSIZE;

	int					m_iSock;
	bool				m_bIntr = false;
};

bool IsPortInRange ( int iPort );
int sphSockRead ( int iSock, void * buf, int iLen, int iReadTimeout, bool bIntr );
<<<<<<< HEAD
int GetOsThreadId();
=======

// first try to get data, and only then fall into sphSockRead (which poll socket first)
int SockReadFast ( int iSock, void * buf, int iLen, int iReadTimeout );

>>>>>>> 0f016406

extern ThreadRole MainThread;
/// This class is basically a pointer to query string and some more additional info.
/// Each thread which executes query must have exactly one instance of this class on
/// its stack and m_tLastQueryTLS will contain a pointer to that instance.
/// Main thread has explicitly created SphCrashLogger_c on its stack, other query
/// threads should be created with SphCrashLogger_c::ThreadCreate()
class SphCrashLogger_c
{
public:
	SphCrashLogger_c () {}
	~SphCrashLogger_c ();

	static void Init () REQUIRES ( MainThread );
	static void Done () REQUIRES ( MainThread );

#if !USE_WINDOWS
	static void HandleCrash ( int );
#else
	static LONG WINAPI HandleCrash ( EXCEPTION_POINTERS * pExc );
#endif
	static void SetLastQuery ( const CrashQuery_t & tQuery );
	static void SetupTimePID ();
	static CrashQuery_t GetQuery ();
	static void SetTopQueryTLS ( CrashQuery_t * pQuery );

	// create thread with crash logging
	static bool ThreadCreate ( SphThread_t * pThread, void ( *pCall )(void*), void * pArg, bool bDetached=false );

private:
	struct CallArgPair_t
	{
		CallArgPair_t ( void ( *pCall )(void *), void * pArg )
			: m_pCall ( pCall )
			, m_pArg ( pArg )
		{}
		void ( *m_pCall )( void * );
		void * m_pArg;
	};

	// sets up a TLS for a given thread
	static void ThreadWrapper ( void * pArg );

	static SphThreadKey_t	m_tTLS;	// pointer to on-stack instance of this class
};

enum
{
	QUERY_STATS_INTERVAL_1MIN,
	QUERY_STATS_INTERVAL_5MIN,
	QUERY_STATS_INTERVAL_15MIN,
	QUERY_STATS_INTERVAL_ALLTIME,

	QUERY_STATS_INTERVAL_TOTAL
};


enum
{
	QUERY_STATS_TYPE_AVG,
	QUERY_STATS_TYPE_MIN,
	QUERY_STATS_TYPE_MAX,
	QUERY_STATS_TYPE_95,
	QUERY_STATS_TYPE_99,

	QUERY_STATS_TYPE_TOTAL,
};


struct QueryStatElement_t
{
	uint64_t	m_dData[QUERY_STATS_TYPE_TOTAL] = { 0, UINT64_MAX, 0, 0, 0, };
	uint64_t	m_uTotalQueries = 0;
};


struct QueryStats_t
{
	QueryStatElement_t	m_dStats[QUERY_STATS_INTERVAL_TOTAL];
};


struct QueryStatRecord_t
{
	uint64_t	m_uQueryTimeMin;
	uint64_t	m_uQueryTimeMax;
	uint64_t	m_uQueryTimeSum;
	uint64_t	m_uFoundRowsMin;
	uint64_t	m_uFoundRowsMax;
	uint64_t	m_uFoundRowsSum;

	uint64_t	m_uTimestamp;
	int			m_iCount;
};


class QueryStatContainer_i
{
public:
	virtual void						Add ( uint64_t uFoundRows, uint64_t uQueryTime, uint64_t uTimestamp ) = 0;
	virtual void						GetRecord ( int iRecord, QueryStatRecord_t & tRecord ) const = 0;
	virtual int							GetNumRecords() const = 0;
};


class QueryStatContainer_c : public QueryStatContainer_i
{
public:
	void						Add ( uint64_t uFoundRows, uint64_t uQueryTime, uint64_t uTimestamp ) final;
	void						GetRecord ( int iRecord, QueryStatRecord_t & tRecord ) const final;
	int							GetNumRecords() const final;

	QueryStatContainer_c();
	QueryStatContainer_c ( QueryStatContainer_c && tOther ) noexcept;
	QueryStatContainer_c & operator= ( QueryStatContainer_c && tOther ) noexcept;
	
private:
	CircularBuffer_T<QueryStatRecord_t>	m_dRecords;
};


#ifndef NDEBUG
class QueryStatContainerExact_c : public QueryStatContainer_i
{
public:
	void						Add ( uint64_t uFoundRows, uint64_t uQueryTime, uint64_t uTimestamp ) final;
	void						GetRecord ( int iRecord, QueryStatRecord_t & tRecord ) const final;
	int							GetNumRecords() const final;

	QueryStatContainerExact_c();
	QueryStatContainerExact_c ( QueryStatContainerExact_c && tOther ) noexcept;
	QueryStatContainerExact_c & operator= ( QueryStatContainerExact_c && tOther ) noexcept;

private:
	struct QueryStatRecordExact_t
	{
		uint64_t	m_uQueryTime;
		uint64_t	m_uFoundRows;
		uint64_t	m_uTimestamp;
	};

	CircularBuffer_T<QueryStatRecordExact_t> m_dRecords;
};
#endif

class ServedStats_c
{
public:
						ServedStats_c();
	virtual				~ServedStats_c();

	void				AddQueryStat ( uint64_t uFoundRows, uint64_t uQueryTime ); //  REQUIRES ( !m_tStatsLock );
						/// since mutex is internal,
	void				CalculateQueryStats ( QueryStats_t & tRowsFoundStats, QueryStats_t & tQueryTimeStats ) const; // REQUIRES (	!m_tStatsLock );
#ifndef NDEBUG
	void				CalculateQueryStatsExact ( QueryStats_t & tRowsFoundStats, QueryStats_t & tQueryTimeStats ) const; // REQUIRES ( !m_tStatsLock );
#endif
private:
	mutable CSphRwlock m_tStatsLock;
	QueryStatContainer_c m_tQueryStatRecords GUARDED_BY ( m_tStatsLock );

#ifndef NDEBUG
	QueryStatContainerExact_c m_tQueryStatRecordsExact GUARDED_BY ( m_tStatsLock );
#endif

	TDigest_i *			m_pQueryTimeDigest GUARDED_BY ( m_tStatsLock ) = nullptr;
	TDigest_i *			m_pRowsFoundDigest GUARDED_BY ( m_tStatsLock ) = nullptr;

	uint64_t			m_uTotalFoundRowsMin GUARDED_BY ( m_tStatsLock )= UINT64_MAX;
	uint64_t			m_uTotalFoundRowsMax GUARDED_BY ( m_tStatsLock )= 0;
	uint64_t			m_uTotalFoundRowsSum GUARDED_BY ( m_tStatsLock )= 0;

	uint64_t			m_uTotalQueryTimeMin GUARDED_BY ( m_tStatsLock )= UINT64_MAX;
	uint64_t			m_uTotalQueryTimeMax GUARDED_BY ( m_tStatsLock )= 0;
	uint64_t			m_uTotalQueryTimeSum GUARDED_BY ( m_tStatsLock )= 0;

	uint64_t			m_uTotalQueries GUARDED_BY ( m_tStatsLock ) = 0;

	static void			CalcStatsForInterval ( const QueryStatContainer_i * pContainer, QueryStatElement_t & tRowResult,
							QueryStatElement_t & tTimeResult, uint64_t uTimestamp, uint64_t uInterval, int iRecords );

	void				DoStatCalcStats ( const QueryStatContainer_i * pContainer, QueryStats_t & tRowsFoundStats,
							QueryStats_t & tQueryTimeStats ) const EXCLUDES ( m_tStatsLock );
};


struct ServedDesc_t
{
	CSphIndex *	m_pIndex		= nullptr; ///< owned index; will be deleted in d-tr
	CSphString	m_sIndexPath;	///< current index path; independent but related to one in m_pIndex
	CSphString	m_sNewPath;		///< when reloading because of config changed, it contains path to new index.
	bool		m_bMlock		= false;
	bool		m_bPreopen		= false;
	int			m_iExpandKeywords { KWE_DISABLED };
	bool		m_bOnlyNew		= false; ///< load new (previously not loaded) index - need fixup, prealloc, etc.
	CSphString	m_sGlobalIDFPath;
	bool		m_bOnDiskAttrs	= false;
	bool		m_bOnDiskPools	= false;
	int64_t		m_iMass			= 0; // relative weight (by access speed) of the index
	mutable CSphString	m_sUnlink;
	eITYPE		m_eType			= eITYPE::PLAIN;
	bool		m_bJson			= false;

	inline bool IsMutable () const { return m_eType==eITYPE::RT || m_eType==eITYPE::PERCOLATE; }
	virtual                ~ServedDesc_t ();
};

// wrapped ServedDesc_t - to be served as pointers in containers
// (fully block any access to internals)
// create ServedDesc[R|W]Ptr_c instance to have actual access to the members.
class ServedIndex_c : public ISphRefcountedMT, private ServedDesc_t, public ServedStats_c
{
	mutable RwLock_t m_tLock;
private:
	friend class ServedDescRPtr_c;
	friend class ServedDescWPtr_c;
	friend class ServedDescPtr_c;

	ServedDesc_t * ReadLock () const ACQUIRE_SHARED( m_tLock );
	ServedDesc_t * WriteLock () const ACQUIRE( m_tLock );
	void Unlock () const UNLOCK_FUNCTION( m_tLock );

protected:
	// no manual deletion; lifetime managed by AddRef/Release()
	~ServedIndex_c () override = default;

public:

	explicit ServedIndex_c ( const ServedDesc_t& tDesc );
	//ServedIndex_c ();

	// fake alias to private m_tLock to allow clang thread-safety analysis
	CSphRwlock * rwlock () const RETURN_CAPABILITY ( m_tLock )
	{ return nullptr; }

};


/// RAII shared reader for ServedDesc_t hidden in ServedIndex_c
class SCOPED_CAPABILITY ServedDescRPtr_c : ISphNoncopyable
{
public:
	ServedDescRPtr_c() = default;
	// by default acquire read (shared) lock
	ServedDescRPtr_c ( const ServedIndex_c * pLock ) ACQUIRE_SHARED( pLock->m_tLock )
		: m_pLock { pLock }
	{
		if ( m_pLock )
			m_pCore = m_pLock->ReadLock();
	}

	/// unlock on going out of scope
	~ServedDescRPtr_c () RELEASE ()
	{
		if ( m_pLock )
			m_pLock->Unlock ();
	}

public:
	const ServedDesc_t * operator-> () const
	{ return m_pCore; }

	explicit operator bool () const
	{ return m_pCore!=nullptr; }

	operator const ServedDesc_t * () const
	{ return m_pCore; }
private:
	ServedDesc_t * m_pCore = nullptr;
	const ServedIndex_c * m_pLock = nullptr;
};


/// RAII exclusive writer for ServedDesc_t hidden in ServedIndex_c
class SCOPED_CAPABILITY ServedDescWPtr_c : ISphNoncopyable
{
public:
	ServedDescWPtr_c () = default;

	// acquire write (exclusive) lock
	ServedDescWPtr_c ( const ServedIndex_c * pLock ) ACQUIRE ( pLock->m_tLock )
		: m_pLock { pLock }
	{
		if ( m_pLock )
			m_pCore = m_pLock->WriteLock ();
	}

	/// unlock on going out of scope
	~ServedDescWPtr_c () RELEASE ()
	{
		if ( m_pLock )
			m_pLock->Unlock ();
	}

public:
	ServedDesc_t * operator-> () const
	{ return m_pCore; }

	explicit operator bool () const
	{ return m_pCore!=nullptr; }

	operator ServedDesc_t * () const
	{ return m_pCore; }

private:
	ServedDesc_t * m_pCore = nullptr;
	const ServedIndex_c * m_pLock = nullptr;
};


/// RAII exclusive writer for ServedDesc_t hidden in ServedIndex_c
class SCOPED_CAPABILITY ServedDescPtr_c : ISphNoncopyable
{
public:
	ServedDescPtr_c () = default;

	// acquire write (exclusive) lock
	ServedDescPtr_c ( const ServedIndex_c * pLock, bool bWrite ) ACQUIRE ( pLock->m_tLock )
		: m_pLock { pLock }
	{
		if ( m_pLock )
		{
			if ( bWrite )
				m_pCore = m_pLock->WriteLock();
			else
				m_pCore = m_pLock->ReadLock();
		}
	}

	ServedDescPtr_c ( ServedDescPtr_c && tOther )
		: m_pCore ( std::move ( tOther.m_pCore ) )
		, m_pLock ( std::move ( tOther.m_pLock ) )
	{
		tOther.m_pCore = nullptr;
		tOther.m_pLock = nullptr;
	}

	ServedDescPtr_c & operator= ( ServedDescPtr_c && tOther )
	{
		m_pCore = std::move ( tOther.m_pCore );
		m_pLock = std::move ( tOther.m_pLock );
		tOther.m_pCore = nullptr;
		tOther.m_pLock = nullptr;

		return *this;
	}

	/// unlock on going out of scope
	~ServedDescPtr_c () RELEASE ()
	{
		if ( m_pLock )
			m_pLock->Unlock ();
	}

public:
	ServedDesc_t * operator-> () const
	{
		return m_pCore;
	}

	explicit operator bool () const
	{
		return m_pCore!=nullptr;
	}

private:
	ServedDesc_t * m_pCore = nullptr;
	const ServedIndex_c * m_pLock = nullptr;
};


using ServedIndexRefPtr_c = CSphRefcountedPtr<ServedIndex_c>;

/// hash of ref-counted pointers, guarded by RW-lock
class GuardedHash_c : public ISphNoncopyable
{
	friend class RLockedHashIt_c;
	friend class WLockedHashIt_c;
	using RefCntHash_t = SmallStringHash_T<ISphRefcountedMT *>;

public:
	GuardedHash_c ();
	~GuardedHash_c ();

	// atomically try add an entry and adopt it (NO addref!)
	bool AddUniq ( ISphRefcountedMT * pEntry, const CSphString &tKey ) EXCLUDES ( m_tIndexesRWLock );

	// atomically set new entry, then release previous, if not the same and is non-zero
	void AddOrReplace ( ISphRefcountedMT * pEntry, const CSphString &tKey ) EXCLUDES ( m_tIndexesRWLock );

	// release and delete from hash by key
	bool Delete ( const CSphString &tKey ) EXCLUDES ( m_tIndexesRWLock );

	// delete by key if item exists, but null
	bool DeleteIfNull ( const CSphString &tKey ) EXCLUDES ( m_tIndexesRWLock );

	int GetLength () const EXCLUDES ( m_tIndexesRWLock );

	// check if value exists and if it is non-null
	bool Contains ( const CSphString &tKey ) const EXCLUDES ( m_tIndexesRWLock );

	// reset the hash
	void ReleaseAndClear () EXCLUDES ( m_tIndexesRWLock );

	// returns addreffed value
	ISphRefcountedMT * Get ( const CSphString &tKey ) const EXCLUDES ( m_tIndexesRWLock );

	// if value not exist, addref and add it. Then act as Get (addref and return by key)
	ISphRefcountedMT * TryAddThenGet ( ISphRefcountedMT * pValue, const CSphString &tKey ) EXCLUDES ( m_tIndexesRWLock );

	// fake alias to private m_tLock to allow clang thread-safety analysis
	CSphRwlock * IndexesRWLock () const RETURN_CAPABILITY ( m_tIndexesRWLock )
	{ return nullptr; }

private:
	int GetLengthUnl () const REQUIRES_SHARED ( m_tIndexesRWLock );
	void Rlock () const ACQUIRE_SHARED( m_tIndexesRWLock );
	void Wlock () const ACQUIRE ( m_tIndexesRWLock );
	void Unlock () const UNLOCK_FUNCTION ( m_tIndexesRWLock );

private:
	mutable CSphRwlock m_tIndexesRWLock; // distinguishable name for catch possible warnings
	RefCntHash_t m_hIndexes GUARDED_BY ( m_tIndexesRWLock );
};

// multi-threaded hash iterator
// iterates guarded hash, holding it's readlock
// that is important, since accidental changing of the hash during iteration
// may invalidate the iterator, and then cause crash.
// each iterator has own iteration cookie, so several of them could work in parallel

/* Usage example:
 * 	for ( RLockedServedIt_c it ( g_pLocalIndexes ); it.Next (); )
	{
		auto pIdx = it.Get(); // returns smart pointer to value, addrefed; autorelease on destroy
		if ( !pIdx )
			continue;
		...
		const CSphString &sIndex = it.GetName (); // returns key value
	}
 */

class SCOPED_CAPABILITY RLockedHashIt_c : public ISphNoncopyable
{
public:
	using RefPtr_c = CSphRefcountedPtr<ISphRefcountedMT>;
	explicit RLockedHashIt_c ( const GuardedHash_c * pHash ) ACQUIRE_SHARED ( pHash->m_tIndexesRWLock
																		  , m_pHash->m_tIndexesRWLock )
		: m_pHash ( pHash )
	{ m_pHash->Rlock (); }

	~RLockedHashIt_c () UNLOCK_FUNCTION ()
	{
		m_pHash->Unlock ();
	}

	bool Next () REQUIRES_SHARED ( m_pHash->m_tIndexesRWLock )
	{ return m_pHash->m_hIndexes.IterateNext ( &m_pIterator ); }

	RefPtr_c Get () REQUIRES_SHARED ( m_pHash->m_tIndexesRWLock )
	{
		assert ( m_pIterator );
		auto pRes = GuardedHash_c::RefCntHash_t::IterateGet ( &m_pIterator );
		if ( pRes )
			pRes->AddRef ();
		return RefPtr_c ( pRes );
	}

	const CSphString &GetName () REQUIRES_SHARED ( m_pHash->m_tIndexesRWLock )
	{
		assert ( m_pIterator );
		return GuardedHash_c::RefCntHash_t::IterateGetKey ( &m_pIterator );
	}

protected:
	const GuardedHash_c * m_pHash;
	void * m_pIterator = nullptr;
};

// same as above, but wlocked due to delete() member.
// since it holds exclusive, rlocked iterator will not co-exist.
// also it uses hash's internal iteration to allow deletion (it is ok since it is exclusive).
/* Usage example:
	for ( WLockedHashIt_c it ( &gAgents ); it.Next (); )
	{
		auto pAgent = it.Get (); // returns smart pointer to value, addrefed; autorelease on destroy
		if ( !pAgent )
			continue;
		...
		it.Delete ();	// it is safe. Delete current item, move iterator back to previous.
	}
 */
class SCOPED_CAPABILITY WLockedHashIt_c : public ISphNoncopyable
{
public:
	explicit WLockedHashIt_c ( GuardedHash_c * pHash ) ACQUIRE ( pHash->m_tIndexesRWLock
																  , m_pHash->m_tIndexesRWLock )
		: m_pHash ( pHash )
	{
		m_pHash->Wlock ();
		m_pHash->m_hIndexes.IterateStart ();
	}

	~WLockedHashIt_c () UNLOCK_FUNCTION ()
	{
		m_pHash->Unlock ();
	}

	bool Next () REQUIRES_SHARED ( m_pHash->m_tIndexesRWLock )
	{ return m_pHash->m_hIndexes.IterateNext (); }

	ISphRefcountedMT * Get () REQUIRES_SHARED ( m_pHash->m_tIndexesRWLock )
	{
		auto pRes = m_pHash->m_hIndexes.IterateGet ();
		if ( pRes )
			pRes->AddRef ();
		return pRes;
	}

	void Delete () REQUIRES ( m_pHash->m_tIndexesRWLock )
	{
		m_pHash->m_hIndexes.Delete ( m_pHash->m_hIndexes.IterateGetKey () );
	}

	const CSphString &GetName () REQUIRES_SHARED ( m_pHash->m_tIndexesRWLock )
	{
		return m_pHash->m_hIndexes.IterateGetKey ();
	}

protected:
	GuardedHash_c * m_pHash;
};

class SCOPED_CAPABILITY RLockedServedIt_c : public RLockedHashIt_c
{
public:
	explicit RLockedServedIt_c ( const GuardedHash_c * pHash ) ACQUIRE_SHARED ( pHash->IndexesRWLock(), m_pHash->IndexesRWLock() )
		: RLockedHashIt_c ( pHash )
	{}
	~RLockedServedIt_c() UNLOCK_FUNCTION() {}; // d-tr explicitly written because attr UNLOCK_FUNCTION().

	ServedIndexRefPtr_c Get () REQUIRES_SHARED ( m_pHash->IndexesRWLock() )
	{
		auto pServed = ( ServedIndex_c * ) RLockedHashIt_c::Get ().Leak ();
		return ServedIndexRefPtr_c ( pServed );
	}
};

extern GuardedHash_c * g_pLocalIndexes;    // served (local) indexes hash
extern GuardedHash_c * g_pDisabledIndexes; // not-served local indexes hash
inline ServedIndexRefPtr_c GetServed ( const CSphString &sName, GuardedHash_c * pHash = g_pLocalIndexes )
{
	return ServedIndexRefPtr_c ( ( ServedIndex_c * ) pHash->Get ( sName ) );
}

inline ServedIndexRefPtr_c GetDisabled ( const CSphString &sName, GuardedHash_c * pHash = g_pDisabledIndexes )
{
	return GetServed ( sName, g_pDisabledIndexes );
}

enum SqlStmt_e
{
	STMT_PARSE_ERROR = 0,
	STMT_DUMMY,

	STMT_SELECT,
	STMT_INSERT,
	STMT_REPLACE,
	STMT_DELETE,
	STMT_SHOW_WARNINGS,
	STMT_SHOW_STATUS,
	STMT_SHOW_META,
	STMT_SET,
	STMT_BEGIN,
	STMT_COMMIT,
	STMT_ROLLBACK,
	STMT_CALL, // check.pl STMT_CALL_SNIPPETS STMT_CALL_KEYWORDS
	STMT_DESCRIBE,
	STMT_SHOW_TABLES,
	STMT_UPDATE,
	STMT_CREATE_FUNCTION,
	STMT_DROP_FUNCTION,
	STMT_ATTACH_INDEX,
	STMT_FLUSH_RTINDEX,
	STMT_FLUSH_RAMCHUNK,
	STMT_SHOW_VARIABLES,
	STMT_TRUNCATE_RTINDEX,
	STMT_SELECT_SYSVAR,
	STMT_SHOW_COLLATION,
	STMT_SHOW_CHARACTER_SET,
	STMT_OPTIMIZE_INDEX,
	STMT_SHOW_AGENT_STATUS,
	STMT_SHOW_INDEX_STATUS,
	STMT_SHOW_PROFILE,
	STMT_ALTER_ADD,
	STMT_ALTER_DROP,
	STMT_SHOW_PLAN,
	STMT_SELECT_DUAL,
	STMT_SHOW_DATABASES,
	STMT_CREATE_PLUGIN,
	STMT_DROP_PLUGIN,
	STMT_SHOW_PLUGINS,
	STMT_SHOW_THREADS,
	STMT_FACET,
	STMT_ALTER_RECONFIGURE,
	STMT_SHOW_INDEX_SETTINGS,
	STMT_FLUSH_INDEX,
	STMT_RELOAD_PLUGINS,
	STMT_RELOAD_INDEX,
	STMT_FLUSH_HOSTNAMES,
	STMT_FLUSH_LOGS,
	STMT_RELOAD_INDEXES,
	STMT_SYSFILTERS,
	STMT_DEBUG,
	STMT_JOIN_CLUSTER,

	STMT_TOTAL
};


enum SqlSet_e
{
	SET_LOCAL,
	SET_GLOBAL_UVAR,
	SET_GLOBAL_SVAR,
	SET_INDEX_UVAR,
	SET_CLUSTER_UVAR
};

/// refcounted vector
template < typename T >
class RefcountedVector_c : public CSphVector<T>, public ISphRefcounted
{
};

using AttrValues_p = CSphRefcountedPtr < RefcountedVector_c<SphAttr_t> >;

/// insert value
struct SqlInsert_t
{
	int						m_iType = 0;
	CSphString				m_sVal;		// OPTIMIZE? use char* and point to node?
	int64_t					m_iVal = 0;
	float					m_fVal = 0.0;
	AttrValues_p			m_pVals;

	SqlInsert_t ()
		: m_pVals ( nullptr )
	{}
};

/// parsing result
/// one day, we will start subclassing this
struct SqlStmt_t
{
	SqlStmt_e				m_eStmt = STMT_PARSE_ERROR;
	int						m_iRowsAffected = 0;
	const char *			m_sStmt = nullptr; // for error reporting

	// SELECT specific
	CSphQuery				m_tQuery;
	ISphTableFunc *			m_pTableFunc = nullptr;

	CSphString				m_sTableFunc;
	StrVec_t				m_dTableFuncArgs;

	// used by INSERT, DELETE, CALL, DESC, ATTACH, ALTER, RELOAD INDEX
	CSphString				m_sIndex;

	// INSERT (and CALL) specific
	CSphVector<SqlInsert_t>	m_dInsertValues; // reused by CALL
	StrVec_t				m_dInsertSchema;
	int						m_iSchemaSz = 0;

	// SET specific
	CSphString				m_sSetName;		// reused by ATTACH
	SqlSet_e				m_eSet = SET_LOCAL;
	int64_t					m_iSetValue = 0;
	CSphString				m_sSetValue;
	CSphVector<SphAttr_t>	m_dSetValues;
	bool					m_bSetNull = false;

	// CALL specific
	CSphString				m_sCallProc;
	StrVec_t				m_dCallOptNames;
	CSphVector<SqlInsert_t>	m_dCallOptValues;
	StrVec_t				m_dCallStrings;

	// UPDATE specific
	CSphAttrUpdate			m_tUpdate;
	int						m_iListStart = -1; // < the position of start and end of index's definition in original query.
	int						m_iListEnd = -1;

	// CREATE/DROP FUNCTION, INSTALL PLUGIN specific
	CSphString				m_sUdfName; // FIXME! move to arg1?
	CSphString				m_sUdfLib;
	ESphAttr				m_eUdfType = SPH_ATTR_NONE;

	// ALTER specific
	CSphString				m_sAlterAttr;
	ESphAttr				m_eAlterColType = SPH_ATTR_NONE;

	// SHOW THREADS specific
	int						m_iThreadsCols = 0;
	CSphString				m_sThreadFormat;

	// generic parameter, different meanings in different statements
	// filter pattern in DESCRIBE, SHOW TABLES / META / VARIABLES
	// target index name in ATTACH
	// token filter options in INSERT
	// plugin type in INSTALL PLUGIN
	// path in RELOAD INDEX
	CSphString				m_sStringParam;

	// generic integer parameter, used in SHOW SETTINGS, default value -1
	int						m_iIntParam = -1;

	bool					m_bLimitSet = false; // true for query with not default values

	SqlStmt_t ();
	~SqlStmt_t();

	bool AddSchemaItem ( const char * psName );
	// check if the number of fields which would be inserted is in accordance to the given schema
	bool CheckInsertIntegrity();
};

/// result set aggregated across indexes
struct AggrResult_t : CSphQueryResult
{
	CSphVector<CSphSchema>			m_dSchemas;			///< aggregated result sets schemas (for schema minimization)
	CSphVector<int>					m_dMatchCounts;		///< aggregated result sets lengths (for schema minimization)
	CSphVector<const CSphIndex*>	m_dLockedAttrs;		///< indexes which are hold in the memory until sending result
	CSphTaggedVector				m_dTag2Pools;		///< tag to MVA and strings storage pools mapping
	StrVec_t						m_dZeroCount;

	void ClampMatches ( int iLimit, bool bCommonSchema );
	void FreeMatchesPtrs ( int iLimit, bool bCommonSchema );
};


class ISphSearchHandler
{
public:
									ISphSearchHandler () {}
	virtual							~ISphSearchHandler() {}
	virtual void					RunQueries () = 0;					///< run all queries, get all results

	virtual void					SetQuery ( int iQuery, const CSphQuery & tQuery, ISphTableFunc * pTableFunc ) = 0;
	virtual void					SetProfile ( CSphQueryProfile * pProfile ) = 0;
	virtual AggrResult_t *			GetResult ( int iResult ) = 0;
};


class CSphSessionAccum
{
public:
	explicit	CSphSessionAccum ( bool bManage );
				~CSphSessionAccum();

	ISphRtAccum * GetAcc ( ISphRtIndex * pIndex, CSphString & sError );
	ISphRtIndex * GetIndex ();

private:
	ISphRtAccum *		m_pAcc = nullptr;
	bool				m_bManage;
};


// from mysqld_error.h
enum MysqlErrors_e
{
	MYSQL_ERR_UNKNOWN_COM_ERROR			= 1047,
	MYSQL_ERR_SERVER_SHUTDOWN			= 1053,
	MYSQL_ERR_PARSE_ERROR				= 1064,
	MYSQL_ERR_FIELD_SPECIFIED_TWICE		= 1110,
	MYSQL_ERR_NO_SUCH_TABLE				= 1146,
	MYSQL_ERR_TOO_MANY_USER_CONNECTIONS	= 1203
};

class SqlRowBuffer_c;

class StmtErrorReporter_i
{
public:
	virtual void Ok ( int iAffectedRows, const CSphString & sWarning ) = 0;
	virtual void Ok ( int iAffectedRows, int nWarnings=0 ) = 0;
	virtual void Error ( const char * sStmt, const char * sError, MysqlErrors_e iErr = MYSQL_ERR_PARSE_ERROR ) = 0;

	virtual SqlRowBuffer_c * GetBuffer() = 0;
};


struct IRequestBuilder_t;
struct IReplyParser_t;

class QueryParserFactory_i
{
public:
	virtual QueryParser_i *		CreateQueryParser() const = 0;
	virtual IRequestBuilder_t *	CreateRequestBuilder ( const CSphString & sQuery, const SqlStmt_t & tStmt ) const = 0;
	virtual IReplyParser_t *	CreateReplyParser ( int & iUpdated, int & iWarnings ) const = 0;
};


enum ESphHttpStatus
{
	SPH_HTTP_STATUS_200,
	SPH_HTTP_STATUS_206,
	SPH_HTTP_STATUS_400,
	SPH_HTTP_STATUS_500,
	SPH_HTTP_STATUS_501,
	SPH_HTTP_STATUS_503,

	SPH_HTTP_STATUS_TOTAL
};

enum ESphHttpEndpoint
{
	SPH_HTTP_ENDPOINT_INDEX,
	SPH_HTTP_ENDPOINT_SEARCH,
	SPH_HTTP_ENDPOINT_SQL,
	SPH_HTTP_ENDPOINT_JSON_SEARCH,
	SPH_HTTP_ENDPOINT_JSON_INDEX,
	SPH_HTTP_ENDPOINT_JSON_CREATE,
	SPH_HTTP_ENDPOINT_JSON_INSERT,
	SPH_HTTP_ENDPOINT_JSON_REPLACE,
	SPH_HTTP_ENDPOINT_JSON_UPDATE,
	SPH_HTTP_ENDPOINT_JSON_DELETE,
	SPH_HTTP_ENDPOINT_JSON_BULK,
	SPH_HTTP_ENDPOINT_PQ,

	SPH_HTTP_ENDPOINT_TOTAL
};

// fwd
struct ThdDesc_t;

bool CheckCommandVersion ( WORD uVer, WORD uDaemonVersion, ISphOutputBuffer & tOut );
ISphSearchHandler * sphCreateSearchHandler ( int iQueries, const QueryParser_i * pQueryParser, QueryType_e eQueryType, bool bMaster, const ThdDesc_t & tThd );
void sphFormatFactors ( StringBuilder_c& dOut, const unsigned int * pFactors, bool bJson );
bool sphParseSqlQuery ( const char * sQuery, int iLen, CSphVector<SqlStmt_t> & dStmt, CSphString & sError, ESphCollation eCollation );
void sphHandleMysqlInsert ( StmtErrorReporter_i & tOut, const SqlStmt_t & tStmt, bool bReplace, bool bCommit, CSphString & sWarning, CSphSessionAccum & tAcc, ESphCollation	eCollation );
void sphHandleMysqlUpdate ( StmtErrorReporter_i & tOut, const QueryParserFactory_i & tQueryParserFactory, const SqlStmt_t & tStmt, const CSphString & sQuery, CSphString & sWarning, const ThdDesc_t & tThd );
void sphHandleMysqlDelete ( StmtErrorReporter_i & tOut, const QueryParserFactory_i & tQueryParserFactory, const SqlStmt_t & tStmt, const CSphString & sQuery, bool bCommit, CSphSessionAccum & tAcc, const ThdDesc_t & tThd );

bool				sphLoopClientHttp ( const BYTE * pRequest, int iRequestLen, CSphVector<BYTE> & dResult, const ThdDesc_t & tThd );
bool				sphProcessHttpQueryNoResponce ( ESphHttpEndpoint eEndpoint, const CSphString & sQuery, const SmallStringHash_T<CSphString> & tOptions, const ThdDesc_t & tThd, CSphVector<BYTE> & dResult );
void				sphHttpErrorReply ( CSphVector<BYTE> & dData, ESphHttpStatus eCode, const char * szError );
ESphHttpEndpoint	sphStrToHttpEndpoint ( const CSphString & sEndpoint );
CSphString			sphHttpEndpointToStr ( ESphHttpEndpoint eEndpoint );

// get tokens from sphinxql
int sphGetTokTypeInt();
int sphGetTokTypeFloat();
int sphGetTokTypeStr();
int sphGetTokTypeConstMVA();

bool PercolateParseFilters ( const char * sFilters, ESphCollation eCollation, const CSphSchema & tSchema, CSphVector<CSphFilterSettings> & dFilters, CSphVector<FilterTreeItem_t> & dFilterTree, CSphString & sError );


void JsonSkipConfig();
void JsonLoadConfig ( const CSphString & sConfigName );
void JsonSaveConfig();
void JsonConfigConfigureAndPreload ( int & iValidIndexes, int & iCounter  );

class CJsonScopedPtr_c : public CSphScopedPtr<cJSON>
{
public:
	CJsonScopedPtr_c ( cJSON * pPtr  )
		: CSphScopedPtr<cJSON> ( pPtr )
	{}

	~CJsonScopedPtr_c()
	{
		cJSON_Delete(m_pPtr);
		m_pPtr = NULL;
	}
};

enum ReplicationCommand_e
{
	RCOMMAND_PQUERY_ADD = 0,
	RCOMMAND_ROLLBACK,
	RCOMMAND_DELETE,
	RCOMMAND_TRUNCATE,

	RCOMMAND_TOTAL
};

struct ReplicationCommand_t
{
	// common
	ReplicationCommand_e	m_eCommand { RCOMMAND_TOTAL };
	CSphString				m_sIndex;

	// add
	StoredQueryDesc_t		m_tPQ;
	StoredQuery_i *			m_pStored = nullptr;

	// delete
	CSphVector<uint64_t>	m_dDeleteQueries;
	CSphString				m_sDeleteTags;

	// truncate
	bool					m_bReconfigure = false;
	CSphReconfigureSettings m_tReconfigureSettings;
};

bool ReplicateSetOption ( const CSphString & sCluster, const CSphString & sOpt, CSphString & sError );
bool HandleCmdReplicate ( ReplicationCommand_t & tCmd, CSphString & sError, int * pDeletedCount );

void Shutdown ();
// unfreeze threads waiting of replication started
void ReplicateClustersWake();
void ReplicateClustersDelete();
bool ReplicationJoin ( const CSphString & sCluster, const StrVec_t & dNames, const CSphVector<SqlInsert_t> & dValues, CSphString & sError );
bool ReplicationStart ( const CSphConfigSection & hSearchd, bool bNewCluster, bool bForce );
void ReplicationWait();

// 'like' matcher
class CheckLike
{
private:
	CSphString m_sPattern;

public:
	explicit CheckLike ( const char * sPattern );
	bool Match ( const char * sValue );
};

// string vector with 'like' matcher
class VectorLike : public StrVec_t, public CheckLike
{
public:
	CSphString m_sColKey;
	CSphString m_sColValue;

public:

	VectorLike ();
	explicit VectorLike ( const CSphString& sPattern );

	const char * szColKey() const;
	const char * szColValue() const;
	bool MatchAdd ( const char* sValue );
	bool MatchAddVa ( const char * sTemplate, ... ) __attribute__ ( ( format ( printf, 2, 3 ) ) );
};

void ReplicateClustersStatus ( VectorLike & dStatus );

#define SPH_ADDRESS_SIZE		sizeof("000.000.000.000")
#define SPH_ADDRPORT_SIZE		sizeof("000.000.000.000:00000")

enum ProtocolType_e
{
	PROTO_SPHINX = 0,
	PROTO_MYSQL41,
	PROTO_HTTP,

	PROTO_TOTAL
};

struct ListenerDesc_t
{
	ProtocolType_e	m_eProto;
	CSphString		m_sUnix;
	DWORD			m_uIP;
	int				m_iPort;
	bool			m_bVIP;
};

ListenerDesc_t ParseListener ( const char * sSpec );
ESphAddIndex ConfigureAndPreload ( const CSphConfigSection & hIndex, const char * sIndexName, bool bJson );
ESphAddIndex AddIndex ( const char * szIndexName, const CSphConfigSection & hIndex, bool bReplace=false );
bool PreallocNewIndex ( ServedDesc_t &tIdx, const CSphConfigSection * pConfig, const char * szIndexName );

#endif // _searchdaemon_<|MERGE_RESOLUTION|>--- conflicted
+++ resolved
@@ -107,11 +107,8 @@
 // declarations for correct work of code analysis
 #include "sphinxutils.h"
 #include "sphinxint.h"
-<<<<<<< HEAD
+#include "sphinxrt.h"
 #include "json/cJSON.h"
-=======
-#include "sphinxrt.h"
->>>>>>> 0f016406
 
 const char * sphSockError ( int =0 );
 int sphSockGetErrno ();
@@ -465,14 +462,10 @@
 
 bool IsPortInRange ( int iPort );
 int sphSockRead ( int iSock, void * buf, int iLen, int iReadTimeout, bool bIntr );
-<<<<<<< HEAD
-int GetOsThreadId();
-=======
 
 // first try to get data, and only then fall into sphSockRead (which poll socket first)
 int SockReadFast ( int iSock, void * buf, int iLen, int iReadTimeout );
-
->>>>>>> 0f016406
+int GetOsThreadId();
 
 extern ThreadRole MainThread;
 /// This class is basically a pointer to query string and some more additional info.
@@ -1333,121 +1326,4 @@
 
 bool PercolateParseFilters ( const char * sFilters, ESphCollation eCollation, const CSphSchema & tSchema, CSphVector<CSphFilterSettings> & dFilters, CSphVector<FilterTreeItem_t> & dFilterTree, CSphString & sError );
 
-
-void JsonSkipConfig();
-void JsonLoadConfig ( const CSphString & sConfigName );
-void JsonSaveConfig();
-void JsonConfigConfigureAndPreload ( int & iValidIndexes, int & iCounter  );
-
-class CJsonScopedPtr_c : public CSphScopedPtr<cJSON>
-{
-public:
-	CJsonScopedPtr_c ( cJSON * pPtr  )
-		: CSphScopedPtr<cJSON> ( pPtr )
-	{}
-
-	~CJsonScopedPtr_c()
-	{
-		cJSON_Delete(m_pPtr);
-		m_pPtr = NULL;
-	}
-};
-
-enum ReplicationCommand_e
-{
-	RCOMMAND_PQUERY_ADD = 0,
-	RCOMMAND_ROLLBACK,
-	RCOMMAND_DELETE,
-	RCOMMAND_TRUNCATE,
-
-	RCOMMAND_TOTAL
-};
-
-struct ReplicationCommand_t
-{
-	// common
-	ReplicationCommand_e	m_eCommand { RCOMMAND_TOTAL };
-	CSphString				m_sIndex;
-
-	// add
-	StoredQueryDesc_t		m_tPQ;
-	StoredQuery_i *			m_pStored = nullptr;
-
-	// delete
-	CSphVector<uint64_t>	m_dDeleteQueries;
-	CSphString				m_sDeleteTags;
-
-	// truncate
-	bool					m_bReconfigure = false;
-	CSphReconfigureSettings m_tReconfigureSettings;
-};
-
-bool ReplicateSetOption ( const CSphString & sCluster, const CSphString & sOpt, CSphString & sError );
-bool HandleCmdReplicate ( ReplicationCommand_t & tCmd, CSphString & sError, int * pDeletedCount );
-
-void Shutdown ();
-// unfreeze threads waiting of replication started
-void ReplicateClustersWake();
-void ReplicateClustersDelete();
-bool ReplicationJoin ( const CSphString & sCluster, const StrVec_t & dNames, const CSphVector<SqlInsert_t> & dValues, CSphString & sError );
-bool ReplicationStart ( const CSphConfigSection & hSearchd, bool bNewCluster, bool bForce );
-void ReplicationWait();
-
-// 'like' matcher
-class CheckLike
-{
-private:
-	CSphString m_sPattern;
-
-public:
-	explicit CheckLike ( const char * sPattern );
-	bool Match ( const char * sValue );
-};
-
-// string vector with 'like' matcher
-class VectorLike : public StrVec_t, public CheckLike
-{
-public:
-	CSphString m_sColKey;
-	CSphString m_sColValue;
-
-public:
-
-	VectorLike ();
-	explicit VectorLike ( const CSphString& sPattern );
-
-	const char * szColKey() const;
-	const char * szColValue() const;
-	bool MatchAdd ( const char* sValue );
-	bool MatchAddVa ( const char * sTemplate, ... ) __attribute__ ( ( format ( printf, 2, 3 ) ) );
-};
-
-void ReplicateClustersStatus ( VectorLike & dStatus );
-
-#define SPH_ADDRESS_SIZE		sizeof("000.000.000.000")
-#define SPH_ADDRPORT_SIZE		sizeof("000.000.000.000:00000")
-
-enum ProtocolType_e
-{
-	PROTO_SPHINX = 0,
-	PROTO_MYSQL41,
-	PROTO_HTTP,
-
-	PROTO_TOTAL
-};
-
-struct ListenerDesc_t
-{
-	ProtocolType_e	m_eProto;
-	CSphString		m_sUnix;
-	DWORD			m_uIP;
-	int				m_iPort;
-	bool			m_bVIP;
-};
-
-ListenerDesc_t ParseListener ( const char * sSpec );
-ESphAddIndex ConfigureAndPreload ( const CSphConfigSection & hIndex, const char * sIndexName, bool bJson );
-ESphAddIndex AddIndex ( const char * szIndexName, const CSphConfigSection & hIndex, bool bReplace=false );
-bool PreallocNewIndex ( ServedDesc_t &tIdx, const CSphConfigSection * pConfig, const char * szIndexName );
-
 #endif // _searchdaemon_