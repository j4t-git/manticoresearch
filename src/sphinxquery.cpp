//
// $Id$
//

//
// Copyright (c) 2001-2015, Andrew Aksyonoff
// Copyright (c) 2008-2015, Sphinx Technologies Inc
// All rights reserved
//
// This program is free software; you can redistribute it and/or modify
// it under the terms of the GNU General Public License. You should have
// received a copy of the GPL license along with this program; if you
// did not, you can find it at http://www.gnu.org/
//

#include "sphinx.h"
#include "sphinxquery.h"
#include "sphinxutils.h"
#include "sphinxplugin.h"
#include <stdarg.h>

//////////////////////////////////////////////////////////////////////////
// EXTENDED PARSER RELOADED
//////////////////////////////////////////////////////////////////////////
class XQParser_t;
#include "yysphinxquery.h"

// #define XQDEBUG 1
// #define XQ_DUMP_TRANSFORMED_TREE 1
// #define XQ_DUMP_NODE_ADDR 1

//////////////////////////////////////////////////////////////////////////

struct MultiformNode_t
{
	XQNode_t *	m_pNode;
	int			m_iDestStart;
	int			m_iDestCount;
};

class XQParser_t
{
public:
					XQParser_t ();
					~XQParser_t ();

public:
	bool			Parse ( XQQuery_t & tQuery, const char * sQuery, const CSphQuery * pQuery, const ISphTokenizer * pTokenizer, const CSphSchema * pSchema, CSphDict * pDict, const CSphIndexSettings & tSettings );

	bool			Error ( const char * sTemplate, ... ) __attribute__ ( ( format ( printf, 2, 3 ) ) );
	void			Warning ( const char * sTemplate, ... ) __attribute__ ( ( format ( printf, 2, 3 ) ) );

	bool			AddField ( FieldMask_t & dFields, const char * szField, int iLen );
	bool			ParseFields ( FieldMask_t & uFields, int & iMaxFieldPos, bool & bIgnore );
	int				ParseZone ( const char * pZone );

	bool			IsSpecial ( char c );
	bool			GetNumber ( const char * p );
	int				GetToken ( YYSTYPE * lvalp );

	void			HandleModifiers ( XQKeyword_t & tKeyword );

	void			AddQuery ( XQNode_t * pNode );
	XQNode_t *		AddKeyword ( const char * sKeyword, int iSkippedPosBeforeToken=0 );
	XQNode_t *		AddKeyword ( XQNode_t * pLeft, XQNode_t * pRight );
	XQNode_t *		AddOp ( XQOperator_e eOp, XQNode_t * pLeft, XQNode_t * pRight, int iOpArg=0 );
	void			SetPhrase ( XQNode_t * pNode, bool bSetExact );

	void			Cleanup ();
	XQNode_t *		SweepNulls ( XQNode_t * pNode );
	bool			FixupNots ( XQNode_t * pNode );
	void			FixupNulls ( XQNode_t * pNode );
	void			DeleteNodesWOFields ( XQNode_t * pNode );
	void			PhraseShiftQpos ( XQNode_t * pNode );
	void			FixupDestForms ();

	inline void SetFieldSpec ( const FieldMask_t& uMask, int iMaxPos )
	{
		FixRefSpec();
		m_dStateSpec.Last()->SetFieldSpec ( uMask, iMaxPos );
	}
	inline void SetZoneVec ( int iZoneVec, bool bZoneSpan = false )
	{
		FixRefSpec();
		m_dStateSpec.Last()->SetZoneSpec ( m_dZoneVecs[iZoneVec], bZoneSpan );
	}

	inline void FixRefSpec ()
	{
		bool bRef = ( m_dStateSpec.GetLength()>1 && ( m_dStateSpec[m_dStateSpec.GetLength()-1]==m_dStateSpec[m_dStateSpec.GetLength()-2] ) );
		if ( !bRef )
			return;

		XQLimitSpec_t * pSpec = m_dStateSpec.Pop();
		m_dSpecPool.Add ( new XQLimitSpec_t ( *pSpec ) );
		m_dStateSpec.Add ( m_dSpecPool.Last() );
	}

public:
	const CSphVector<int> & GetZoneVec ( int iZoneVec ) const
	{
		return m_dZoneVecs[iZoneVec];
	}

public:
	static const int MAX_TOKEN_BYTES = 3*SPH_MAX_WORD_LEN + 16;

	XQQuery_t *				m_pParsed;

	BYTE *					m_sQuery;
	int						m_iQueryLen;
	const char *			m_pLastTokenStart;
	const char *			m_pLastTokenEnd;

	const CSphSchema *		m_pSchema;
	ISphTokenizer *			m_pTokenizer;
	CSphDict *				m_pDict;

	CSphVector<XQNode_t*>	m_dSpawned;
	XQNode_t *				m_pRoot;

	bool					m_bStopOnInvalid;
	int						m_iAtomPos;

	int						m_iPendingNulls;
	int						m_iPendingType;
	YYSTYPE					m_tPendingToken;
	bool					m_bWasBlended;
	bool					m_bWasKeyword;

	bool					m_bEmpty;
	bool					m_bQuoted;
	bool					m_bEmptyStopword;
	int						m_iOvershortStep;

	int						m_iQuorumQuote;
	int						m_iQuorumFSlash;
	bool					m_bCheckNumber;

	const PluginQueryTokenFilter_c * m_pPlugin;
	void *					m_pPluginData;

	CSphVector<CSphString>	m_dIntTokens;

	CSphVector < CSphVector<int> >	m_dZoneVecs;
	CSphVector<XQLimitSpec_t *>		m_dStateSpec;
	CSphVector<XQLimitSpec_t *>		m_dSpecPool;
	CSphVector<int>					m_dPhraseStar;

	CSphVector<CSphString>			m_dDestForms;
	CSphVector<MultiformNode_t>		m_dMultiforms;
};

//////////////////////////////////////////////////////////////////////////

int yylex ( YYSTYPE * lvalp, XQParser_t * pParser )
{
	return pParser->GetToken ( lvalp );
}

void yyerror ( XQParser_t * pParser, const char * sMessage )
{
	if ( pParser->m_pParsed->m_sParseError.IsEmpty() )
		pParser->m_pParsed->m_sParseError.SetSprintf ( "%s near '%s'", sMessage, pParser->m_pLastTokenStart );
}

#if USE_WINDOWS
#pragma warning(push,1)
#pragma warning(disable:4702) // unreachable code
#endif

#include "yysphinxquery.c"

#if USE_WINDOWS
#pragma warning(pop)
#endif

//////////////////////////////////////////////////////////////////////////

void XQLimitSpec_t::SetFieldSpec ( const FieldMask_t& uMask, int iMaxPos )
{
	m_bFieldSpec = true;
	m_dFieldMask = uMask;
	m_iFieldMaxPos = iMaxPos;
}

/// ctor
XQNode_t::XQNode_t ( const XQLimitSpec_t & dSpec )
: m_pParent ( NULL )
, m_eOp ( SPH_QUERY_AND )
, m_iOrder ( 0 )
, m_iCounter ( 0 )
, m_iMagicHash ( 0 )
, m_iFuzzyHash ( 0 )
, m_dSpec ( dSpec )
, m_iOpArg ( 0 )
, m_iAtomPos ( -1 )
, m_iUser ( 0 )
, m_bVirtuallyPlain ( false )
, m_bNotWeighted ( false )
, m_bPercentOp ( false )
{
#ifdef XQ_DUMP_NODE_ADDR
	printf ( "node new 0x%08x\n", this );
#endif
}

/// dtor
XQNode_t::~XQNode_t ()
{
#ifdef XQ_DUMP_NODE_ADDR
	printf ( "node deleted %d 0x%08x\n", m_eOp, this );
#endif
	ARRAY_FOREACH ( i, m_dChildren )
		SafeDelete ( m_dChildren[i] );
}


void XQNode_t::SetFieldSpec ( const FieldMask_t& uMask, int iMaxPos )
{
	// set it, if we do not yet have one
	if ( !m_dSpec.m_bFieldSpec )
		m_dSpec.SetFieldSpec ( uMask, iMaxPos );

	// some of the children might not yet have a spec, even if the node itself has
	// eg. 'hello @title world' (whole node has '@title' spec but 'hello' node does not have any!)
	ARRAY_FOREACH ( i, m_dChildren )
		m_dChildren[i]->SetFieldSpec ( uMask, iMaxPos );
}

void XQLimitSpec_t::SetZoneSpec ( const CSphVector<int> & dZones, bool bZoneSpan )
{
	m_dZones = dZones;
	m_bZoneSpan = bZoneSpan;
}


void XQNode_t::SetZoneSpec ( const CSphVector<int> & dZones, bool bZoneSpan )
{
	// set it, if we do not yet have one
	if ( !m_dSpec.m_dZones.GetLength() )
		m_dSpec.SetZoneSpec ( dZones, bZoneSpan );

	// some of the children might not yet have a spec, even if the node itself has
	ARRAY_FOREACH ( i, m_dChildren )
		m_dChildren[i]->SetZoneSpec ( dZones, bZoneSpan );
}

void XQNode_t::CopySpecs ( const XQNode_t * pSpecs )
{
	if ( !pSpecs )
		return;

	if ( !m_dSpec.m_bFieldSpec )
		m_dSpec.SetFieldSpec ( pSpecs->m_dSpec.m_dFieldMask, pSpecs->m_dSpec.m_iFieldMaxPos );

	if ( !m_dSpec.m_dZones.GetLength() )
		m_dSpec.SetZoneSpec ( pSpecs->m_dSpec.m_dZones, pSpecs->m_dSpec.m_bZoneSpan );
}


void XQNode_t::ClearFieldMask ()
{
	m_dSpec.m_dFieldMask.SetAll();

	ARRAY_FOREACH ( i, m_dChildren )
		m_dChildren[i]->ClearFieldMask();
}


bool XQNode_t::IsEqualTo ( const XQNode_t * pNode )
{
	if ( !pNode || pNode->GetHash()!=GetHash() || pNode->GetOp()!=GetOp() )
		return false;

	if ( m_dWords.GetLength() )
	{
		// two plain nodes. let's compare the keywords
		if ( pNode->m_dWords.GetLength()!=m_dWords.GetLength() )
			return false;

		if ( !m_dWords.GetLength() )
			return true;

		SmallStringHash_T<int> hSortedWords;
		ARRAY_FOREACH ( i, pNode->m_dWords )
			hSortedWords.Add ( 0, pNode->m_dWords[i].m_sWord );

		ARRAY_FOREACH ( i, m_dWords )
			if ( !hSortedWords.Exists ( m_dWords[i].m_sWord ) )
				return false;

		return true;
	}

	// two non-plain nodes. let's compare the children
	if ( pNode->m_dChildren.GetLength()!=m_dChildren.GetLength() )
		return false;

	if ( !m_dChildren.GetLength() )
		return true;

	ARRAY_FOREACH ( i, m_dChildren )
		if ( !pNode->m_dChildren[i]->IsEqualTo ( m_dChildren[i] ) )
			return false;
	return true;
}


uint64_t XQNode_t::GetHash () const
{
	if ( m_iMagicHash )
		return m_iMagicHash;

	XQOperator_e dZeroOp[2];
	dZeroOp[0] = m_eOp;
	dZeroOp[1] = (XQOperator_e) 0;

	ARRAY_FOREACH ( i, m_dWords )
		m_iMagicHash = 100 + ( m_iMagicHash ^ sphFNV64 ( m_dWords[i].m_sWord.cstr() ) ); // +100 to make it non-transitive
	ARRAY_FOREACH ( j, m_dChildren )
		m_iMagicHash = 100 + ( m_iMagicHash ^ m_dChildren[j]->GetHash() ); // +100 to make it non-transitive
	m_iMagicHash += 1000000; // to immerse difference between parents and children
	m_iMagicHash ^= sphFNV64 ( dZeroOp );

	return m_iMagicHash;
}


uint64_t XQNode_t::GetFuzzyHash () const
{
	if ( m_iFuzzyHash )
		return m_iFuzzyHash;

	XQOperator_e dZeroOp[2];
	dZeroOp[0] = ( m_eOp==SPH_QUERY_PHRASE ? SPH_QUERY_PROXIMITY : m_eOp );
	dZeroOp[1] = (XQOperator_e) 0;

	ARRAY_FOREACH ( i, m_dWords )
		m_iFuzzyHash = 100 + ( m_iFuzzyHash ^ sphFNV64 ( m_dWords[i].m_sWord.cstr() ) ); // +100 to make it non-transitive
	ARRAY_FOREACH ( j, m_dChildren )
		m_iFuzzyHash = 100 + ( m_iFuzzyHash ^ m_dChildren[j]->GetFuzzyHash () ); // +100 to make it non-transitive
	m_iFuzzyHash += 1000000; // to immerse difference between parents and children
	m_iFuzzyHash ^= sphFNV64 ( dZeroOp );

	return m_iFuzzyHash;
}


void XQNode_t::SetOp ( XQOperator_e eOp, XQNode_t * pArg1, XQNode_t * pArg2 )
{
	m_eOp = eOp;
	m_dChildren.Reset();
	if ( pArg1 )
	{
		m_dChildren.Add ( pArg1 );
		pArg1->m_pParent = this;
	}
	if ( pArg2 )
	{
		m_dChildren.Add ( pArg2 );
		pArg2->m_pParent = this;
	}
}


int XQNode_t::FixupAtomPos()
{
	assert ( m_eOp==SPH_QUERY_PROXIMITY && m_dWords.GetLength()>0 );

	ARRAY_FOREACH ( i, m_dWords )
	{
		int iSub = m_dWords[i].m_iSkippedBefore-1;
		if ( iSub>0 )
		{
			for ( int j = i; j < m_dWords.GetLength(); j++ )
				m_dWords[j].m_iAtomPos -= iSub;
		}
	}

	return m_dWords.Last().m_iAtomPos+1;
}


XQNode_t * XQNode_t::Clone ()
{
	XQNode_t * pRet = new XQNode_t ( m_dSpec );
	pRet->SetOp ( m_eOp );
	pRet->m_dWords = m_dWords;
	pRet->m_iOpArg = m_iOpArg;
	pRet->m_iAtomPos = m_iAtomPos;
	pRet->m_bVirtuallyPlain = m_bVirtuallyPlain;
	pRet->m_bNotWeighted = m_bNotWeighted;
	pRet->m_bPercentOp = m_bPercentOp;

	if ( m_dChildren.GetLength()==0 )
		return pRet;

	pRet->m_dChildren.Reserve ( m_dChildren.GetLength() );
	for ( int i = 0; i < m_dChildren.GetLength(); ++i )
	{
		pRet->m_dChildren.Add ( m_dChildren[i]->Clone() );
		pRet->m_dChildren.Last()->m_pParent = pRet;
	}

	return pRet;
}


bool XQNode_t::ResetHash ()
{
	bool bAlreadyReset = ( m_iMagicHash==0 && m_iFuzzyHash==0 );
	m_iMagicHash = 0;
	m_iFuzzyHash = 0;
	return bAlreadyReset;
}


/// return either index of pNode among Parent.m_dChildren, or -1
static int GetNodeChildIndex ( const XQNode_t * pParent, const XQNode_t * pNode )
{
	assert ( pParent && pNode );
	ARRAY_FOREACH ( i, pParent->m_dChildren )
		if ( pParent->m_dChildren[i]==pNode )
			return i;

	return -1;
}

//////////////////////////////////////////////////////////////////////////

XQParser_t::XQParser_t ()
	: m_pParsed ( NULL )
	, m_pLastTokenStart ( NULL )
	, m_pLastTokenEnd ( NULL )
	, m_pRoot ( NULL )
	, m_bStopOnInvalid ( true )
	, m_bWasBlended ( false )
	, m_bWasKeyword ( false )
	, m_bQuoted ( false )
	, m_bEmptyStopword ( false )
	, m_iQuorumQuote ( -1 )
	, m_iQuorumFSlash ( -1 )
	, m_bCheckNumber ( false )
	, m_pPlugin ( NULL )
	, m_pPluginData ( NULL )
{
	m_dSpecPool.Add ( new XQLimitSpec_t() );
	m_dStateSpec.Add ( m_dSpecPool.Last() );
}

XQParser_t::~XQParser_t ()
{
	ARRAY_FOREACH ( i, m_dSpecPool )
		SafeDelete ( m_dSpecPool[i] );
}


/// cleanup spawned nodes (for bailing out on errors)
void XQParser_t::Cleanup ()
{
	m_dSpawned.Uniq(); // FIXME! should eliminate this by testing

	ARRAY_FOREACH ( i, m_dSpawned )
	{
		m_dSpawned[i]->m_dChildren.Reset ();
		SafeDelete ( m_dSpawned[i] );
	}
	m_dSpawned.Reset ();
	m_dStateSpec.Reset();
}



bool XQParser_t::Error ( const char * sTemplate, ... )
{
	assert ( m_pParsed );
	char sBuf[256];

	const char * sPrefix = "query error: ";
	int iPrefix = strlen(sPrefix);
	memcpy ( sBuf, sPrefix, iPrefix );

	va_list ap;
	va_start ( ap, sTemplate );
	vsnprintf ( sBuf+iPrefix, sizeof(sBuf)-iPrefix, sTemplate, ap );
	va_end ( ap );

	m_pParsed->m_sParseError = sBuf;
	return false;
}


void XQParser_t::Warning ( const char * sTemplate, ... )
{
	assert ( m_pParsed );
	char sBuf[256];

	const char * sPrefix = "query warning: ";
	int iPrefix = strlen(sPrefix);
	memcpy ( sBuf, sPrefix, iPrefix );

	va_list ap;
	va_start ( ap, sTemplate );
	vsnprintf ( sBuf+iPrefix, sizeof(sBuf)-iPrefix, sTemplate, ap );
	va_end ( ap );

	m_pParsed->m_sParseWarning = sBuf;
}


/// my special chars
bool XQParser_t::IsSpecial ( char c )
{
	return c=='(' || c==')' || c=='|' || c=='-' || c=='!' || c=='@' || c=='~' || c=='"' || c=='/';
}


/// lookup field and add it into mask
bool XQParser_t::AddField ( FieldMask_t & dFields, const char * szField, int iLen )
{
	CSphString sField;
	sField.SetBinary ( szField, iLen );

	int iField = m_pSchema->GetFieldIndex ( sField.cstr () );
	if ( iField<0 )
	{
		if ( m_bStopOnInvalid )
			return Error ( "no field '%s' found in schema", sField.cstr () );
		else
			Warning ( "no field '%s' found in schema", sField.cstr () );
	} else
	{
		if ( iField>=SPH_MAX_FIELDS )
			return Error ( " max %d fields allowed", SPH_MAX_FIELDS );

		dFields.Set ( iField );
	}

	return true;
}


/// parse fields block
bool XQParser_t::ParseFields ( FieldMask_t & dFields, int & iMaxFieldPos, bool & bIgnore )
{
	dFields.UnsetAll();
	iMaxFieldPos = 0;
	bIgnore = false;

	const char * pPtr = m_pTokenizer->GetBufferPtr ();
	const char * pLastPtr = m_pTokenizer->GetBufferEnd ();

	if ( pPtr==pLastPtr )
		return true; // silently ignore trailing field operator

	bool bNegate = false;
	bool bBlock = false;

	// handle special modifiers
	if ( *pPtr=='!' )
	{
		// handle @! and @!(
		bNegate = true; pPtr++;
		if ( *pPtr=='(' ) { bBlock = true; pPtr++; }

	} else if ( *pPtr=='*' )
	{
		// handle @*
		dFields.SetAll();
		m_pTokenizer->SetBufferPtr ( pPtr+1 );
		return true;

	} else if ( *pPtr=='(' )
	{
		// handle @(
		bBlock = true; pPtr++;
	}

	// handle invalid chars
	if ( !sphIsAlpha(*pPtr) )
	{
		bIgnore = true;
		m_pTokenizer->SetBufferPtr ( pPtr ); // ignore and re-parse (FIXME! maybe warn?)
		return true;
	}
	assert ( sphIsAlpha(*pPtr) ); // i think i'm paranoid

	// handle field specification
	if ( !bBlock )
	{
		// handle standalone field specification
		const char * pFieldStart = pPtr;
		while ( sphIsAlpha(*pPtr) && pPtr<pLastPtr )
			pPtr++;

		assert ( pPtr-pFieldStart>0 );
		if ( !AddField ( dFields, pFieldStart, pPtr-pFieldStart ) )
			return false;

		m_pTokenizer->SetBufferPtr ( pPtr );
		if ( bNegate )
			dFields.Negate();

	} else
	{
		// handle fields block specification
		assert ( sphIsAlpha(*pPtr) && bBlock ); // and complicated

		bool bOK = false;
		const char * pFieldStart = NULL;
		while ( pPtr<pLastPtr )
		{
			// accumulate field name, while we can
			if ( sphIsAlpha(*pPtr) )
			{
				if ( !pFieldStart )
					pFieldStart = pPtr;
				pPtr++;
				continue;
			}

			// separator found
			if ( pFieldStart==NULL )
			{
				CSphString sContext;
				sContext.SetBinary ( pPtr, (int)( pLastPtr-pPtr ) );
				return Error ( "invalid field block operator syntax near '%s'", sContext.cstr() ? sContext.cstr() : "" );

			} else if ( *pPtr==',' )
			{
				if ( !AddField ( dFields, pFieldStart, pPtr-pFieldStart ) )
					return false;

				pFieldStart = NULL;
				pPtr++;

			} else if ( *pPtr==')' )
			{
				if ( !AddField ( dFields, pFieldStart, pPtr-pFieldStart ) )
					return false;

				m_pTokenizer->SetBufferPtr ( ++pPtr );
				if ( bNegate )
					dFields.Negate();

				bOK = true;
				break;

			} else
			{
				return Error ( "invalid character '%c' in field block operator", *pPtr );
			}
		}
		if ( !bOK )
			return Error ( "missing closing ')' in field block operator" );
	}

	// handle optional position range modifier
	if ( pPtr[0]=='[' && isdigit ( pPtr[1] ) )
	{
		// skip '[' and digits
		const char * p = pPtr+1;
		while ( *p && isdigit(*p) ) p++;

		// check that the range ends with ']' (FIXME! maybe report an error if it does not?)
		if ( *p!=']' )
			return true;

		// fetch my value
		iMaxFieldPos = strtoul ( pPtr+1, NULL, 10 );
		m_pTokenizer->SetBufferPtr ( p+1 );
	}

	// well done
	return true;
}


/// helper find-or-add (make it generic and move to sphinxstd?)
static int GetZoneIndex ( XQQuery_t * pQuery, const CSphString & sZone )
{
	ARRAY_FOREACH ( i, pQuery->m_dZones )
		if ( pQuery->m_dZones[i]==sZone )
			return i;

	pQuery->m_dZones.Add ( sZone );
	return pQuery->m_dZones.GetLength()-1;
}


/// parse zone
int XQParser_t::ParseZone ( const char * pZone )
{
	const char * p = pZone;

	// case one, just a single zone name
	if ( sphIsAlpha ( *pZone ) )
	{
		// find zone name
		while ( sphIsAlpha(*p) )
			p++;
		m_pTokenizer->SetBufferPtr ( p );

		// extract and lowercase it
		CSphString sZone;
		sZone.SetBinary ( pZone, p-pZone );
		sZone.ToLower();

		// register it in zones list
		int iZone = GetZoneIndex ( m_pParsed, sZone );

		// create new 1-zone vector
		m_dZoneVecs.Add().Add ( iZone );
		return m_dZoneVecs.GetLength()-1;
	}

	// case two, zone block
	// it must follow strict (name1,name2,...) syntax
	if ( *pZone=='(' )
	{
		// create new zone vector
		CSphVector<int> & dZones = m_dZoneVecs.Add();
		p = ++pZone;

		// scan names
		for ( ;; )
		{
			// syntax error, name expected!
			if ( !sphIsAlpha(*p) )
			{
				Error ( "unexpected character '%c' in zone block operator", *p );
				return -1;
			}

			// scan next name
			while ( sphIsAlpha(*p) )
				p++;

			// extract and lowercase it
			CSphString sZone;
			sZone.SetBinary ( pZone, p-pZone );
			sZone.ToLower();

			// register it in zones list
			dZones.Add ( GetZoneIndex ( m_pParsed, sZone ) );

			// must be either followed by comma, or closing paren
			// everything else will cause syntax error
			if ( *p==')' )
			{
				m_pTokenizer->SetBufferPtr ( p+1 );
				break;
			}

			if ( *p==',' )
				pZone = ++p;
		}

		return m_dZoneVecs.GetLength()-1;
	}

	// unhandled case
	Error ( "internal error, unhandled case in ParseZone()" );
	return -1;
}


bool XQParser_t::GetNumber ( const char * p )
{
	int iDots = 0;
	const char * sToken = p;
	const char * sEnd = m_pTokenizer->GetBufferEnd ();
	while ( p<sEnd && ( isdigit ( *(BYTE*)p ) || *p=='.' ) )
	{
		iDots += ( *p=='.' );
		p++;
	}

	// must be float number but got many dots or only dot
	if ( iDots && ( iDots>1 || p-sToken==iDots ) )
		p = sToken;

	// float as number allowed only as quorum argument and regular keywords stream otherwise
	if ( iDots==1 && ( m_iQuorumQuote!=m_iQuorumFSlash || m_iQuorumQuote!=m_iAtomPos ) )
		p = sToken;

	static const int NUMBER_BUF_LEN = 10; // max strlen of int32
	if ( p>sToken && p-sToken<NUMBER_BUF_LEN
		&& !( *p=='-' && !( p-sToken==1 && sphIsModifier ( p[-1] ) ) ) // !bDashInside copied over from arbitration
		&& ( *p=='\0' || sphIsSpace(*p) || IsSpecial(*p) ) )
	{
		// float as quorum argument has higher precedence than blended
		bool bQuorum = ( m_iQuorumQuote==m_iQuorumFSlash && m_iQuorumFSlash==m_iAtomPos );
		bool bQuorumPercent = ( bQuorum && iDots==1 );

		bool bTok = ( m_pTokenizer->GetToken()!=NULL );
		if ( bTok && m_pTokenizer->TokenIsBlended() && !( bQuorum || bQuorumPercent ) ) // number with blended should be tokenized as usual
		{
			m_pTokenizer->SkipBlended();
			m_pTokenizer->SetBufferPtr ( m_pLastTokenStart );
		} else if ( bTok && m_pTokenizer->WasTokenSynonym() && !( bQuorum || bQuorumPercent ) )
		{
			m_pTokenizer->SetBufferPtr ( m_pLastTokenStart );
		} else
		{
			// got not a very long number followed by a whitespace or special, handle it
			char sNumberBuf[NUMBER_BUF_LEN];

			int iNumberLen = Min ( (int)sizeof(sNumberBuf)-1, int(p-sToken) );
			memcpy ( sNumberBuf, sToken, iNumberLen );
			sNumberBuf[iNumberLen] = '\0';
			if ( iDots )
				m_tPendingToken.tInt.fValue = (float)strtod ( sNumberBuf, NULL );
			else
				m_tPendingToken.tInt.iValue = atoi ( sNumberBuf );

			// check if it can be used as a keyword too
			m_pTokenizer->SetBuffer ( (BYTE*)sNumberBuf, iNumberLen );
			sToken = (const char*) m_pTokenizer->GetToken();
			m_pTokenizer->SetBuffer ( m_sQuery, m_iQueryLen );
			m_pTokenizer->SetBufferPtr ( p );

			m_tPendingToken.tInt.iStrIndex = -1;
			if ( sToken )
			{
				m_dIntTokens.Add ( sToken );
				m_pDict->SetApplyMorph ( m_pTokenizer->GetMorphFlag() );
				if ( m_pDict->GetWordID ( (BYTE*)sToken ) )
					m_tPendingToken.tInt.iStrIndex = m_dIntTokens.GetLength()-1;
				else
					m_dIntTokens.Pop();
				m_iAtomPos++;
			}

			m_iPendingNulls = 0;
			m_iPendingType = iDots ? TOK_FLOAT : TOK_INT;
			return true;
		}
	}
	return false;
}


/// a lexer of my own
int XQParser_t::GetToken ( YYSTYPE * lvalp )
{
	bool bWasFrontModifier = false; // used to print warning

	// what, noone's pending for a bending?!
	if ( !m_iPendingType )
		for ( ;; )
	{
		assert ( m_iPendingNulls==0 );

		bool bWasKeyword = m_bWasKeyword;
		m_bWasKeyword = false;

		int iSkippedPosBeforeToken = 0;
		if ( m_bWasBlended )
		{
			iSkippedPosBeforeToken = m_pTokenizer->SkipBlended();
			m_iAtomPos += iSkippedPosBeforeToken;
		}

		// tricky stuff
		// we need to manually check for numbers in certain states (currently, just after proximity or quorum operator)
		// required because if 0-9 are not in charset_table, or min_word_len is too high,
		// the tokenizer will *not* return the number as a token!
		m_pLastTokenStart = m_pTokenizer->GetBufferPtr ();
		m_pLastTokenEnd = m_pTokenizer->GetTokenEnd();
		const char * sEnd = m_pTokenizer->GetBufferEnd ();

		const char * p = m_pLastTokenStart;
		while ( p<sEnd && isspace ( *(BYTE*)p ) ) p++; // to avoid CRT assertions on Windows

		if ( m_bCheckNumber )
		{
			m_bCheckNumber = false;
			if ( GetNumber(p) )
				break;
		}

		// not a number, long number, or number not followed by a whitespace, so fallback to regular tokenizing
		const char * sToken = (const char *) m_pTokenizer->GetToken ();
		if ( !sToken )
		{
			m_iPendingNulls = m_pTokenizer->GetOvershortCount() * m_iOvershortStep;
			if ( !( m_iPendingNulls || m_pTokenizer->GetBufferPtr()-p>0 ) )
				return 0;
			m_iPendingNulls = 0;
			lvalp->pNode = AddKeyword ( NULL, iSkippedPosBeforeToken );
			m_bWasKeyword = true;
			return TOK_KEYWORD;
		}

		// now let's do some token post-processing
		m_bWasBlended = m_pTokenizer->TokenIsBlended();
		m_bEmpty = false;

		m_iPendingNulls = m_pTokenizer->GetOvershortCount() * m_iOvershortStep;
		m_iAtomPos += 1+m_iPendingNulls;

		// handle NEAR (must be case-sensitive, and immediately followed by slash and int)
		if ( sToken && p && !m_pTokenizer->m_bPhrase && strncmp ( p, "NEAR/", 5 )==0 && isdigit(p[5]) )
		{
			// extract that int
			int iVal = 0;
			for ( p=p+5; isdigit(*p); p++ )
				iVal = iVal*10 + (*p) - '0'; // FIXME! check for overflow?
			m_pTokenizer->SetBufferPtr ( p );

			// we just lexed our next token
			m_iPendingType = TOK_NEAR;
			m_tPendingToken.tInt.iValue = iVal;
			m_tPendingToken.tInt.iStrIndex = -1;
			m_iAtomPos -= 1; // skip NEAR
			break;
		}

		// handle SENTENCE
		if ( sToken && p && !m_pTokenizer->m_bPhrase && !strcasecmp ( sToken, "sentence" ) && !strncmp ( p, "SENTENCE", 8 ) )
		{
			// we just lexed our next token
			m_iPendingType = TOK_SENTENCE;
			m_iAtomPos -= 1;
			break;
		}

		// handle PARAGRAPH
		if ( sToken && p && !m_pTokenizer->m_bPhrase && !strcasecmp ( sToken, "paragraph" ) && !strncmp ( p, "PARAGRAPH", 9 ) )
		{
			// we just lexed our next token
			m_iPendingType = TOK_PARAGRAPH;
			m_iAtomPos -= 1;
			break;
		}

		// handle MAYBE
		if ( sToken && p && !m_pTokenizer->m_bPhrase && !strcasecmp ( sToken, "maybe" ) && !strncmp ( p, "MAYBE", 5 ) )
		{
			// we just lexed our next token
			m_iPendingType = TOK_MAYBE;
			m_iAtomPos -= 1;
			break;
		}

		// handle ZONE
		if ( sToken && p && !m_pTokenizer->m_bPhrase && !strncmp ( p, "ZONE:", 5 )
			&& ( sphIsAlpha(p[5]) || p[5]=='(' ) )
		{
			// ParseZone() will update tokenizer buffer ptr as needed
			int iVec = ParseZone ( p+5 );
			if ( iVec<0 )
				return -1;

			// we just lexed our next token
			m_iPendingType = TOK_ZONE;
			m_tPendingToken.iZoneVec = iVec;
			m_iAtomPos -= 1;
			break;
		}

		// handle ZONESPAN
		if ( sToken && p && !m_pTokenizer->m_bPhrase && !strncmp ( p, "ZONESPAN:", 9 )
			&& ( sphIsAlpha(p[9]) || p[9]=='(' ) )
		{
			// ParseZone() will update tokenizer buffer ptr as needed
			int iVec = ParseZone ( p+9 );
			if ( iVec<0 )
				return -1;

			// we just lexed our next token
			m_iPendingType = TOK_ZONESPAN;
			m_tPendingToken.iZoneVec = iVec;
			m_iAtomPos -= 1;
			break;
		}

		// count [ * ] at phrase node for qpos shift
		// FIXME! RLP can return tokens from several buffers, all this pointer arithmetic will lead to crashes
		if ( m_pTokenizer->m_bPhrase && m_pLastTokenEnd )
		{
			if ( strncmp ( sToken, "*", 1 )==0 )
			{
				m_dPhraseStar.Add ( m_iAtomPos );
			} else
			{
				int iSpace = 0;
				int iStar = 0;
				const char * sCur = m_pLastTokenEnd;
				const char * sEnd = m_pTokenizer->GetTokenStart();
				for ( ; sCur<sEnd; sCur++ )
				{
					int iCur = sCur - m_pLastTokenEnd;
					switch ( *sCur )
					{
					case '*':
						iStar = sCur - m_pLastTokenEnd;
						break;
					case ' ':
						if ( iSpace+2==iCur && iStar+1==iCur ) // match only [ * ] (separate single star) as valid shift operator
							m_dPhraseStar.Add ( m_iAtomPos );
						iSpace = iCur;
						break;
					}
				}
			}
		}

		// handle specials
		if ( m_pTokenizer->WasTokenSpecial() )
		{
			// specials must not affect pos
			m_iAtomPos--;

			// some specials are especially special
			if ( sToken[0]=='@' )
			{
				bool bIgnore;

				// parse fields operator
				if ( !ParseFields ( m_tPendingToken.tFieldLimit.dMask, m_tPendingToken.tFieldLimit.iMaxPos, bIgnore ) )
					return -1;

				if ( bIgnore )
					continue;

				m_iPendingType = TOK_FIELDLIMIT;
				break;

			} else if ( sToken[0]=='<' )
			{
				if ( *m_pTokenizer->GetBufferPtr()=='<' )
				{
					// got "<<", aka operator BEFORE
					m_iPendingType = TOK_BEFORE;
					break;
				} else
				{
					// got stray '<', ignore
					if ( m_iPendingNulls>0 )
					{
						m_iPendingNulls = 0;
						lvalp->pNode = AddKeyword ( NULL, iSkippedPosBeforeToken );
						m_bWasKeyword = true;
						return TOK_KEYWORD;
					}
					continue;
				}
			} else if ( sToken[0]=='^' )
			{
				const char * pTokEnd = m_pTokenizer->GetTokenEnd();
				if ( pTokEnd<m_pTokenizer->GetBufferEnd() && !sphIsSpace ( pTokEnd[0] ) )
					bWasFrontModifier = true;

				// this special is handled in HandleModifiers()
				continue;
			} else if ( sToken[0]=='$' )
			{
				if ( bWasKeyword )
					continue;
				if ( sphIsSpace ( m_pTokenizer->GetTokenStart() [ -1 ] ) )
					continue;

				Warning ( "modifiers must be applied to keywords, not operators" );

				// this special is handled in HandleModifiers()
				continue;
			} else
			{
				bool bWasQuoted = m_bQuoted;
				// all the other specials are passed to parser verbatim
				if ( sToken[0]=='"' )
				{
					m_bQuoted = !m_bQuoted;
					if ( m_bQuoted )
						m_dPhraseStar.Resize ( 0 );
				}
				m_iPendingType = sToken[0];
				m_pTokenizer->m_bPhrase = m_bQuoted;

				if ( sToken[0]=='(' )
				{
					XQLimitSpec_t * pLastField = m_dStateSpec.Last();
					m_dStateSpec.Add ( pLastField );
				} else if ( sToken[0]==')' && m_dStateSpec.GetLength()>1 )
				{
					m_dStateSpec.Pop();
				}

				if ( bWasQuoted && !m_bQuoted )
					m_iQuorumQuote = m_iAtomPos;
				else if ( sToken[0]=='/' )
					m_iQuorumFSlash = m_iAtomPos;

				if ( sToken[0]=='~' ||sToken[0]=='/' )
					m_bCheckNumber = true;
				break;
			}
		}

		// check for stopword, and create that node
		// temp buffer is required, because GetWordID() might expand (!) the keyword in-place
		BYTE sTmp [ MAX_TOKEN_BYTES ];

		strncpy ( (char*)sTmp, sToken, MAX_TOKEN_BYTES );
		sTmp[MAX_TOKEN_BYTES-1] = '\0';

		int iStopWord = 0;
		if ( m_pPlugin && m_pPlugin->m_fnPreMorph )
			m_pPlugin->m_fnPreMorph ( m_pPluginData, (char*)sTmp, &iStopWord );

		m_pDict->SetApplyMorph ( m_pTokenizer->GetMorphFlag() );
		SphWordID_t uWordId = iStopWord ? 0 : m_pDict->GetWordID ( sTmp );

		if ( uWordId && m_pPlugin && m_pPlugin->m_fnPostMorph )
		{
			int iRes = m_pPlugin->m_fnPostMorph ( m_pPluginData, (char*)sTmp, &iStopWord );
			if ( iStopWord )
				uWordId = 0;
			else if ( iRes )
				uWordId = m_pDict->GetWordIDNonStemmed ( sTmp );
		}

		if ( !uWordId )
		{
			sToken = NULL;
			// stopwords with step=0 must not affect pos
			if ( m_bEmptyStopword )
				m_iAtomPos--;
		}

		bool bMultiDestHead = false;
		bool bMultiDest = false;
		// do nothing inside phrase
		if ( !m_pTokenizer->m_bPhrase )
			bMultiDest = m_pTokenizer->WasTokenMultiformDestination ( bMultiDestHead );

		if ( bMultiDest && !bMultiDestHead )
		{
			assert ( m_dMultiforms.GetLength() );
			m_dMultiforms.Last().m_iDestCount++;
			m_dDestForms.Add ( sToken );
			m_bWasKeyword = true;
		} else
		{
<<<<<<< HEAD
			m_tPendingToken.pNode = AddKeyword ( sToken );
=======
			m_tPendingToken.pNode = AddKeyword ( sToken, iSkippedPosBeforeToken );
>>>>>>> e7f124d6
			m_iPendingType = TOK_KEYWORD;
		}

		if ( bMultiDestHead )
		{
			MultiformNode_t & tMulti = m_dMultiforms.Add();
			tMulti.m_pNode = m_tPendingToken.pNode;
			tMulti.m_iDestStart = m_dDestForms.GetLength();
			tMulti.m_iDestCount = 0;
		}

		if ( m_pTokenizer->TokenIsBlended() )
			m_iAtomPos--;

		if ( !bMultiDest || bMultiDestHead )
			break;
	}

	if ( bWasFrontModifier && m_iPendingType!=TOK_KEYWORD )
		Warning ( "modifiers must be applied to keywords, not operators" );

	// someone must be pending now!
	assert ( m_iPendingType );
	m_bEmpty = false;

	// ladies first, though
	if ( m_iPendingNulls>0 )
	{
		m_iPendingNulls--;
		lvalp->pNode = AddKeyword ( NULL );
		m_bWasKeyword = true;
		return TOK_KEYWORD;
	}

	// pending the offending
	int iRes = m_iPendingType;
	m_iPendingType = 0;

	if ( iRes==TOK_KEYWORD )
		m_bWasKeyword = true;
	*lvalp = m_tPendingToken;
	return iRes;
}


void XQParser_t::AddQuery ( XQNode_t * pNode )
{
	m_pRoot = pNode;
}

// Handle modifiers:
// 1) ^ - field start
// 2) $ - field end
// 3) ^1.234 - keyword boost
// keyword$^1.234 - field end with boost are on
// keywords^1.234$ - only boost here, '$' it NOT modifier
void XQParser_t::HandleModifiers ( XQKeyword_t & tKeyword )
{
	const char * sTokStart = m_pTokenizer->GetTokenStart();
	const char * sTokEnd = m_pTokenizer->GetTokenEnd();
	if ( !sTokStart || !sTokEnd )
		return;

	const char * sQuery = reinterpret_cast<char *> ( m_sQuery );
	tKeyword.m_bFieldStart = ( sTokStart-sQuery )>0 && sTokStart [ -1 ]=='^' &&
		!( ( sTokStart-sQuery )>1 && sTokStart [ -2 ]=='\\' );

	if ( sTokEnd[0]=='$' )
	{
		tKeyword.m_bFieldEnd = true;
		++sTokEnd; // Skipping.
	}

	if ( sTokEnd[0]=='^' && ( sTokEnd[1]=='.' || isdigit ( sTokEnd[1] ) ) )
	{
		// Probably we have a boost, lets check.
		char * pEnd;
		float fBoost = (float)strtod ( sTokEnd+1, &pEnd );
		if ( ( sTokEnd+1 )!=pEnd )
		{
			// We do have a boost.
			// FIXME Handle ERANGE errno here.
			tKeyword.m_fBoost = fBoost;
			m_pTokenizer->SetBufferPtr ( pEnd );
		}
	}
}


XQNode_t * XQParser_t::AddKeyword ( const char * sKeyword, int iSkippedPosBeforeToken )
{
	XQKeyword_t tAW ( sKeyword, m_iAtomPos );
	tAW.m_iSkippedBefore = iSkippedPosBeforeToken;
	HandleModifiers ( tAW );
	XQNode_t * pNode = new XQNode_t ( *m_dStateSpec.Last() );
	pNode->m_dWords.Add ( tAW );
	m_dSpawned.Add ( pNode );
	return pNode;
}


XQNode_t * XQParser_t::AddKeyword ( XQNode_t * pLeft, XQNode_t * pRight )
{
	if ( !pLeft || !pRight )
		return pLeft ? pLeft : pRight;

	assert ( pLeft->m_dWords.GetLength()>0 );
	assert ( pRight->m_dWords.GetLength()==1 );

	pLeft->m_dWords.Add ( pRight->m_dWords[0] );
	m_dSpawned.RemoveValue ( pRight );
	SafeDelete ( pRight );
	return pLeft;
}


XQNode_t * XQParser_t::AddOp ( XQOperator_e eOp, XQNode_t * pLeft, XQNode_t * pRight, int iOpArg )
{
	/////////
	// unary
	/////////

	if ( eOp==SPH_QUERY_NOT )
	{
		XQNode_t * pNode = new XQNode_t ( *m_dStateSpec.Last() );
		pNode->SetOp ( SPH_QUERY_NOT, pLeft );
		m_dSpawned.Add ( pNode );
		return pNode;
	}

	//////////
	// binary
	//////////

	if ( !pLeft || !pRight )
		return pLeft ? pLeft : pRight;

	// build a new node
	XQNode_t * pResult = NULL;
	if ( pLeft->m_dChildren.GetLength() && pLeft->GetOp()==eOp && pLeft->m_iOpArg==iOpArg )
	{
		pLeft->m_dChildren.Add ( pRight );
		pRight->m_pParent = pLeft;
		pResult = pLeft;
	} else
	{
		// however, it's right (!) spec which is chosen for the resulting node,
		// eg. '@title hello' + 'world @body program'
		XQNode_t * pNode = new XQNode_t ( pRight->m_dSpec );
		pNode->SetOp ( eOp, pLeft, pRight );
		pNode->m_iOpArg = iOpArg;
		m_dSpawned.Add ( pNode );
		pResult = pNode;
	}
	return pResult;
}


void XQParser_t::SetPhrase ( XQNode_t * pNode, bool bSetExact )
{
	if ( !pNode )
		return;

	assert ( pNode->m_dWords.GetLength() );
	if ( bSetExact )
	{
		ARRAY_FOREACH ( iWord, pNode->m_dWords )
		{
			if ( !pNode->m_dWords[iWord].m_sWord.IsEmpty() )
				pNode->m_dWords[iWord].m_sWord.SetSprintf ( "=%s", pNode->m_dWords[iWord].m_sWord.cstr() );
		}
	}
	pNode->SetOp ( SPH_QUERY_PHRASE );

	PhraseShiftQpos ( pNode );
}


XQNode_t * XQParser_t::SweepNulls ( XQNode_t * pNode )
{
	if ( !pNode )
		return NULL;

	// sweep plain node
	if ( pNode->m_dWords.GetLength() )
	{
		ARRAY_FOREACH ( i, pNode->m_dWords )
			if ( pNode->m_dWords[i].m_sWord.cstr()==NULL )
				pNode->m_dWords.Remove ( i-- );

		if ( pNode->m_dWords.GetLength()==0 )
		{
			m_dSpawned.RemoveValue ( pNode ); // OPTIMIZE!
			SafeDelete ( pNode );
			return NULL;
		}

		return pNode;
	}

	// sweep op node
	ARRAY_FOREACH ( i, pNode->m_dChildren )
	{
		pNode->m_dChildren[i] = SweepNulls ( pNode->m_dChildren[i] );
		if ( pNode->m_dChildren[i]==NULL )
		{
			pNode->m_dChildren.Remove ( i-- );
			// use non-null iOpArg as a flag indicating that the sweeping happened.
			++pNode->m_iOpArg;
		}
	}

	if ( pNode->m_dChildren.GetLength()==0 )
	{
		m_dSpawned.RemoveValue ( pNode ); // OPTIMIZE!
		SafeDelete ( pNode );
		return NULL;
	}

	// remove redundancies if needed
	if ( pNode->GetOp()!=SPH_QUERY_NOT && pNode->m_dChildren.GetLength()==1 )
	{
		XQNode_t * pRet = pNode->m_dChildren[0];
		pNode->m_dChildren.Reset ();
		pRet->m_pParent = pNode->m_pParent;
		// expressions like 'la !word' (having min_word_len>len(la)) became a 'null' node.
		if ( pNode->m_iOpArg && pRet->GetOp()==SPH_QUERY_NOT )
		{
			pRet->SetOp ( SPH_QUERY_NULL );
			ARRAY_FOREACH ( i, pRet->m_dChildren )
			{
				m_dSpawned.RemoveValue ( pRet->m_dChildren[i] );
				SafeDelete ( pRet->m_dChildren[i] )
			}
			pRet->m_dChildren.Reset();
		}
		pRet->m_iOpArg = pNode->m_iOpArg;

		m_dSpawned.RemoveValue ( pNode ); // OPTIMIZE!
		SafeDelete ( pNode );
		return SweepNulls ( pRet );
	}

	// done
	return pNode;
}

void XQParser_t::FixupNulls ( XQNode_t * pNode )
{
	if ( !pNode )
		return;

	ARRAY_FOREACH ( i, pNode->m_dChildren )
		FixupNulls ( pNode->m_dChildren[i] );

	// smth OR null == smth.
	if ( pNode->GetOp()==SPH_QUERY_OR )
	{
		CSphVector<XQNode_t*> dNotNulls;
		ARRAY_FOREACH ( i, pNode->m_dChildren )
		{
			XQNode_t* pChild = pNode->m_dChildren[i];
			if ( pChild->GetOp()!=SPH_QUERY_NULL )
				dNotNulls.Add ( pChild );
			else
			{
				m_dSpawned.RemoveValue ( pChild );
				SafeDelete ( pChild );
			}
		}
		pNode->m_dChildren.SwapData ( dNotNulls );
		dNotNulls.Reset();
	// smth AND null = null.
	} else if ( pNode->GetOp()==SPH_QUERY_AND )
	{
		bool bHasNull = ARRAY_ANY ( bHasNull, pNode->m_dChildren, pNode->m_dChildren[_any]->GetOp()==SPH_QUERY_NULL );
		if ( bHasNull )
		{
			pNode->SetOp ( SPH_QUERY_NULL );
			ARRAY_FOREACH ( i, pNode->m_dChildren )
			{
				m_dSpawned.RemoveValue ( pNode->m_dChildren[i] );
				SafeDelete ( pNode->m_dChildren[i] )
			}
			pNode->m_dChildren.Reset();
		}
	}
}

bool XQParser_t::FixupNots ( XQNode_t * pNode )
{
	// no processing for plain nodes
	if ( !pNode || pNode->m_dWords.GetLength() )
		return true;

	// process 'em children
	ARRAY_FOREACH ( i, pNode->m_dChildren )
		if ( !FixupNots ( pNode->m_dChildren[i] ) )
			return false;

	// extract NOT subnodes
	CSphVector<XQNode_t*> dNots;
	ARRAY_FOREACH ( i, pNode->m_dChildren )
		if ( pNode->m_dChildren[i]->GetOp()==SPH_QUERY_NOT )
	{
		dNots.Add ( pNode->m_dChildren[i] );
		pNode->m_dChildren.RemoveFast ( i-- );
	}

	// no NOTs? we're square
	if ( !dNots.GetLength() )
		return true;

	// nothing but NOTs? we can't compute that
	if ( !pNode->m_dChildren.GetLength() )
	{
		m_pParsed->m_sParseError.SetSprintf ( "query is non-computable (node consists of NOT operators only)" );
		return false;
	}

	// NOT within OR or MAYBE? we can't compute that
	if ( pNode->GetOp()==SPH_QUERY_OR || pNode->GetOp()==SPH_QUERY_MAYBE )
	{
		const char *op = pNode->GetOp()==SPH_QUERY_OR ? "OR" : "MAYBE";
		m_pParsed->m_sParseError.SetSprintf ( "query is non-computable (NOT is not allowed within %s)", op );
		return false;
	}

	// NOT used in before operator
	if ( pNode->GetOp()==SPH_QUERY_BEFORE )
	{
		m_pParsed->m_sParseError.SetSprintf ( "query is non-computable (NOT cannot be used as before operand)" );
		return false;
	}

	// must be some NOTs within AND at this point, convert this node to ANDNOT
	assert ( pNode->GetOp()==SPH_QUERY_AND && pNode->m_dChildren.GetLength() && dNots.GetLength() );

	XQNode_t * pAnd = new XQNode_t ( pNode->m_dSpec );
	pAnd->SetOp ( SPH_QUERY_AND, pNode->m_dChildren );
	m_dSpawned.Add ( pAnd );

	XQNode_t * pNot = NULL;
	if ( dNots.GetLength()==1 )
	{
		pNot = dNots[0];
	} else
	{
		pNot = new XQNode_t ( pNode->m_dSpec );
		pNot->SetOp ( SPH_QUERY_OR, dNots );
		m_dSpawned.Add ( pNot );
	}

	pNode->SetOp ( SPH_QUERY_ANDNOT, pAnd, pNot );
	return true;
}


void XQParser_t::DeleteNodesWOFields ( XQNode_t * pNode )
{
	if ( !pNode )
		return;

	for ( int i = 0; i < pNode->m_dChildren.GetLength (); )
	{
		if ( pNode->m_dChildren[i]->m_dSpec.m_dFieldMask.TestAll ( false ) )
		{
			XQNode_t * pChild = pNode->m_dChildren[i];
			assert ( pChild->m_dChildren.GetLength()==0 );
			m_dSpawned.RemoveValue ( pChild );

			// this should be a leaf node
			SafeDelete ( pNode->m_dChildren[i] );
			pNode->m_dChildren.RemoveFast ( i );

		} else
		{
			DeleteNodesWOFields ( pNode->m_dChildren[i] );
			i++;
		}
	}
}


void XQParser_t::PhraseShiftQpos ( XQNode_t * pNode )
{
	if ( !m_dPhraseStar.GetLength() )
		return;

	const int * pLast = m_dPhraseStar.Begin();
	const int * pEnd = m_dPhraseStar.Begin() + m_dPhraseStar.GetLength();
	int iQposShiftStart = *pLast;
	int iQposShift = 1;

	ARRAY_FOREACH ( iWord, pNode->m_dWords )
	{
		XQKeyword_t & tWord = pNode->m_dWords[iWord];

		// star dictionary passes raw star however regular dictionary suppress it
		// raw star also might be suppressed by min_word_len option
		// so remove qpos shift from duplicated raw star term
		if ( tWord.m_sWord.IsEmpty() || tWord.m_sWord=="*" )
		{
			pNode->m_dWords.Remove ( iWord-- );
			iQposShift--;
			continue;
		}

		// fold stars in phrase till current term position
		while ( pLast+1<pEnd && *(pLast+1)<=tWord.m_iAtomPos )
		{
			pLast++;
			iQposShift++;
		}

		if ( iQposShiftStart<=tWord.m_iAtomPos )
			tWord.m_iAtomPos += iQposShift;
	}
}


static bool CheckQuorumProximity ( XQNode_t * pNode, CSphString * pError )
{
	assert ( pError );
	if ( !pNode )
		return true;

	bool bQuorumPassed = ( pNode->GetOp()!=SPH_QUERY_QUORUM ||
		( pNode->m_iOpArg>0 && ( !pNode->m_bPercentOp || pNode->m_iOpArg<=100 ) ) );
	if ( !bQuorumPassed )
	{
		if ( pNode->m_bPercentOp )
			pError->SetSprintf ( "quorum threshold out of bounds 0.0 and 1.0f (%f)", 1.0f / 100.0f * pNode->m_iOpArg );
		else
			pError->SetSprintf ( "quorum threshold too low (%d)", pNode->m_iOpArg );
		return false;
	}

	if ( pNode->GetOp()==SPH_QUERY_PROXIMITY && pNode->m_iOpArg<1 )
	{
		pError->SetSprintf ( "proximity threshold too low (%d)", pNode->m_iOpArg );
		return false;
	}

	bool bValid = ARRAY_ALL ( bValid, pNode->m_dChildren, CheckQuorumProximity ( pNode->m_dChildren[_all], pError ) );
	return bValid;
}


static void FixupDegenerates ( XQNode_t * pNode )
{
	if ( !pNode )
		return;

	if ( pNode->m_dWords.GetLength()==1 &&
		( pNode->GetOp()==SPH_QUERY_PHRASE || pNode->GetOp()==SPH_QUERY_PROXIMITY || pNode->GetOp()==SPH_QUERY_QUORUM ) )
	{
		pNode->SetOp ( SPH_QUERY_AND );
		return;
	}

	ARRAY_FOREACH ( i, pNode->m_dChildren )
		FixupDegenerates ( pNode->m_dChildren[i] );
}

void XQParser_t::FixupDestForms ()
{
	if ( !m_dMultiforms.GetLength() )
		return;

	CSphVector<XQNode_t *> dForms;

	ARRAY_FOREACH ( iNode, m_dMultiforms )
	{
		const MultiformNode_t & tDesc = m_dMultiforms[iNode];
		XQNode_t * pMultiParent = tDesc.m_pNode;
		assert ( pMultiParent->m_dWords.GetLength()==1 && pMultiParent->m_dChildren.GetLength()==0 );

		XQKeyword_t tKeyword;
		Swap ( pMultiParent->m_dWords[0], tKeyword );
		pMultiParent->m_dWords.Reset();

		// FIXME: what about whildcard?
		bool bExact = ( tKeyword.m_sWord.Length()>1 && tKeyword.m_sWord.cstr()[0]=='=' );
		bool bFieldEnd = tKeyword.m_bFieldEnd;
		tKeyword.m_bFieldEnd = false;

		XQNode_t * pMultiHead = new XQNode_t ( pMultiParent->m_dSpec );
		pMultiHead->m_dWords.Add ( tKeyword );
		m_dSpawned.Add ( pMultiHead );
		dForms.Add ( pMultiHead );

		for ( int iForm=0; iForm<tDesc.m_iDestCount; iForm++ )
		{
			tKeyword.m_iAtomPos++;
			tKeyword.m_sWord = m_dDestForms [ tDesc.m_iDestStart + iForm ];

			// propagate exact word flag to all destination forms
			if ( bExact )
				tKeyword.m_sWord.SetSprintf ( "=%s", tKeyword.m_sWord.cstr() );

			XQNode_t * pMulti = new XQNode_t ( pMultiParent->m_dSpec );
			pMulti->m_dWords.Add ( tKeyword );
			m_dSpawned.Add ( pMulti );
			dForms.Add ( pMulti );
		}

		// move field end modifier to last word
		dForms.Last()->m_dWords[0].m_bFieldEnd = bFieldEnd;

		pMultiParent->SetOp ( SPH_QUERY_AND, dForms );
		dForms.Resize ( 0 );
	}
}


bool XQParser_t::Parse ( XQQuery_t & tParsed, const char * sQuery, const CSphQuery * pQuery, const ISphTokenizer * pTokenizer,
	const CSphSchema * pSchema, CSphDict * pDict, const CSphIndexSettings & tSettings )
{
	// FIXME? might wanna verify somehow that pTokenizer has all the specials etc from sphSetupQueryTokenizer
	CSphScopedPtr<ISphTokenizer> pMyTokenizer ( NULL );
	CSphTightVector<char> dRlpBuf;

#if USE_RLP
	if ( !pTokenizer->GetRLPContext() )
	{
#endif
		pMyTokenizer = pTokenizer->Clone ( SPH_CLONE_QUERY_LIGHTWEIGHT );
#if USE_RLP
	} else
	{
		const char * sProcessed = NULL;
		if ( !ISphTokenizer::ProcessQueryRLP ( tSettings.m_sRLPContext.cstr(), sQuery, &sProcessed, dRlpBuf, tParsed.m_sParseError ) )
			return false;

		pMyTokenizer = pTokenizer->GetEmbeddedTokenizer()->Clone ( SPH_CLONE_QUERY_LIGHTWEIGHT );
		sQuery = sProcessed;
	}
#endif

	// most outcomes are errors
	SafeDelete ( tParsed.m_pRoot );

	// check for relaxed syntax
	const char * OPTION_RELAXED = "@@relaxed";
	const int OPTION_RELAXED_LEN = strlen ( OPTION_RELAXED );

	m_bStopOnInvalid = true;
	if ( sQuery && strncmp ( sQuery, OPTION_RELAXED, OPTION_RELAXED_LEN )==0 && !sphIsAlpha ( sQuery[OPTION_RELAXED_LEN] ) )
	{
		sQuery += OPTION_RELAXED_LEN;
		m_bStopOnInvalid = false;
	}

	m_pPlugin = NULL;
	m_pPluginData = NULL;

	if ( pQuery && pQuery->m_sQueryTokenFilterName.cstr() )
	{
		CSphString sError;
		m_pPlugin = static_cast < PluginQueryTokenFilter_c * > ( sphPluginAcquire ( pQuery->m_sQueryTokenFilterLib.cstr(),
			PLUGIN_QUERY_TOKEN_FILTER, pQuery->m_sQueryTokenFilterName.cstr(), tParsed.m_sParseError ) );
		if ( !m_pPlugin )
			return false;

		char szError [ SPH_UDF_ERROR_LEN ];
		if ( m_pPlugin->m_fnInit && m_pPlugin->m_fnInit ( &m_pPluginData, MAX_TOKEN_BYTES, pQuery->m_sQueryTokenFilterOpts.cstr(), szError )!=0 )
		{
			tParsed.m_sParseError = sError;
			m_pPlugin->Release();
			m_pPlugin = NULL;
			m_pPluginData = NULL;
			return false;
		}
	}

	// setup parser
	m_pParsed = &tParsed;
	m_sQuery = (BYTE*) sQuery;
	m_iQueryLen = sQuery ? strlen(sQuery) : 0;
	m_pTokenizer = pMyTokenizer.Ptr();
	m_pSchema = pSchema;
	m_iAtomPos = 0;
	m_iPendingNulls = 0;
	m_iPendingType = 0;
	m_pRoot = NULL;
	m_bEmpty = true;
	m_bEmptyStopword = ( tSettings.m_iStopwordStep==0 );
	m_iOvershortStep = tSettings.m_iOvershortStep;

	CSphScopedPtr<CSphDict> tDictCloned ( NULL );
	m_pDict = pDict;
	if ( pDict->HasState() )
		tDictCloned = m_pDict = pDict->Clone();

	m_pTokenizer->SetBuffer ( m_sQuery, m_iQueryLen );
	int iRes = yyparse ( this );

	if ( m_pPlugin )
	{
		if ( m_pPlugin->m_fnDeinit )
			m_pPlugin->m_fnDeinit ( m_pPluginData );

		m_pPlugin->Release();
		m_pPlugin = NULL;
		m_pPluginData = NULL;
	}

	if ( ( iRes || !m_pParsed->m_sParseError.IsEmpty() ) && !m_bEmpty )
	{
		Cleanup ();
		return false;
	}

	FixupDestForms ();
	DeleteNodesWOFields ( m_pRoot );
	m_pRoot = SweepNulls ( m_pRoot );
	FixupDegenerates ( m_pRoot );
	FixupNulls ( m_pRoot );

	if ( !FixupNots ( m_pRoot ) )
	{
		Cleanup ();
		return false;
	}

	if ( !CheckQuorumProximity ( m_pRoot, &m_pParsed->m_sParseError ) )
	{
		Cleanup();
		return false;
	}

	if ( m_pRoot && m_pRoot->GetOp()==SPH_QUERY_NOT && !m_pRoot->m_iOpArg )
	{
		Cleanup ();
		m_pParsed->m_sParseError.SetSprintf ( "query is non-computable (single NOT operator)" );
		return false;
	}

	// all ok; might want to create a dummy node to indicate that
	m_dSpawned.Reset();

	if ( m_pRoot && m_pRoot->GetOp()==SPH_QUERY_NULL )
	{
		delete m_pRoot;
		m_pRoot = NULL;
	}

	tParsed.m_pRoot = m_pRoot ? m_pRoot : new XQNode_t ( *m_dStateSpec.Last() );
	return true;
}

//////////////////////////////////////////////////////////////////////////


#ifdef XQDEBUG
static void xqIndent ( int iIndent )
{
	iIndent *= 2;
	while ( iIndent-- )
		printf ( "|-" );
}

static void xqDump ( const XQNode_t * pNode, int iIndent )
{
#ifdef XQ_DUMP_NODE_ADDR
	printf ( "0x%08x ", pNode );
#endif
	if ( pNode->m_dChildren.GetLength() )
	{
		xqIndent ( iIndent );
		switch ( pNode->GetOp() )
		{
			case SPH_QUERY_AND: printf ( "AND:" ); break;
			case SPH_QUERY_OR: printf ( "OR:" ); break;
			case SPH_QUERY_MAYBE: printf ( "MAYBE:" ); break;
			case SPH_QUERY_NOT: printf ( "NOT:" ); break;
			case SPH_QUERY_ANDNOT: printf ( "ANDNOT:" ); break;
			case SPH_QUERY_BEFORE: printf ( "BEFORE:" ); break;
			case SPH_QUERY_PHRASE: printf ( "PHRASE:" ); break;
			case SPH_QUERY_PROXIMITY: printf ( "PROXIMITY:" ); break;
			case SPH_QUERY_QUORUM: printf ( "QUORUM:" ); break;
			case SPH_QUERY_NEAR: printf ( "NEAR:" ); break;
			case SPH_QUERY_SENTENCE: printf ( "SENTENCE:" ); break;
			case SPH_QUERY_PARAGRAPH: printf ( "PARAGRAPH:" ); break;
			default: printf ( "unknown-op-%d:", pNode->GetOp() ); break;
		}
		printf ( " (%d)\n", pNode->m_dChildren.GetLength() );
		ARRAY_FOREACH ( i, pNode->m_dChildren )
		{
			assert ( pNode->m_dChildren[i]->m_pParent==pNode );
			xqDump ( pNode->m_dChildren[i], iIndent+1 );
		}
	} else
	{
		xqIndent ( iIndent );
		printf ( "MATCH(%d,%d):", pNode->m_dSpec.m_dFieldMask.GetMask32(), pNode->m_iOpArg );

		ARRAY_FOREACH ( i, pNode->m_dWords )
		{
			const XQKeyword_t & tWord = pNode->m_dWords[i];

			const char * sLocTag = "";
			if ( tWord.m_bFieldStart ) sLocTag = ", start";
			if ( tWord.m_bFieldEnd ) sLocTag = ", end";

			printf ( " %s (qpos %d%s)", tWord.m_sWord.cstr(), tWord.m_iAtomPos, sLocTag );
		}
		printf ( "\n" );
	}
}
#endif


CSphString sphReconstructNode ( const XQNode_t * pNode, const CSphSchema * pSchema )
{
	CSphString sRes ( "" );

	if ( !pNode )
		return sRes;

	if ( pNode->m_dWords.GetLength() )
	{
		// say just words to me
		const CSphVector<XQKeyword_t> & dWords = pNode->m_dWords;
		ARRAY_FOREACH ( i, dWords )
			sRes.SetSprintf ( "%s %s", sRes.cstr(), dWords[i].m_sWord.cstr() );
		sRes.Trim ();

		switch ( pNode->GetOp() )
		{
		case SPH_QUERY_AND:			break;
		case SPH_QUERY_PHRASE:		sRes.SetSprintf ( "\"%s\"", sRes.cstr() ); break;
		case SPH_QUERY_PROXIMITY:	sRes.SetSprintf ( "\"%s\"~%d", sRes.cstr(), pNode->m_iOpArg ); break;
		case SPH_QUERY_QUORUM:		sRes.SetSprintf ( "\"%s\"/%d", sRes.cstr(), pNode->m_iOpArg ); break;
		case SPH_QUERY_NEAR:		sRes.SetSprintf ( "\"%s\"NEAR/%d", sRes.cstr(), pNode->m_iOpArg ); break;
		default:					assert ( 0 && "unexpected op in ReconstructNode()" ); break;
		}

		if ( !pNode->m_dSpec.m_dFieldMask.TestAll(true) )
		{
			CSphString sFields ( "" );
			for ( int i=0; i<SPH_MAX_FIELDS; i++ )
			{
				if ( !pNode->m_dSpec.m_dFieldMask.Test(i) )
					continue;

				if ( pSchema )
					sFields.SetSprintf ( "%s,%s", sFields.cstr(), pSchema->m_dFields[i].m_sName.cstr() );
				else
					sFields.SetSprintf ( "%s,%d", sFields.cstr(), pNode->m_dSpec.m_dFieldMask.GetMask32() );
			}

			sRes.SetSprintf ( "( @%s: %s )", sFields.cstr()+1, sRes.cstr() );
		} else
		{
			if ( pNode->GetOp()==SPH_QUERY_AND && dWords.GetLength()>1 )
				sRes.SetSprintf ( "( %s )", sRes.cstr() ); // wrap bag of words
		}

	} else
	{
		ARRAY_FOREACH ( i, pNode->m_dChildren )
		{
			if ( !i )
			{
				sRes = sphReconstructNode ( pNode->m_dChildren[i], pSchema );
			} else
			{
				const char * sOp = "(unknown-op)";
				switch ( pNode->GetOp() )
				{
				case SPH_QUERY_AND:		sOp = " "; break;
				case SPH_QUERY_OR:		sOp = "|"; break;
				case SPH_QUERY_MAYBE:	sOp = "MAYBE"; break;
				case SPH_QUERY_NOT:		sOp = "NOT"; break;
				case SPH_QUERY_ANDNOT:	sOp = "AND NOT"; break;
				case SPH_QUERY_BEFORE:	sOp = "BEFORE"; break;
				case SPH_QUERY_NEAR:	sOp = "NEAR"; break;
				case SPH_QUERY_PHRASE:	sOp = ""; break;
				default:				assert ( 0 && "unexpected op in ReconstructNode()" ); break;
				}
				if ( pNode->GetOp()==SPH_QUERY_PHRASE )
					sRes.SetSprintf ( "\"%s %s\"", sRes.cstr(), sphReconstructNode ( pNode->m_dChildren[i], pSchema ).cstr() );
				else
					sRes.SetSprintf ( "%s %s %s", sRes.cstr(), sOp, sphReconstructNode ( pNode->m_dChildren[i], pSchema ).cstr() );
			}
		}

		if ( pNode->m_dChildren.GetLength()>1 )
			sRes.SetSprintf ( "( %s )", sRes.cstr() );
	}

	return sRes;
}


bool sphParseExtendedQuery ( XQQuery_t & tParsed, const char * sQuery, const CSphQuery * pQuery, const ISphTokenizer * pTokenizer,
	const CSphSchema * pSchema, CSphDict * pDict, const CSphIndexSettings & tSettings )
{
	XQParser_t qp;
	bool bRes = qp.Parse ( tParsed, sQuery, pQuery, pTokenizer, pSchema, pDict, tSettings );

#ifndef NDEBUG
	if ( bRes && tParsed.m_pRoot )
		tParsed.m_pRoot->Check ( true );
#endif

#ifdef XQDEBUG
	if ( bRes )
	{
		printf ( "\n--- query ---\n" );
		printf ( "%s\n", sQuery );
		xqDump ( tParsed.m_pRoot, 0 );
		printf ( "---\n" );
	}
#endif

	// moved here from ranker creation
	// as at that point term expansion could produce many terms from expanded term and this condition got failed
	tParsed.m_bSingleWord = ( tParsed.m_pRoot && tParsed.m_pRoot->m_dChildren.GetLength()==0 && tParsed.m_pRoot->m_dWords.GetLength()==1 );

	return bRes;
}

//////////////////////////////////////////////////////////////////////////
// COMMON SUBTREES DETECTION
//////////////////////////////////////////////////////////////////////////

/// Decides if given pTree is appropriate for caching or not. Currently we don't cache
/// the end values (leafs).
static bool IsAppropriate ( XQNode_t * pTree )
{
	if ( !pTree ) return false;

	// skip nodes that actually are leaves (eg. "AND smth" node instead of merely "smth")
	return !( pTree->m_dWords.GetLength()==1 && pTree->GetOp()!=SPH_QUERY_NOT );
}

typedef CSphOrderedHash < DWORD, uint64_t, IdentityHash_fn, 128 > CDwordHash;

// stores the pair of a tree, and the bitmask of common nodes
// which contains the tree.
class BitMask_t
{
	XQNode_t *		m_pTree;
	uint64_t		m_uMask;

public:
	BitMask_t ()
		: m_pTree ( NULL )
		, m_uMask ( 0ull )
	{}

	void Init ( XQNode_t * pTree, uint64_t uMask )
	{
		m_pTree = pTree;
		m_uMask = uMask;
	}

	inline uint64_t GetMask() const { return m_uMask; }
	inline XQNode_t * GetTree() const { return m_pTree; }
};

// a list of unique values.
class Associations_t : public CDwordHash
{
public:

	// returns true when add the second member.
	// The reason is that only one is not interesting for us,
	// but more than two will flood the caller.
	bool Associate2nd ( uint64_t uTree )
	{
		if ( Exists ( uTree ) )
			return false;
		Add ( 0, uTree );
		return GetLength()==2;
	}

	// merge with another similar
	void Merge ( const Associations_t& parents )
	{
		parents.IterateStart();
		while ( parents.IterateNext() )
			Associate2nd ( parents.IterateGetKey() );
	}
};

// associate set of nodes, common bitmask for these nodes,
// and gives the < to compare different pairs
class BitAssociation_t
{
private:
	const Associations_t *	m_pAssociations;
	mutable int				m_iBits;

	// The key method of subtree selection.
	// Most 'heavy' subtrees will be extracted first.
	inline int GetWeight() const
	{
		assert ( m_pAssociations );
		int iNodes = m_pAssociations->GetLength();
		if ( m_iBits==0 && m_uMask!=0 )
		{
			for ( uint64_t dMask = m_uMask; dMask; dMask >>=1 )
				m_iBits += (int)( dMask & 1 );
		}

		// current working formula is num_nodes^2 * num_hits
		return iNodes * iNodes * m_iBits;
	}

public:
	uint64_t			m_uMask;

	BitAssociation_t()
		: m_pAssociations ( NULL )
		, m_iBits ( 0 )
		, m_uMask ( 0 )
	{}

	void Init ( uint64_t uMask, const Associations_t* dNodes )
	{
		m_uMask = uMask;
		m_pAssociations = dNodes;
		m_iBits = 0;
	}

	bool operator< (const BitAssociation_t& second) const
	{
		return GetWeight() < second.GetWeight();
	}
};

// for pairs of values builds and stores the association "key -> list of values"
class CAssociations_t
	: public CSphOrderedHash < Associations_t, uint64_t, IdentityHash_fn, 128 >
{
	int		m_iBits;			// number of non-unique associations
public:

	CAssociations_t() : m_iBits ( 0 ) {}

	// Add the given pTree into the list of pTrees, associated with given uHash
	int Associate ( XQNode_t * pTree, uint64_t uHash )
	{
		if ( !Exists ( uHash ) )
			Add ( Associations_t(), uHash );
		if ( operator[]( uHash ).Associate2nd ( pTree->GetHash() ) )
			m_iBits++;
		return m_iBits;
	}

	// merge the existing association of uHash with given chain
	void MergeAssociations ( const Associations_t & chain, uint64_t uHash )
	{
		if ( !Exists ( uHash ) )
			Add ( chain, uHash );
		else
			operator[]( uHash ).Merge ( chain );
	}

	inline int GetBits() const { return m_iBits; }
};

// The main class for working with common subtrees
class RevealCommon_t : ISphNoncopyable
{
private:
	static const int			MAX_MULTINODES = 64;
	CSphVector<BitMask_t>		m_dBitmasks;		// all bitmasks for all the nodes
	CSphVector<uint64_t>		m_dSubQueries;		// final vector with roadmap for tree division.
	CAssociations_t				m_hNodes;			// initial accumulator for nodes
	CAssociations_t				m_hInterSections;	// initial accumulator for nodes
	CDwordHash					m_hBitOrders;		// order numbers for found common subnodes
	XQOperator_e				m_eOp;				// my operator which I process

private:

	// returns the order for given uHash (if any).
	inline int GetBitOrder ( uint64_t uHash ) const
	{
		if ( !m_hBitOrders.Exists ( uHash ) )
			return -1;
		return m_hBitOrders[uHash];
	}

	// recursively scans the whole tree and builds the maps
	// where a list of parents associated with every "leaf" nodes (i.e. with children)
	bool BuildAssociations ( XQNode_t * pTree )
	{
		if ( IsAppropriate ( pTree ) )
		{
			ARRAY_FOREACH ( i, pTree->m_dChildren )
			if ( ( !BuildAssociations ( pTree->m_dChildren[i] ) )
				|| ( ( m_eOp==pTree->GetOp() )
				&& ( m_hNodes.Associate ( pTree, pTree->m_dChildren[i]->GetHash() )>=MAX_MULTINODES ) ) )
			{
				return false;
			}
		}
		return true;
	}

	// Find all leafs, non-unique across the tree,
	// and associate the order number with every of them
	bool CalcCommonNodes ()
	{
		if ( !m_hNodes.GetBits() )
			return false; // there is totally no non-unique leaves
		int iBit = 0;
		m_hNodes.IterateStart();
		while ( m_hNodes.IterateNext() )
			if ( m_hNodes.IterateGet().GetLength() > 1 )
				m_hBitOrders.Add ( iBit++, m_hNodes.IterateGetKey() );
		assert ( m_hNodes.GetBits()==m_hBitOrders.GetLength() );
		m_hNodes.Reset(); ///< since from now we don't need this data anymore
		return true;
	}

	// recursively builds for every node the bitmaks
	// of common nodes it has as children
	void BuildBitmasks ( XQNode_t * pTree )
	{
		if ( !IsAppropriate ( pTree ) )
			return;

		if ( m_eOp==pTree->GetOp() )
		{
			// calculate the bitmask
			int iOrder;
			uint64_t dMask = 0;
			ARRAY_FOREACH ( i, pTree->m_dChildren )
			{
				iOrder = GetBitOrder ( pTree->m_dChildren[i]->GetHash() );
				if ( iOrder>=0 )
					dMask |= 1ull << iOrder;
			}

			// add the bitmask into the array
			if ( dMask )
				m_dBitmasks.Add().Init( pTree, dMask );
		}

		// recursively process all the children
		ARRAY_FOREACH ( i, pTree->m_dChildren )
			BuildBitmasks ( pTree->m_dChildren[i] );
	}

	// Collect all possible intersections of Bitmasks.
	// For every non-zero intersection we collect the list of trees which contain it.
	void CalcIntersections ()
	{
		// Round 1. Intersect all content of bitmasks one-by-one.
		ARRAY_FOREACH ( i, m_dBitmasks )
			for ( int j = i+1; j<m_dBitmasks.GetLength(); j++ )
			{
				// intersect one-by-one and group (grouping is done by nature of a hash)
				uint64_t uMask = m_dBitmasks[i].GetMask() & m_dBitmasks[j].GetMask();
				if ( uMask )
				{
					m_hInterSections.Associate ( m_dBitmasks[i].GetTree(), uMask );
					m_hInterSections.Associate ( m_dBitmasks[j].GetTree(), uMask );
				}
			}

		// Round 2. Intersect again all collected intersection one-by-one - until zero.
		void *p1=NULL, *p2;
		uint64_t uMask1, uMask2;
		while ( m_hInterSections.IterateNext ( &p1 ) )
		{
			p2 = p1;
			while ( m_hInterSections.IterateNext ( &p2 ) )
			{
				uMask1 = CAssociations_t::IterateGetKey ( &p1 );
				uMask2 = CAssociations_t::IterateGetKey ( &p2 );
				assert ( uMask1!=uMask2 );
				uMask1 &= uMask2;
				if ( uMask1 )
				{
					m_hInterSections.MergeAssociations ( CAssociations_t::IterateGet ( &p1 ), uMask1 );
					m_hInterSections.MergeAssociations ( CAssociations_t::IterateGet ( &p2 ), uMask1 );
				}
			}
		}
	}

	// create the final kit of common-subsets
	// which we will actually reveal (extract) from original trees
	void MakeQueries()
	{
		CSphVector<BitAssociation_t> dSubnodes; // masks for our selected subnodes
		dSubnodes.Reserve ( m_hInterSections.GetLength() );
		m_hInterSections.IterateStart();
		while ( m_hInterSections.IterateNext() )
			dSubnodes.Add().Init( m_hInterSections.IterateGetKey(), &m_hInterSections.IterateGet() );

		// sort by weight descending (weight sorting is hold by operator <)
		dSubnodes.RSort();
		m_dSubQueries.Reset();

		// make the final subtrees vector: get one-by-one from the beginning,
		// intresect with all the next and throw out zeros.
		// The final subqueries will not be intersected between each other.
		int j;
		uint64_t uMask;
		ARRAY_FOREACH ( i, dSubnodes )
		{
			uMask = dSubnodes[i].m_uMask;
			m_dSubQueries.Add ( uMask );
			j = i+1;
			while ( j < dSubnodes.GetLength() )
			{
				if ( !( dSubnodes[j].m_uMask &= ~uMask ) )
					dSubnodes.Remove(j);
				else
					j++;
			}
		}
	}

	// Now we finally extract the common subtrees from original tree
	// and (recursively) from it's children
	void Reorganize ( XQNode_t * pTree )
	{
		if ( !IsAppropriate ( pTree ) )
			return;

		if ( m_eOp==pTree->GetOp() )
		{
			// pBranch is for common subset of children, pOtherChildren is for the rest.
			CSphOrderedHash < XQNode_t*, int, IdentityHash_fn, 64 > hBranches;
			XQNode_t * pOtherChildren = NULL;
			int iBit;
			int iOptimizations = 0;
			ARRAY_FOREACH ( i, pTree->m_dChildren )
			{
				iBit = GetBitOrder ( pTree->m_dChildren[i]->GetHash() );

				// works only with children which are actually common with somebody else
				if ( iBit>=0 )
				{
					// since subqueries doesn't intersected between each other,
					// the first hit we found in this loop is exactly what we searched.
					ARRAY_FOREACH ( j, m_dSubQueries )
						if ( ( 1ull << iBit ) & m_dSubQueries[j] )
						{
							XQNode_t * pNode;
							if ( !hBranches.Exists(j) )
							{
								pNode = new XQNode_t ( pTree->m_dSpec );
								pNode->SetOp ( m_eOp, pTree->m_dChildren[i] );
								hBranches.Add ( pNode, j );
							} else
							{
								pNode = hBranches[j];
								pNode->m_dChildren.Add ( pTree->m_dChildren[i] );

								// Count essential subtrees (with at least 2 children)
								if ( pNode->m_dChildren.GetLength()==2 )
									iOptimizations++;
							}
							break;
						}
					// another nodes add to the set of "other" children
				} else
				{
					if ( !pOtherChildren )
					{
						pOtherChildren = new XQNode_t ( pTree->m_dSpec );
						pOtherChildren->SetOp ( m_eOp, pTree->m_dChildren[i] );
					} else
						pOtherChildren->m_dChildren.Add ( pTree->m_dChildren[i] );
				}
			}

			// we don't reorganize explicit simple case - as no "others" and only one common.
			// Also reject optimization if there is nothing to optimize.
			if ( ( iOptimizations==0 )
				| ( !pOtherChildren && ( hBranches.GetLength()==1 ) ) )
			{
				if ( pOtherChildren )
					pOtherChildren->m_dChildren.Reset();
				hBranches.IterateStart();
				while ( hBranches.IterateNext() )
				{
					assert ( hBranches.IterateGet() );
					hBranches.IterateGet()->m_dChildren.Reset();
					SafeDelete ( hBranches.IterateGet() );
				}
			} else
			{
				// reorganize the tree: replace the common subset to explicit node with
				// only common members inside. This will give the the possibility
				// to cache the node.
				pTree->m_dChildren.Reset();
				if ( pOtherChildren )
					pTree->m_dChildren.SwapData ( pOtherChildren->m_dChildren );

				hBranches.IterateStart();
				while ( hBranches.IterateNext() )
				{
					if ( hBranches.IterateGet()->m_dChildren.GetLength()==1 )
					{
						pTree->m_dChildren.Add ( hBranches.IterateGet()->m_dChildren[0] );
						hBranches.IterateGet()->m_dChildren.Reset();
						SafeDelete ( hBranches.IterateGet() );
					} else
						pTree->m_dChildren.Add ( hBranches.IterateGet() );
				}
			}
			SafeDelete ( pOtherChildren );
		}

		// recursively process all the children
		ARRAY_FOREACH ( i, pTree->m_dChildren )
			Reorganize ( pTree->m_dChildren[i] );
	}

public:
	explicit RevealCommon_t ( XQOperator_e eOp )
		: m_eOp ( eOp )
	{}

	// actual method for processing tree and reveal (extract) common subtrees
	void Transform ( int iXQ, const XQQuery_t * pXQ )
	{
		// collect all non-unique nodes
		for ( int i=0; i<iXQ; i++ )
			if ( !BuildAssociations ( pXQ[i].m_pRoot ) )
				return;

		// count and order all non-unique nodes
		if ( !CalcCommonNodes() )
			return;

		// create and collect bitmask for every node
		for ( int i=0; i<iXQ; i++ )
			BuildBitmasks ( pXQ[i].m_pRoot );

		// intersect all bitmasks one-by-one, and also intersect all intersections
		CalcIntersections();

		// the die-hard: actually select the set of subtrees which we'll process
		MakeQueries();

		// ... and finally - process all our trees.
		for ( int i=0; i<iXQ; i++ )
			Reorganize ( pXQ[i].m_pRoot );
	}
};


struct MarkedNode_t
{
	int			m_iCounter;
	XQNode_t *	m_pTree;
	bool		m_bMarked;
	int			m_iOrder;

	explicit MarkedNode_t ( XQNode_t * pTree=NULL )
		: m_iCounter ( 1 )
		, m_pTree ( pTree )
		, m_bMarked ( false )
		, m_iOrder ( 0 )
	{}

	void MarkIt ( bool bMark=true )
	{
		// mark
		if ( bMark )
		{
			m_iCounter++;
			m_bMarked = true;
			return;
		}

		// unmark
		if ( m_bMarked && m_iCounter>1 )
			m_iCounter--;
		if ( m_iCounter<2 )
			m_bMarked = false;
	}
};

typedef CSphOrderedHash < MarkedNode_t, uint64_t, IdentityHash_fn, 128 > CSubtreeHash;

/// check hashes, then check subtrees, then flag
static void FlagCommonSubtrees ( XQNode_t * pTree, CSubtreeHash & hSubTrees, bool bFlag=true, bool bMarkIt=true )
{
	if ( !IsAppropriate ( pTree ) )
		return;

	// we do not yet have any collisions stats,
	// but chances are we don't actually need IsEqualTo() at all
	uint64_t iHash = pTree->GetHash();
	if ( bFlag && hSubTrees.Exists ( iHash ) && hSubTrees [ iHash ].m_pTree->IsEqualTo ( pTree ) )
	{
		hSubTrees[iHash].MarkIt ();

		// we just add all the children but do NOT mark them as common
		// so that only the subtree root is marked.
		// also we unmark all the cases which were eaten by bigger trees
		ARRAY_FOREACH ( i, pTree->m_dChildren )
			if ( !hSubTrees.Exists ( pTree->m_dChildren[i]->GetHash() ) )
				FlagCommonSubtrees ( pTree->m_dChildren[i], hSubTrees, false, bMarkIt );
			else
				FlagCommonSubtrees ( pTree->m_dChildren[i], hSubTrees, false, false );
	} else
	{
		if ( !bMarkIt )
			hSubTrees[iHash].MarkIt(false);
		else
			hSubTrees.Add ( MarkedNode_t ( pTree ), iHash );

		ARRAY_FOREACH ( i, pTree->m_dChildren )
			FlagCommonSubtrees ( pTree->m_dChildren[i], hSubTrees, bFlag, bMarkIt );
	}
}


static void SignCommonSubtrees ( XQNode_t * pTree, CSubtreeHash & hSubTrees )
{
	if ( !pTree )
		return;

	uint64_t iHash = pTree->GetHash();
	if ( hSubTrees.Exists(iHash) && hSubTrees[iHash].m_bMarked )
		pTree->TagAsCommon ( hSubTrees[iHash].m_iOrder, hSubTrees[iHash].m_iCounter );

	ARRAY_FOREACH ( i, pTree->m_dChildren )
		SignCommonSubtrees ( pTree->m_dChildren[i], hSubTrees );
}


int sphMarkCommonSubtrees ( int iXQ, const XQQuery_t * pXQ )
{
	if ( iXQ<=0 || !pXQ )
		return 0;

	{ // Optional reorganize tree to extract common parts
		RevealCommon_t ( SPH_QUERY_AND ).Transform ( iXQ, pXQ );
		RevealCommon_t ( SPH_QUERY_OR ).Transform ( iXQ, pXQ );
	}

	// flag common subtrees and refcount them
	CSubtreeHash hSubtrees;
	for ( int i=0; i<iXQ; i++ )
		FlagCommonSubtrees ( pXQ[i].m_pRoot, hSubtrees );

	// number marked subtrees and assign them order numbers.
	int iOrder = 0;
	hSubtrees.IterateStart();
	while ( hSubtrees.IterateNext() )
		if ( hSubtrees.IterateGet().m_bMarked )
			hSubtrees.IterateGet().m_iOrder = iOrder++;

	// copy the flags and orders to original trees
	for ( int i=0; i<iXQ; i++ )
		SignCommonSubtrees ( pXQ[i].m_pRoot, hSubtrees );

	return iOrder;
}


class CSphTransformation : public ISphNoncopyable
{
public:
	CSphTransformation ( XQNode_t ** ppRoot, const ISphKeywordsStat * pKeywords );
	void Transform ();
	inline void Dump ( const XQNode_t * pNode, const char * sHeader = "" );

private:

	typedef CSphOrderedHash < CSphVector<XQNode_t*>, uint64_t, IdentityHash_fn, 32> HashSimilar_t;
	CSphOrderedHash < HashSimilar_t, uint64_t, IdentityHash_fn, 256 >	m_hSimilar;
	CSphVector<XQNode_t *>		m_dRelatedNodes;
	const ISphKeywordsStat *	m_pKeywords;
	XQNode_t **					m_ppRoot;
	typedef bool ( *Checker_fn ) ( const XQNode_t * );

private:

	void		Dump ();
	void		SetCosts ( XQNode_t * pNode, const CSphVector<XQNode_t *> & dNodes );
	int			GetWeakestIndex ( const CSphVector<XQNode_t *> & dNodes );

	template < typename Group, typename SubGroup >
	inline void TreeCollectInfo ( XQNode_t * pParent, Checker_fn pfnChecker );

	template < typename Group, typename SubGroup >
	inline bool CollectInfo ( XQNode_t * pParent, Checker_fn pfnChecker );

	template < typename Excluder, typename Parenter >
	inline bool	CollectRelatedNodes ( const CSphVector<XQNode_t *> & dSimilarNodes );

	// ((A !N) | (B !N)) -> ((A|B) !N)
	static bool CheckCommonNot ( const XQNode_t * pNode );
	bool		TransformCommonNot ();
	bool		MakeTransformCommonNot ( CSphVector<XQNode_t *> & dSimilarNodes );

	// ((A !(N AA)) | (B !(N BB))) -> (((A|B) !N) | (A !AA) | (B !BB)) [ if cost(N) > cost(A) + cost(B) ]
	static bool	CheckCommonCompoundNot ( const XQNode_t * pNode );
	bool		TransformCommonCompoundNot ();
	bool		MakeTransformCommonCompoundNot ( CSphVector<XQNode_t *> & dSimilarNodes );

	// ((A (X | AA)) | (B (X | BB))) -> (((A|B) X) | (A AA) | (B BB)) [ if cost(X) > cost(A) + cost(B) ]
	static bool	CheckCommonSubTerm ( const XQNode_t * pNode );
	bool		TransformCommonSubTerm ();
	void		MakeTransformCommonSubTerm ( CSphVector<XQNode_t *> & dX );

	// (A | "A B"~N) -> A ; ("A B" | "A B C") -> "A B" ; ("A B"~N | "A B C"~N) -> ("A B"~N)
	static bool CheckCommonKeywords ( const XQNode_t * pNode );
	bool		TransformCommonKeywords ();

	// ("X A B" | "Y A B") -> (("X|Y") "A B")
	// ("A B X" | "A B Y") -> (("X|Y") "A B")
	static bool CheckCommonPhrase ( const XQNode_t * pNode );
	bool 		TransformCommonPhrase ();
	void		MakeTransformCommonPhrase ( CSphVector<XQNode_t *> & dCommonNodes, int iCommonLen, bool bHeadIsCommon );

	// ((A !X) | (A !Y) | (A !Z)) -> (A !(X Y Z))
	static bool CheckCommonAndNotFactor ( const XQNode_t * pNode );
	bool		TransformCommonAndNotFactor ();
	bool		MakeTransformCommonAndNotFactor ( CSphVector<XQNode_t *> & dSimilarNodes );

	// ((A !(N | N1)) | (B !(N | N2))) -> (( (A !N1) | (B !N2) ) !N)
	static bool CheckCommonOrNot ( const XQNode_t * pNode );
	bool 		TransformCommonOrNot ();
	bool		MakeTransformCommonOrNot ( CSphVector<XQNode_t *> & dSimilarNodes );

	// The main goal of transformations below is tree clarification and
	// further applying of standard transformations above.

	// "hung" operand ( AND(OR) node with only 1 child ) appears after an internal transformation
	static bool CheckHungOperand ( const XQNode_t * pNode );
	bool		TransformHungOperand ();

	// ((A | B) | C) -> ( A | B | C )
	// ((A B) C) -> ( A B C )
	static bool CheckExcessBrackets ( const XQNode_t * pNode );
	bool 		TransformExcessBrackets ();

	// ((A !N1) !N2) -> (A !(N1 | N2))
	static bool CheckExcessAndNot ( const XQNode_t * pNode );
	bool		TransformExcessAndNot ();

private:
	static const uint64_t CONST_GROUP_FACTOR;

	struct NullNode
	{
		static inline uint64_t By ( XQNode_t * ) { return CONST_GROUP_FACTOR; } // NOLINT
		static inline const XQNode_t * From ( const XQNode_t * ) { return NULL; } // NOLINT
	};

	struct CurrentNode
	{
		static inline uint64_t By ( XQNode_t * p ) { return p->GetFuzzyHash(); }
		static inline const XQNode_t * From ( const XQNode_t * p ) { return p; }
	};

	struct ParentNode
	{
		static inline uint64_t By ( XQNode_t * p ) { return p->m_pParent->GetFuzzyHash(); }
		static inline const XQNode_t * From ( const XQNode_t * p ) { return p->m_pParent; }
	};

	struct GrandNode
	{
		static inline uint64_t By ( XQNode_t * p ) { return p->m_pParent->m_pParent->GetFuzzyHash(); }
		static inline const XQNode_t * From ( const XQNode_t * p ) { return p->m_pParent->m_pParent; }
	};

	struct Grand2Node {
		static inline uint64_t By ( XQNode_t * p ) { return p->m_pParent->m_pParent->m_pParent->GetFuzzyHash(); }
		static inline const XQNode_t * From ( const XQNode_t * p ) { return p->m_pParent->m_pParent->m_pParent; }
	};

	struct Grand3Node
	{
		static inline uint64_t By ( XQNode_t * p ) { return p->m_pParent->m_pParent->m_pParent->m_pParent->GetFuzzyHash(); }
		static inline const XQNode_t * From ( const XQNode_t * p ) { return p->m_pParent->m_pParent->m_pParent->m_pParent; }
	};
};


CSphTransformation::CSphTransformation ( XQNode_t ** ppRoot, const ISphKeywordsStat * pKeywords )
	: m_pKeywords ( pKeywords )
	, m_ppRoot ( ppRoot )
{
	assert ( m_pKeywords!=NULL );
}



const uint64_t CSphTransformation::CONST_GROUP_FACTOR = 0;

template < typename Group, typename SubGroup >
void CSphTransformation::TreeCollectInfo ( XQNode_t * pParent, Checker_fn pfnChecker )
{
	if ( pParent )
	{
		if ( pfnChecker ( pParent ) )
		{
			// "Similar nodes" are nodes which are suited to a template (like 'COMMON NOT', 'COMMON COMPOND NOT', ...)
			uint64_t uGroup = (uint64_t)Group::From ( pParent );
			uint64_t uSubGroup = SubGroup::By ( pParent );

			HashSimilar_t & hGroup = m_hSimilar.AddUnique ( uGroup );
			hGroup.AddUnique ( uSubGroup ).Add ( pParent );
		}

		ARRAY_FOREACH ( iChild, pParent->m_dChildren )
			TreeCollectInfo<Group, SubGroup> ( pParent->m_dChildren[iChild], pfnChecker );
	}
}


template < typename Group, typename SubGroup >
bool CSphTransformation::CollectInfo ( XQNode_t * pParent, Checker_fn pfnChecker )
{
	( *m_ppRoot )->Check ( true );
	m_hSimilar.Reset();

	TreeCollectInfo<Group, SubGroup> ( pParent, pfnChecker );
	return ( m_hSimilar.GetLength()>0 );
}


void CSphTransformation::SetCosts ( XQNode_t * pNode, const CSphVector<XQNode_t *> & dNodes )
{
	assert ( pNode || dNodes.GetLength() );

	CSphVector<XQNode_t*> dChildren ( dNodes.GetLength() + 1 );
	dChildren[dNodes.GetLength()] = pNode;
	ARRAY_FOREACH ( i, dNodes )
	{
		dChildren[i] = dNodes[i];
		dChildren[i]->m_iUser = 0;
	}

	// collect unknown keywords from all children
	CSphVector<CSphKeywordInfo> dKeywords;
	SmallStringHash_T<int>	hCosts;
	ARRAY_FOREACH ( i, dChildren )
	{
		XQNode_t * pChild = dChildren[i];
		ARRAY_FOREACH ( j, pChild->m_dChildren )
		{
			dChildren.Add ( pChild->m_dChildren[j] );
			dChildren.Last()->m_iUser = 0;
			assert ( dChildren.Last()->m_pParent==pChild );
		}
		ARRAY_FOREACH ( j, pChild->m_dWords )
		{
			const CSphString & sWord = pChild->m_dWords[j].m_sWord;
			int * pCost = hCosts ( sWord );
			if ( !pCost )
			{
				Verify ( hCosts.Add ( 0, sWord ) );
				dKeywords.Add();
				dKeywords.Last().m_sTokenized = sWord;
				dKeywords.Last().m_iDocs = 0;
			}
		}
	}

	// get keywords info from index dictionary
	if ( dKeywords.GetLength() )
	{
		m_pKeywords->FillKeywords ( dKeywords );
		ARRAY_FOREACH ( i, dKeywords )
		{
			const CSphKeywordInfo & tKeyword = dKeywords[i];
			hCosts[tKeyword.m_sTokenized] = tKeyword.m_iDocs;
		}
	}

	// propagate cost bottom-up (from children to parents)
	for ( int i=dChildren.GetLength()-1; i>=0; i-- )
	{
		XQNode_t * pChild = dChildren[i];
		int iCost = 0;
		ARRAY_FOREACH ( j, pChild->m_dWords )
			iCost += hCosts [ pChild->m_dWords[j].m_sWord ];

		pChild->m_iUser += iCost;
		if ( pChild->m_pParent )
			pChild->m_pParent->m_iUser += pChild->m_iUser;
	}
}


template < typename Excluder, typename Parenter >
bool CSphTransformation::CollectRelatedNodes ( const CSphVector<XQNode_t *> & dSimilarNodes )
{
	m_dRelatedNodes.Resize ( 0 );
	ARRAY_FOREACH ( i, dSimilarNodes )
	{
		// Eval node that should be excluded
		const XQNode_t * pExclude = Excluder::From ( dSimilarNodes[i] );

		// Eval node that points to related nodes
		const XQNode_t * pParent = Parenter::From ( dSimilarNodes[i] );

		assert ( &pParent->m_dChildren!=&m_dRelatedNodes );
		ARRAY_FOREACH ( j, pParent->m_dChildren )
		{
			if ( pParent->m_dChildren[j]!=pExclude )
				m_dRelatedNodes.Add ( pParent->m_dChildren[j] );
		}
	}
	return ( m_dRelatedNodes.GetLength()>1 );
}


bool CSphTransformation::CheckCommonNot ( const XQNode_t * pNode )
{
	if ( !pNode || !pNode->m_pParent || !pNode->m_pParent->m_pParent || !pNode->m_pParent->m_pParent->m_pParent ||
			pNode->m_pParent->GetOp()!=SPH_QUERY_NOT || pNode->m_pParent->m_pParent->GetOp()!=SPH_QUERY_ANDNOT ||
			pNode->m_pParent->m_pParent->m_pParent->GetOp()!=SPH_QUERY_OR )
	{
//
// NOLINT		//  NOT:
// NOLINT		//		 _______ OR (gGOr) ___________
// NOLINT		// 		/          |                   |
// NOLINT		// 	 ...        AND NOT (grandAndNot)  ...
// NOLINT		//                 /       |
// NOLINT		//         relatedNode    NOT (parentNot)
// NOLINT		//         	               |
// NOLINT		//         	             pNode
//
		return false;
	}
	return true;
}


bool CSphTransformation::TransformCommonNot ()
{
	bool bRecollect = false;
	m_hSimilar.IterateStart();
	while ( m_hSimilar.IterateNext () )
	{
		m_hSimilar.IterateGet().IterateStart();
		while ( m_hSimilar.IterateGet().IterateNext() )
		{
			// Nodes with the same iFuzzyHash
			CSphVector<XQNode_t *> & dSimilarNodes = m_hSimilar.IterateGet().IterateGet();
			if ( dSimilarNodes.GetLength()<2 )
				continue;

			if ( CollectRelatedNodes < ParentNode, GrandNode > ( dSimilarNodes ) && MakeTransformCommonNot ( dSimilarNodes ) )
			{
				bRecollect = true;
				// Don't make transformation for other nodes from the same OR-node,
				// because query tree was changed and further transformations
				// might be invalid.
				break;
			}
		}
	}

	return bRecollect;
}


int CSphTransformation::GetWeakestIndex ( const CSphVector<XQNode_t *> & dNodes )
{
	// Returns index of weakest node from the equal.
	// The example of equal nodes:
	// "aaa bbb" (PHRASE), "aaa bbb"~10 (PROXIMITY), "aaa bbb"~20 (PROXIMITY)
	// Such nodes have the same magic hash value.
	// The weakest is "aaa bbb"~20

	int iWeakestIndex = 0;
	int iProximity = -1;

	ARRAY_FOREACH ( i, dNodes )
	{
		XQNode_t * pNode = dNodes[i];
		if ( pNode->GetOp()==SPH_QUERY_PROXIMITY && pNode->m_iOpArg>iProximity )
		{
			iProximity = pNode->m_iOpArg;
			iWeakestIndex = i;
		}
	}
	return iWeakestIndex;
}


bool CSphTransformation::MakeTransformCommonNot ( CSphVector<XQNode_t *> & dSimilarNodes )
{
	// Pick weakest node from the equal
	// PROXIMITY and PHRASE nodes with same keywords have an equal magic hash
	// so they are considered as equal nodes.
	int iWeakestIndex = GetWeakestIndex ( dSimilarNodes );

	// the weakest node is new parent of transformed expression
	XQNode_t * pWeakestAndNot = m_dRelatedNodes[iWeakestIndex]->m_pParent;
	assert ( pWeakestAndNot->m_dChildren[0]==m_dRelatedNodes[iWeakestIndex] );
	XQNode_t * pCommonOr = pWeakestAndNot->m_pParent;
	assert ( pCommonOr->GetOp()==SPH_QUERY_OR && pCommonOr->m_dChildren.Contains ( pWeakestAndNot ) );
	XQNode_t * pGrandCommonOr = pCommonOr->m_pParent;

	bool bKeepOr = ( pCommonOr->m_dChildren.GetLength()>2 );

	// reset ownership of related nodes
	ARRAY_FOREACH ( i, m_dRelatedNodes )
	{
		XQNode_t * pAnd = m_dRelatedNodes[i];
		XQNode_t * pAndNot = pAnd->m_pParent;
		assert ( pAndNot->m_pParent==pCommonOr );

		if ( i!=iWeakestIndex )
		{
			Verify ( pAndNot->m_dChildren.RemoveValue ( pAnd ) );

			if ( bKeepOr )
			{
				pCommonOr->m_dChildren.RemoveValue ( pAndNot );
				SafeDelete ( pAndNot );
			}
		}
	}

	// move all related to new OR
	XQNode_t * pHubOr = new XQNode_t ( XQLimitSpec_t() );
	pHubOr->SetOp ( SPH_QUERY_OR, m_dRelatedNodes );

	// insert hub OR via hub AND to new parent ( AND NOT )
	XQNode_t * pHubAnd = new XQNode_t ( XQLimitSpec_t() );
	pHubAnd->SetOp ( SPH_QUERY_AND, pHubOr );
	// replace old AND at new parent ( AND NOT ) 0 already at OR children
	pHubAnd->m_pParent = pWeakestAndNot;
	pWeakestAndNot->m_dChildren[0] = pHubAnd;

	// in case common OR had only 2 children
	if ( !bKeepOr )
	{
		// replace old OR with AND_NOT at parent
		if ( !pGrandCommonOr )
		{
			pWeakestAndNot->m_pParent = NULL;
			*m_ppRoot = pWeakestAndNot;
		} else
		{
			pWeakestAndNot->m_pParent = pGrandCommonOr;
			CSphVector<XQNode_t *> & dChildren = pGrandCommonOr->m_dChildren;
			ARRAY_FOREACH ( i, dChildren )
			{
				if ( dChildren[i]==pCommonOr )
				{
					dChildren[i] = pWeakestAndNot;
					break;
				}
			}
		}
		// remove new parent ( AND OR ) from OR children
		Verify ( pCommonOr->m_dChildren.RemoveValue ( pWeakestAndNot ) );
		// free OR and all children
		SafeDelete ( pCommonOr );
	}

	return true;
}


bool CSphTransformation::CheckCommonCompoundNot ( const XQNode_t * pNode )
{
	if ( !pNode || !pNode->m_pParent || !pNode->m_pParent->m_pParent || !pNode->m_pParent->m_pParent->m_pParent ||
			!pNode->m_pParent->m_pParent->m_pParent->m_pParent || pNode->m_pParent->GetOp()!=SPH_QUERY_AND ||
			pNode->m_pParent->m_pParent->GetOp()!=SPH_QUERY_NOT || pNode->m_pParent->m_pParent->m_pParent->GetOp()!=SPH_QUERY_ANDNOT ||
			pNode->m_pParent->m_pParent->m_pParent->m_pParent->GetOp()!=SPH_QUERY_OR )
	{
//
// NOLINT		//  NOT:
// NOLINT		//		 __ OR (Grand3 = CommonOr) __
// NOLINT		//		/    |                       |
// NOLINT		//	 ...  AND NOT (Grand2)          ...
// NOLINT		//          /        |
// NOLINT		//     relatedNode  NOT (grandNot)
// NOLINT		//        	         |
// NOLINT		//        	      AND (parentAnd)
// NOLINT		//                 /    |
// NOLINT		//               pNode  ...
//
		return false;
	}
	return true;
}


bool CSphTransformation::TransformCommonCompoundNot ()
{
	bool bRecollect = false;
	m_hSimilar.IterateStart();
	while ( m_hSimilar.IterateNext () )
	{
		m_hSimilar.IterateGet().IterateStart();
		while ( m_hSimilar.IterateGet().IterateNext() )
		{
			// Nodes with the same iFuzzyHash
			CSphVector<XQNode_t *> & dSimilarNodes = m_hSimilar.IterateGet().IterateGet();
			if ( dSimilarNodes.GetLength()<2 )
				continue;

			if ( CollectRelatedNodes < GrandNode, Grand2Node > ( dSimilarNodes ) )
			{
				// Load cost of the first node from the group
				// of the common nodes. The cost of nodes from
				// TransformableNodes are the same.
				SetCosts ( dSimilarNodes[0], m_dRelatedNodes );
				int iCommon = dSimilarNodes[0]->m_iUser;
				int iRelated = 0;
				ARRAY_FOREACH ( i, m_dRelatedNodes )
					iRelated += m_dRelatedNodes[i]->m_iUser;

				// Check that optimization willl be useful.
				if ( iCommon>iRelated && MakeTransformCommonCompoundNot ( dSimilarNodes ) )
				{
					bRecollect = true;
					// Don't make transformation for other nodes from the same OR-node,
					// because qtree was changed and further transformations
					// might be invalid.
					break;
				}
			}
		}
	}

	return bRecollect;
}


bool CSphTransformation::MakeTransformCommonCompoundNot ( CSphVector<XQNode_t *> & dSimilarNodes )
{
	// Pick weakest node from the equal
	// PROXIMITY and PHRASE nodes with same keywords have an equal magic hash
	// so they are considered as equal nodes.
	int iWeakestIndex = GetWeakestIndex ( dSimilarNodes );
	assert ( iWeakestIndex!=-1 );
	XQNode_t * pWeakestSimilar = dSimilarNodes [ iWeakestIndex ];

	// Common OR node (that is Grand3Node::From)
	XQNode_t * pCommonOr = pWeakestSimilar->m_pParent->m_pParent->m_pParent->m_pParent;

	// Factor out and delete/unlink similar nodes ( except weakest )
	ARRAY_FOREACH ( i, dSimilarNodes )
	{
		XQNode_t * pParent = dSimilarNodes[i]->m_pParent;
		Verify ( pParent->m_dChildren.RemoveValue ( dSimilarNodes[i] ) );

		if ( i!=iWeakestIndex )
			SafeDelete ( dSimilarNodes[i] );
	}

	// Create yet another ANDNOT node
	// with related nodes and one common node
	XQNode_t * pNewNot = new XQNode_t ( XQLimitSpec_t() );
	pNewNot->SetOp ( SPH_QUERY_NOT, pWeakestSimilar );

	XQNode_t * pNewOr = new XQNode_t ( XQLimitSpec_t() );
	pNewOr->SetOp ( SPH_QUERY_OR );
	pNewOr->m_dChildren.Resize ( m_dRelatedNodes.GetLength() );
	ARRAY_FOREACH ( i, m_dRelatedNodes )
	{
		// ANDNOT operation implies AND and NOT nodes.
		// The related nodes point to AND node that has one child node.
		assert ( m_dRelatedNodes[i]->m_dChildren.GetLength()==1 );
		pNewOr->m_dChildren[i] = m_dRelatedNodes[i]->m_dChildren[0]->Clone();
		pNewOr->m_dChildren[i]->m_pParent = pNewOr;
	}

	XQNode_t * pNewAnd = new XQNode_t ( XQLimitSpec_t() );
	pNewAnd->SetOp ( SPH_QUERY_AND, pNewOr );
	XQNode_t * pNewAndNot = new XQNode_t ( XQLimitSpec_t() );
	pNewAndNot->SetOp ( SPH_QUERY_ANDNOT, pNewAnd, pNewNot );
	pCommonOr->m_dChildren.Add ( pNewAndNot );
	pNewAndNot->m_pParent = pCommonOr;
	return true;
}


bool CSphTransformation::CheckCommonSubTerm ( const XQNode_t * pNode )
{
	if ( !pNode || ( pNode->GetOp()==SPH_QUERY_PHRASE && pNode->m_dChildren.GetLength() )
		|| !pNode->m_pParent || !pNode->m_pParent->m_pParent || !pNode->m_pParent->m_pParent->m_pParent ||
			pNode->m_pParent->GetOp()!=SPH_QUERY_OR || pNode->m_pParent->m_pParent->GetOp()!=SPH_QUERY_AND ||
			pNode->m_pParent->m_pParent->m_pParent->GetOp()!=SPH_QUERY_OR )
	{
//
// NOLINT		//  NOT:
// NOLINT		//        ________OR (gGOr)
// NOLINT		//		/           |
// NOLINT		//	......	  AND (grandAnd)
// NOLINT		//                /     |
// NOLINT		//      relatedNode    OR (parentOr)
// NOLINT		//        	            /   |
// NOLINT		//                   pNode  ...
//
		return false;
	}
	return true;
}


bool CSphTransformation::TransformCommonSubTerm ()
{
	bool bRecollect = false;
	m_hSimilar.IterateStart();
	while ( m_hSimilar.IterateNext () )
	{
		m_hSimilar.IterateGet().IterateStart();
		while ( m_hSimilar.IterateGet().IterateNext() )
		{
			// Nodes with the same iFuzzyHash
			CSphVector<XQNode_t *> & dX = m_hSimilar.IterateGet().IterateGet();
			if ( dX.GetLength()<2 )
				continue;

			// skip common sub-terms from same tree
			bool bSame = false;
			for ( int i=0; i<dX.GetLength()-1 && !bSame; i++ )
			{
				for ( int j=i+1; j<dX.GetLength() && !bSame; j++ )
					bSame = ( dX[i]->m_pParent==dX[j]->m_pParent );
			}
			if ( bSame )
				continue;

			if ( CollectRelatedNodes < ParentNode, GrandNode > ( dX ) )
			{
				// Load cost of the first node from the group
				// of the common nodes. The cost of nodes from
				// TransformableNodes are the same.
				SetCosts ( dX[0], m_dRelatedNodes );
				int iCostCommonSubTermNode = dX[0]->m_iUser;
				int iCostRelatedNodes = 0;
				ARRAY_FOREACH ( i, m_dRelatedNodes )
					iCostRelatedNodes += m_dRelatedNodes[i]->m_iUser;

				// Check that optimization will be useful.
				if ( iCostCommonSubTermNode > iCostRelatedNodes )
				{
					MakeTransformCommonSubTerm ( dX );
					bRecollect = true;
					// Don't make transformation for other nodes from the same OR-node,
					// because query tree was changed and further transformations
					// might be invalid.
					break;
				}
			}
		}
	}

	return bRecollect;
}


// remove nodes without children up the tree
static bool SubtreeRemoveEmpty ( XQNode_t * pNode )
{
	if ( !pNode->IsEmpty() )
		return false;

	// climb up
	XQNode_t * pParent = pNode->m_pParent;
	while ( pParent && pParent->m_dChildren.GetLength()<=1 && !pParent->m_dWords.GetLength() )
	{
		pNode = pParent;
		pParent = pParent->m_pParent;
	}

	if ( pParent )
		pParent->m_dChildren.RemoveValue ( pNode );

	// free subtree
	SafeDelete ( pNode );
	return true;
}


// eliminate composite ( AND \ OR ) nodes with only one children
static void CompositeFixup ( XQNode_t * pNode, XQNode_t ** ppRoot )
{
	assert ( pNode && !pNode->m_dWords.GetLength() );
	if ( pNode->m_dChildren.GetLength()!=1 || !( pNode->GetOp()==SPH_QUERY_OR || pNode->GetOp()==SPH_QUERY_AND ) )
		return;

	XQNode_t * pChild = pNode->m_dChildren[0];
	pChild->m_pParent = NULL;
	pNode->m_dChildren.Resize ( 0 );

	// climb up
	XQNode_t * pParent = pNode->m_pParent;
	while ( pParent && pParent->m_dChildren.GetLength()==1 && !pParent->m_dWords.GetLength() &&
		( pParent->GetOp()==SPH_QUERY_OR || pParent->GetOp()==SPH_QUERY_AND ) )
	{
		pNode = pParent;
		pParent = pParent->m_pParent;
	}

	if ( pParent )
	{
		ARRAY_FOREACH ( i, pParent->m_dChildren )
		{
			if ( pParent->m_dChildren[i]!=pNode )
				continue;

			pParent->m_dChildren[i] = pChild;
			pChild->m_pParent = pParent;
			break;
		}
	} else
	{
		*ppRoot = pChild;
	}

	// free subtree
	SafeDelete ( pNode );
}


static void CleanupSubtree ( XQNode_t * pNode, XQNode_t ** ppRoot )
{
	if ( SubtreeRemoveEmpty ( pNode ) )
		return;

	CompositeFixup ( pNode, ppRoot );
}


void CSphTransformation::MakeTransformCommonSubTerm ( CSphVector<XQNode_t *> & dX )
{
	// Pick weakest node from the equal
	// PROXIMITY and PHRASE nodes with same keywords have an equal magic hash
	// so they are considered as equal nodes.
	int iWeakestIndex = GetWeakestIndex ( dX );
	XQNode_t * pX = dX[iWeakestIndex];

	// common parents of X and AA \ BB need to be excluded
	CSphVector<XQNode_t *> dExcluded ( dX.GetLength() );

	// Factor out and delete/unlink similar nodes ( except weakest )
	ARRAY_FOREACH ( i, dX )
	{
		XQNode_t * pParent = dX[i]->m_pParent;
		Verify ( pParent->m_dChildren.RemoveValue ( dX[i] ) );
		if ( i!=iWeakestIndex )
			SafeDelete ( dX[i] );

		dExcluded[i] = pParent;
		pParent->m_pParent->m_dChildren.RemoveValue ( pParent );
	}

	CSphVector<XQNode_t *> dRelatedParents;
	for ( int i=0; i<m_dRelatedNodes.GetLength(); i++ )
	{
		XQNode_t * pParent = m_dRelatedNodes[i]->m_pParent;
		if ( !dRelatedParents.Contains ( pParent ) )
			dRelatedParents.Add ( pParent );
	}

	ARRAY_FOREACH ( i, dRelatedParents )
		dRelatedParents[i] = dRelatedParents[i]->Clone();

	// push excluded children back
	ARRAY_FOREACH ( i, dExcluded )
	{
		XQNode_t * pChild = dExcluded[i];
		pChild->m_pParent->m_dChildren.Add ( pChild );
	}

	XQNode_t * pNewOr = new XQNode_t ( XQLimitSpec_t() );
	pNewOr->SetOp ( SPH_QUERY_OR, dRelatedParents );

	// Create yet another AND node
	// with related nodes and one common dSimilar node
	XQNode_t * pCommonOr = pX->m_pParent->m_pParent->m_pParent;
	XQNode_t * pNewAnd = new XQNode_t ( XQLimitSpec_t() );
	pNewAnd->SetOp ( SPH_QUERY_AND, pNewOr, pX );
	pCommonOr->m_dChildren.Add ( pNewAnd );
	pNewAnd->m_pParent = pCommonOr;

	ARRAY_FOREACH ( i, dExcluded )
	{
		CleanupSubtree ( dExcluded[i], m_ppRoot );
	}
}


bool CSphTransformation::CheckCommonKeywords ( const XQNode_t * pNode )
{
	if ( !pNode || !pNode->m_pParent || pNode->m_pParent->GetOp()!=SPH_QUERY_OR || !pNode->m_dWords.GetLength() )
	{
//
// NOLINT		//	NOT:
// NOLINT		// 		 ______________________ OR (parentOr) _______
// NOLINT		//		/                            |               |
// NOLINT		//	  pNode (PHRASE|AND|PROXIMITY)  ...	            ...
//
		return false;
	}
	return true;
}


typedef CSphOrderedHash<CSphVector<XQNode_t *>, uint64_t, IdentityHash_fn, 128> BigramHash_t;


static int sphBigramAddNode ( XQNode_t * pNode, int64_t uHash, BigramHash_t & hBirgam )
{
	CSphVector<XQNode_t *> * ppNodes = hBirgam ( uHash );
	if ( !ppNodes )
	{
		CSphVector<XQNode_t *> dNode ( 1 );
		dNode[0] = pNode;
		hBirgam.Add ( dNode, uHash );
		return 1;
	} else
	{
		(*ppNodes).Add ( pNode );
		return (*ppNodes).GetLength();
	}
}

static const BYTE g_sPhraseDelimiter[] = { 1 };

static uint64_t sphHashPhrase ( const XQNode_t * pNode )
{
	assert ( pNode );
	uint64_t uHash = SPH_FNV64_SEED;
	ARRAY_FOREACH ( i, pNode->m_dWords )
	{
		if ( i )
			uHash = sphFNV64 ( g_sPhraseDelimiter, sizeof(g_sPhraseDelimiter), uHash );
		uHash = sphFNV64cont ( pNode->m_dWords[i].m_sWord.cstr(), uHash );
	}

	return uHash;
}


static void sphHashSubphrases ( XQNode_t * pNode, BigramHash_t & hBirgam )
{
	assert ( pNode );
	// skip whole phrase
	if ( pNode->m_dWords.GetLength()<=1 )
		return;

	const CSphVector<XQKeyword_t> & dWords = pNode->m_dWords;
	int iLen = dWords.GetLength();
	for ( int i=0; i<iLen; i++ )
	{
		uint64_t uSubPhrase = sphFNV64cont ( dWords[i].m_sWord.cstr(), SPH_FNV64_SEED );
		sphBigramAddNode ( pNode, uSubPhrase, hBirgam );

		// skip whole phrase
		int iSubLen = ( i==0 ? iLen-1 : iLen );
		for ( int j=i+1; j<iSubLen; j++ )
		{
			uSubPhrase = sphFNV64 ( g_sPhraseDelimiter, sizeof(g_sPhraseDelimiter), uSubPhrase );
			uSubPhrase = sphFNV64cont ( dWords[j].m_sWord.cstr(), uSubPhrase );
			sphBigramAddNode ( pNode, uSubPhrase, hBirgam );
		}
	}

	// loop all children
	ARRAY_FOREACH ( i, pNode->m_dChildren )
		sphHashSubphrases ( pNode->m_dChildren[i], hBirgam );
}


bool sphIsNodeStrongest ( const XQNode_t * pNode, const CSphVector<XQNode_t *> & dSimilar )
{
	//
	// The cases when query won't be optimized:
	// 1. Proximities with different distance: "A B C"~N | "A B C D"~M (N != M)
	// 2. Partial intersection in the middle: "A B C D" | "D B C E" (really they won't be found)
	// 3. Weaker phrase for proximity. Example: "A B C D"~N | "B C"
	//
	// The cases when query will be optimized:
	// 1. Found weaker term (phrase or proximity type) for sub-query with phrase type.
	// Examples:
	// "D A B C E" | "A B C" (weaker phrase) => "A B C"
	// "A B C D E" | "B C D"~N (weaker proximity) => "B C D"~N
	//
	// 2. Equal proximities with the different distance.
	// Example: "A B C"~N | "A B C"~M => "A B C"~min(M,N)
	//
	// 3. Found weaker term with proximity type with the same distance.
	// Example: "D A B C E"~N | "A B"~N => "A B"~N
	//

	assert ( pNode );
	XQOperator_e eNode = pNode->GetOp();
	int iWords = pNode->m_dWords.GetLength();

	ARRAY_FOREACH ( i, dSimilar )
	{
		XQOperator_e eSimilar = dSimilar[i]->GetOp();
		int iSimilarWords = dSimilar[i]->m_dWords.GetLength();

		if ( eNode==SPH_QUERY_PROXIMITY && eSimilar==SPH_QUERY_PROXIMITY && iWords>iSimilarWords )
			return false;
		if ( ( eNode==SPH_QUERY_PHRASE || eNode==SPH_QUERY_AND ) && ( eSimilar==SPH_QUERY_PROXIMITY && ( iWords>1 || pNode->m_dChildren.GetLength() ) ) )
			return false;

		bool bSimilar = ( ( eNode==SPH_QUERY_PHRASE && eSimilar==SPH_QUERY_PHRASE ) ||
			( ( eNode==SPH_QUERY_PHRASE || eNode==SPH_QUERY_AND ) && ( eSimilar==SPH_QUERY_PHRASE || eSimilar==SPH_QUERY_PROXIMITY ) ) ||
			( eNode==SPH_QUERY_PROXIMITY && ( eSimilar==SPH_QUERY_AND || eSimilar==SPH_QUERY_PHRASE ) ) ||
			( eNode==SPH_QUERY_PROXIMITY && eSimilar==SPH_QUERY_PROXIMITY && pNode->m_iOpArg>=dSimilar[i]->m_iOpArg ) );

		if ( !bSimilar )
			return false;
	}

	return true;
}


bool CSphTransformation::TransformCommonKeywords ()
{
	CSphVector <XQNode_t *> dPendingDel;
	m_hSimilar.IterateStart();
	while ( m_hSimilar.IterateNext () )
	{
		BigramHash_t hBigrams;
		m_hSimilar.IterateGet().IterateStart();
		while ( m_hSimilar.IterateGet().IterateNext() )
		{
			// Nodes with the same iFuzzyHash
			CSphVector<XQNode_t *> & dPhrases = m_hSimilar.IterateGet().IterateGet();
			if ( dPhrases.GetLength()<2 )
				continue;

			ARRAY_FOREACH ( i, dPhrases )
				sphHashSubphrases ( dPhrases[i], hBigrams );

			ARRAY_FOREACH ( i, dPhrases )
			{
				XQNode_t * pNode = dPhrases[i];
				uint64_t uPhraseHash = sphHashPhrase ( pNode );
				CSphVector<XQNode_t *> * ppCommon = hBigrams ( uPhraseHash );
				if ( ppCommon && sphIsNodeStrongest ( pNode, *ppCommon ) )
				{
					ARRAY_FOREACH ( j, (*ppCommon) )
						dPendingDel.Add ( (*ppCommon)[j] );
				}
			}
		}
	}

	bool bTransformed = ( dPendingDel.GetLength()>0 );
	dPendingDel.Sort();
	// Delete stronger terms
	XQNode_t * pLast = NULL;
	ARRAY_FOREACH ( i, dPendingDel )
	{
		// skip dupes
		if ( pLast==dPendingDel[i] )
			continue;

		pLast = dPendingDel[i];
		Verify ( pLast->m_pParent->m_dChildren.RemoveValue ( pLast ) );
		// delete here (not SafeDelete) as later that pointer will be compared
		delete ( dPendingDel[i] );
	}

	return bTransformed;
}

// minimum words per phrase that might be optimized by CommonSuffix optimization

bool CSphTransformation::CheckCommonPhrase ( const XQNode_t * pNode )
{
	if ( !pNode || !pNode->m_pParent || pNode->m_pParent->GetOp()!=SPH_QUERY_OR || pNode->GetOp()!=SPH_QUERY_PHRASE || pNode->m_dWords.GetLength()<2 )
	{
		//
		// NOLINT		//  NOT:
		// NOLINT		//		 ______________________ OR (parentOr) ___
		// NOLINT		// 		/                        |               |
		// NOLINT		// 	  pNode (PHRASE)            ...	             ...
		//
		return false;
	}

	// single word phrase not allowed
	assert ( pNode->m_dWords.GetLength()>=2 );

	// phrase there words not one after another not allowed
	for ( int i=1; i<pNode->m_dWords.GetLength(); i++ )
	{
		if ( pNode->m_dWords[i].m_iAtomPos-pNode->m_dWords[i-1].m_iAtomPos!=1 )
			return false;
	}

	return true;
}


struct CommonInfo_t
{
	CSphVector<XQNode_t *> *	m_pPhrases;
	int							m_iCommonLen;
	bool						m_bHead;
	bool						m_bHasBetter;
};


struct Node2Common_t
{
	XQNode_t * m_pNode;
	CommonInfo_t * m_pCommon;
};


struct CommonDupElemination_fn
{
	bool IsLess ( const Node2Common_t & a, const Node2Common_t & b ) const
	{
		if ( a.m_pNode!=b.m_pNode )
			return a.m_pNode<b.m_pNode;

		if ( a.m_pCommon->m_iCommonLen!=b.m_pCommon->m_iCommonLen )
			return a.m_pCommon->m_iCommonLen>b.m_pCommon->m_iCommonLen;

		return a.m_pCommon->m_bHead;
	}
};


struct XQNodeAtomPos_fn
{
	bool IsLess ( const XQNode_t * a, const XQNode_t * b ) const
	{
		return a->m_iAtomPos<b->m_iAtomPos;
	}
};


bool CSphTransformation::TransformCommonPhrase ()
{
	bool bRecollect = false;
	m_hSimilar.IterateStart();
	while ( m_hSimilar.IterateNext () )
	{
		m_hSimilar.IterateGet().IterateStart();
		while ( m_hSimilar.IterateGet().IterateNext() )
		{
			// Nodes with the same iFuzzyHash
			CSphVector<XQNode_t *> & dNodes = m_hSimilar.IterateGet().IterateGet();
			if ( dNodes.GetLength()<2 )
				continue;

			bool bHasCommonPhrases = false;
			BigramHash_t tBigramHead;
			BigramHash_t tBigramTail;
			// 1st check only 2 words at head tail at phrases
			ARRAY_FOREACH ( iPhrase, dNodes )
			{
				const CSphVector<XQKeyword_t> & dWords = dNodes[iPhrase]->m_dWords;
				assert ( dWords.GetLength()>=2 );
				dNodes[iPhrase]->m_iAtomPos = dWords.Begin()->m_iAtomPos;

				uint64_t uHead = sphFNV64cont ( dWords[0].m_sWord.cstr(), SPH_FNV64_SEED );
				uint64_t uTail = sphFNV64cont ( dWords [ dWords.GetLength() - 1 ].m_sWord.cstr(), SPH_FNV64_SEED );
				uHead = sphFNV64 ( g_sPhraseDelimiter, sizeof(g_sPhraseDelimiter), uHead );
				uHead = sphFNV64cont ( dWords[1].m_sWord.cstr(), uHead );

				uTail = sphFNV64 ( g_sPhraseDelimiter, sizeof(g_sPhraseDelimiter), uTail );
				uTail = sphFNV64cont ( dWords[dWords.GetLength()-2].m_sWord.cstr(), uTail );

				int iHeadLen = sphBigramAddNode ( dNodes[iPhrase], uHead, tBigramHead );
				int iTailLen = sphBigramAddNode ( dNodes[iPhrase], uTail, tBigramTail );
				bHasCommonPhrases |= ( iHeadLen>1 || iTailLen>1 );
			}

			if ( !bHasCommonPhrases )
				continue;

			// 2nd step find minimum for each phrases group
			CSphVector<CommonInfo_t> dCommon;
			tBigramHead.IterateStart();
			while ( tBigramHead.IterateNext() )
			{
				// only phrases that share same words at head
				if ( tBigramHead.IterateGet().GetLength()<2 )
					continue;

				CommonInfo_t & tElem = dCommon.Add();
				tElem.m_pPhrases = &tBigramHead.IterateGet();
				tElem.m_iCommonLen = 2;
				tElem.m_bHead = true;
				tElem.m_bHasBetter = false;
			}
			tBigramTail.IterateStart();
			while ( tBigramTail.IterateNext() )
			{
				// only phrases that share same words at tail
				if ( tBigramTail.IterateGet().GetLength()<2 )
					continue;

				CommonInfo_t & tElem = dCommon.Add();
				tElem.m_pPhrases = &tBigramTail.IterateGet();
				tElem.m_iCommonLen = 2;
				tElem.m_bHead = false;
				tElem.m_bHasBetter = false;
			}

			// for each set of phrases with common words at the head or tail
			// each word that is same at all phrases makes common length longer
			ARRAY_FOREACH ( i, dCommon )
			{
				CommonInfo_t & tCommon = dCommon[i];
				bool bHead = tCommon.m_bHead;
				const CSphVector<XQNode_t *> & dPhrases = *tCommon.m_pPhrases;
				// start from third word ( two words at each phrase already matched at bigram hashing )
				for ( int iCount=3; ; iCount++ )
				{
					// is shortest phrase words over
					if ( iCount>=dPhrases[0]->m_dWords.GetLength() )
						break;

					int iWordRef = ( bHead ? iCount-1 : dPhrases[0]->m_dWords.GetLength() - iCount );
					uint64_t uHash = sphFNV64 ( dPhrases[0]->m_dWords[iWordRef].m_sWord.cstr() );

					bool bPhrasesMatch = false;
					bool bSomePhraseOver = false;
					for ( int iPhrase=1; iPhrase<dPhrases.GetLength(); iPhrase++ )
					{
						bSomePhraseOver = ( iCount>=dPhrases[iPhrase]->m_dWords.GetLength() );
						if ( bSomePhraseOver )
							break;

						int iWord = ( bHead ? iCount-1 : dPhrases[iPhrase]->m_dWords.GetLength() - iCount );
						bPhrasesMatch = ( uHash==sphFNV64 ( dPhrases[iPhrase]->m_dWords[iWord].m_sWord.cstr() ) );
						if ( !bPhrasesMatch )
							break;
					}

					// no need to check further in case shortest phrase has no more words or sequence over
					if ( bSomePhraseOver || !bPhrasesMatch )
						break;

					tCommon.m_iCommonLen = iCount;
				}
			}

			// mark all dupes (that has smaller common length) as deleted
			if ( dCommon.GetLength()>=2 )
			{
				CSphVector<Node2Common_t> dDups ( dCommon.GetLength()*2 );
				dDups.Resize ( 0 );
				ARRAY_FOREACH ( i, dCommon )
				{
					CommonInfo_t & tCommon = dCommon[i];
					CSphVector<XQNode_t *> & dPhrases = *tCommon.m_pPhrases;
					ARRAY_FOREACH ( j, dPhrases )
					{
						Node2Common_t & tDup = dDups.Add();
						tDup.m_pNode = dPhrases[j];
						tDup.m_pCommon = &tCommon;
					}
				}
				dDups.Sort ( CommonDupElemination_fn() );
				for ( int i=0; i<dDups.GetLength()-1; i++ )
				{
					Node2Common_t & tCurr = dDups[i];
					Node2Common_t & tNext = dDups[i+1];
					if ( tCurr.m_pNode==tNext.m_pNode )
					{
						if ( tCurr.m_pCommon->m_iCommonLen<=tNext.m_pCommon->m_iCommonLen )
							tCurr.m_pCommon->m_bHasBetter = true;
						else
							tNext.m_pCommon->m_bHasBetter = true;
					}
				}
			}

			ARRAY_FOREACH ( i, dCommon )
			{
				const CommonInfo_t & tElem = dCommon[i];
				if ( !tElem.m_bHasBetter )
				{
					tElem.m_pPhrases->Sort ( XQNodeAtomPos_fn() );
					MakeTransformCommonPhrase ( *tElem.m_pPhrases, tElem.m_iCommonLen, tElem.m_bHead );
					bRecollect = true;
				}
			}
		}
	}

	return bRecollect;
}


void CSphTransformation::MakeTransformCommonPhrase ( CSphVector<XQNode_t *> & dCommonNodes, int iCommonLen, bool bHeadIsCommon )
{
	XQNode_t * pCommonPhrase = new XQNode_t ( XQLimitSpec_t() );
	pCommonPhrase->SetOp ( SPH_QUERY_PHRASE );

	XQNode_t * pGrandOr = dCommonNodes[0]->m_pParent;
	if ( bHeadIsCommon )
	{
		// fill up common suffix
		XQNode_t * pPhrase = dCommonNodes[0];
		pCommonPhrase->m_iAtomPos = pPhrase->m_dWords[0].m_iAtomPos;
		for ( int i=0; i<iCommonLen; i++ )
			pCommonPhrase->m_dWords.Add ( pPhrase->m_dWords[i] );
	} else
	{
		XQNode_t * pPhrase = dCommonNodes[0];
		// set the farthest atom position
		int iAtomPos = pPhrase->m_dWords [ pPhrase->m_dWords.GetLength() - iCommonLen ].m_iAtomPos;
		for ( int i=1; i<dCommonNodes.GetLength(); i++ )
		{
			XQNode_t * pCur = dCommonNodes[i];
			int iCurAtomPos = pCur->m_dWords[pCur->m_dWords.GetLength() - iCommonLen].m_iAtomPos;
			if ( iAtomPos < iCurAtomPos )
			{
				pPhrase = pCur;
				iAtomPos = iCurAtomPos;
			}
		}
		pCommonPhrase->m_iAtomPos = iAtomPos;

		for ( int i=pPhrase->m_dWords.GetLength() - iCommonLen; i<pPhrase->m_dWords.GetLength(); i++ )
			pCommonPhrase->m_dWords.Add ( pPhrase->m_dWords[i] );
	}

	XQNode_t * pNewOr = new XQNode_t ( XQLimitSpec_t() );
	pNewOr->SetOp ( SPH_QUERY_OR );

	ARRAY_FOREACH ( i, dCommonNodes )
	{
		XQNode_t * pPhrase = dCommonNodes[i];

		// remove phrase from parent and eliminate in case of common phrase duplication
		Verify ( pGrandOr->m_dChildren.RemoveValue ( pPhrase ) );
		if ( pPhrase->m_dWords.GetLength()==iCommonLen )
		{
			SafeDelete ( pPhrase );
			continue;
		}

		// move phrase to new OR
		pNewOr->m_dChildren.Add ( pPhrase );
		pPhrase->m_pParent = pNewOr;

		// shift down words and enumerate words atom positions
		if ( bHeadIsCommon )
		{
			int iEndCommonAtom = pCommonPhrase->m_dWords.Last().m_iAtomPos+1;
			for ( int j=iCommonLen; j<pPhrase->m_dWords.GetLength(); j++ )
			{
				int iTo = j-iCommonLen;
				pPhrase->m_dWords[iTo] = pPhrase->m_dWords[j];
				pPhrase->m_dWords[iTo].m_iAtomPos = iEndCommonAtom + iTo;
			}
		}
		pPhrase->m_dWords.Resize ( pPhrase->m_dWords.GetLength() - iCommonLen );
		if ( !bHeadIsCommon )
		{
			int iStartAtom = pCommonPhrase->m_dWords[0].m_iAtomPos - pPhrase->m_dWords.GetLength();
			ARRAY_FOREACH ( j, pPhrase->m_dWords )
				pPhrase->m_dWords[j].m_iAtomPos = iStartAtom + j;
		}

		if ( pPhrase->m_dWords.GetLength()==1 )
			pPhrase->SetOp ( SPH_QUERY_AND );
	}

	if ( pNewOr->m_dChildren.GetLength() )
	{
		// parent phrase need valid atom position of children
		pNewOr->m_iAtomPos = pNewOr->m_dChildren[0]->m_dWords[0].m_iAtomPos;

		XQNode_t * pNewPhrase = new XQNode_t ( XQLimitSpec_t() );
		if ( bHeadIsCommon )
			pNewPhrase->SetOp ( SPH_QUERY_PHRASE, pCommonPhrase, pNewOr );
		else
			pNewPhrase->SetOp ( SPH_QUERY_PHRASE, pNewOr, pCommonPhrase );

		pGrandOr->m_dChildren.Add ( pNewPhrase );
		pNewPhrase->m_pParent = pGrandOr;
	} else
	{
		// common phrases with same words elimination
		pGrandOr->m_dChildren.Add ( pCommonPhrase );
		pCommonPhrase->m_pParent = pGrandOr;
		SafeDelete ( pNewOr );
	}
}


bool CSphTransformation::CheckCommonAndNotFactor ( const XQNode_t * pNode )
{
	if ( !pNode || !pNode->m_pParent || !pNode->m_pParent->m_pParent || !pNode->m_pParent->m_pParent->m_pParent ||
			pNode->m_pParent->GetOp()!=SPH_QUERY_AND || pNode->m_pParent->m_pParent->GetOp()!=SPH_QUERY_ANDNOT ||
			pNode->m_pParent->m_pParent->m_pParent->GetOp()!=SPH_QUERY_OR ||
			// FIXME!!! check performance with OR node at 2nd grand instead of regular not NOT
			pNode->m_pParent->m_pParent->m_dChildren.GetLength()<2 || pNode->m_pParent->m_pParent->m_dChildren[1]->GetOp()!=SPH_QUERY_NOT )
	{
//
// NOLINT		//  NOT:
// NOLINT		//		 _______ OR (gGOr) ________________
// NOLINT		// 		/          |                       |
// NOLINT		// 	 ...        AND NOT (grandAndNot)     ...
// NOLINT		//                /       |
// NOLINT		//               AND     NOT
// NOLINT		//                |       |
// NOLINT		//              pNode  relatedNode
//
		return false;
	}
	return true;
}


bool CSphTransformation::TransformCommonAndNotFactor ()
{
	bool bRecollect = false;
	m_hSimilar.IterateStart();
	while ( m_hSimilar.IterateNext () )
	{
		m_hSimilar.IterateGet().IterateStart();
		while ( m_hSimilar.IterateGet().IterateNext() )
		{
			// Nodes with the same iFuzzyHash
			CSphVector<XQNode_t *> & dSimilarNodes = m_hSimilar.IterateGet().IterateGet();
			if ( dSimilarNodes.GetLength()<2 )
				continue;

			if ( MakeTransformCommonAndNotFactor ( dSimilarNodes ) )
				bRecollect = true;
		}
	}
	return bRecollect;
}


bool CSphTransformation::MakeTransformCommonAndNotFactor ( CSphVector<XQNode_t *> & dSimilarNodes )
{
	// Pick weakest node from the equal
	// PROXIMITY and PHRASE nodes with same keywords have an equal magic hash
	// so they are considered as equal nodes.
	int iWeakestIndex = GetWeakestIndex ( dSimilarNodes );

	XQNode_t * pFirstAndNot = dSimilarNodes [iWeakestIndex]->m_pParent->m_pParent;
	XQNode_t * pCommonOr = pFirstAndNot->m_pParent;

	assert ( pFirstAndNot->m_dChildren.GetLength()==2 );
	XQNode_t * pFirstNot = pFirstAndNot->m_dChildren[1];
	assert ( pFirstNot->m_dChildren.GetLength()==1 );

	XQNode_t * pAndNew = new XQNode_t ( XQLimitSpec_t() );
	pAndNew->SetOp ( SPH_QUERY_AND );
	pAndNew->m_dChildren.Reserve ( dSimilarNodes.GetLength() );
	pAndNew->m_dChildren.Add ( pFirstNot->m_dChildren[0] );
	pAndNew->m_dChildren.Last()->m_pParent = pAndNew;
	pFirstNot->m_dChildren[0] = pAndNew;
	pAndNew->m_pParent = pFirstNot;

	for ( int i=0; i<dSimilarNodes.GetLength(); ++i )
	{
		assert ( CheckCommonAndNotFactor ( dSimilarNodes[i] ) );
		if ( i==iWeakestIndex )
			continue;

		XQNode_t * pAndNot = dSimilarNodes[i]->m_pParent->m_pParent;
		assert ( pAndNot->m_dChildren.GetLength()==2 );
		XQNode_t * pNot = pAndNot->m_dChildren[1];
		assert ( pNot->m_dChildren.GetLength()==1 );
		assert ( &pAndNew->m_dChildren!=&pNot->m_dChildren );
		pAndNew->m_dChildren.Add ( pNot->m_dChildren[0] );
		pAndNew->m_dChildren.Last()->m_pParent = pAndNew;
		pNot->m_dChildren[0] = NULL;

		Verify ( pCommonOr->m_dChildren.RemoveValue ( pAndNot ) );
		dSimilarNodes[i] = NULL;
		SafeDelete ( pAndNot );
	}

	return true;
}


bool CSphTransformation::CheckCommonOrNot ( const XQNode_t * pNode )
{
	if ( !pNode || !pNode->m_pParent || !pNode->m_pParent->m_pParent || !pNode->m_pParent->m_pParent->m_pParent ||
			!pNode->m_pParent->m_pParent->m_pParent->m_pParent || pNode->m_pParent->GetOp()!=SPH_QUERY_OR ||
			pNode->m_pParent->m_pParent->GetOp()!=SPH_QUERY_NOT ||
			pNode->m_pParent->m_pParent->m_pParent->GetOp()!=SPH_QUERY_ANDNOT ||
			pNode->m_pParent->m_pParent->m_pParent->m_pParent->GetOp()!=SPH_QUERY_OR )
	{
//
// NOLINT		//  NOT:
// NOLINT		//		 __ OR (Grand3 = CommonOr) __
// NOLINT		//		/    |                       |
// NOLINT		//	 ...  AND NOT (Grand2)          ...
// NOLINT		//          /        |
// NOLINT		//     relatedNode  NOT (grandNot)
// NOLINT		//        	         |
// NOLINT		//        	      OR (parentOr)
// NOLINT		//                 /    |
// NOLINT		//               pNode  ...
//
		return false;
	}
	return true;
}


bool CSphTransformation::TransformCommonOrNot ()
{
	bool bRecollect = false;
	m_hSimilar.IterateStart();
	while ( m_hSimilar.IterateNext () )
	{
		m_hSimilar.IterateGet().IterateStart();
		while ( m_hSimilar.IterateGet().IterateNext() )
		{
			// Nodes with the same iFuzzyHash
			CSphVector<XQNode_t *> & dSimilarNodes = m_hSimilar.IterateGet().IterateGet();
			if ( dSimilarNodes.GetLength()<2 )
				continue;

			if ( CollectRelatedNodes < GrandNode, Grand2Node > ( dSimilarNodes ) && MakeTransformCommonOrNot ( dSimilarNodes ) )
			{
				bRecollect = true;
				// Don't make transformation for other nodes from the same OR-node,
				// because query tree was changed and further transformations
				// might be invalid.
				break;
			}
		}
	}

	return bRecollect;
}


bool CSphTransformation::MakeTransformCommonOrNot ( CSphVector<XQNode_t *> & dSimilarNodes )
{
	// Pick weakest node from the equal
	// PROXIMITY and PHRASE nodes with same keywords have an equal magic hash
	// so they are considered as equal nodes.
	int iWeakestIndex = GetWeakestIndex ( dSimilarNodes );
	assert ( iWeakestIndex!=-1 );
	XQNode_t * pWeakestSimilar = dSimilarNodes [ iWeakestIndex ];

	// Common OR node (that is Grand3Node::From)
	XQNode_t * pCommonOr = pWeakestSimilar->m_pParent->m_pParent->m_pParent->m_pParent;

	// Delete/unlink similar nodes ( except weakest )
	ARRAY_FOREACH ( i, dSimilarNodes )
	{
		XQNode_t * pParent = dSimilarNodes[i]->m_pParent;
		Verify ( pParent->m_dChildren.RemoveValue ( dSimilarNodes[i] ) );

		if ( i!=iWeakestIndex )
			SafeDelete ( dSimilarNodes[i] );
	}

	XQNode_t * pNewAndNot = new XQNode_t ( XQLimitSpec_t() );
	XQNode_t * pNewAnd = new XQNode_t ( XQLimitSpec_t() );
	XQNode_t * pNewNot = new XQNode_t ( XQLimitSpec_t() );
	if ( !pCommonOr->m_pParent )
	{
		*m_ppRoot = pNewAndNot;
	} else
	{
		pNewAndNot->m_pParent = pCommonOr->m_pParent;
		assert ( pCommonOr->m_pParent->m_dChildren.Contains ( pCommonOr ) );
		ARRAY_FOREACH ( i, pCommonOr->m_pParent->m_dChildren )
		{
			if ( pCommonOr->m_pParent->m_dChildren[i]==pCommonOr )
				pCommonOr->m_pParent->m_pParent->m_dChildren[i] = pNewAndNot;
		}
	}
	pNewAnd->SetOp ( SPH_QUERY_AND, pCommonOr );
	pNewNot->SetOp ( SPH_QUERY_NOT, pWeakestSimilar );
	pNewAndNot->SetOp ( SPH_QUERY_ANDNOT, pNewAnd, pNewNot );

	return true;
}


bool CSphTransformation::CheckHungOperand ( const XQNode_t * pNode )
{
	if ( !pNode || !pNode->m_pParent ||
			( pNode->m_pParent->GetOp()!=SPH_QUERY_OR && pNode->m_pParent->GetOp()!=SPH_QUERY_AND ) ||
			( pNode->m_pParent->m_pParent && pNode->m_pParent->GetOp()==SPH_QUERY_AND &&
				pNode->m_pParent->m_pParent->GetOp()==SPH_QUERY_ANDNOT ) ||
				pNode->m_pParent->m_dChildren.GetLength()>1 || pNode->m_dWords.GetLength() )
	{
//
// NOLINT		//  NOT:
// NOLINT		//	OR|AND (parent)
// NOLINT		//		  |
// NOLINT		//	    pNode\?
//
		return false;
	}
	return true;
}


bool CSphTransformation::TransformHungOperand ()
{
	if ( !m_hSimilar.GetLength() || !m_hSimilar.Exists ( CONST_GROUP_FACTOR ) || !m_hSimilar[CONST_GROUP_FACTOR].Exists ( CONST_GROUP_FACTOR ) )
		return false;

	CSphVector<XQNode_t *> & dSimilarNodes = m_hSimilar[CONST_GROUP_FACTOR][CONST_GROUP_FACTOR];
	ARRAY_FOREACH ( i, dSimilarNodes )
	{
		XQNode_t * pHungNode = dSimilarNodes[i];
		XQNode_t * pParent = pHungNode->m_pParent;
		XQNode_t * pGrand = pParent->m_pParent;

		if ( !pGrand )
		{
			*m_ppRoot = pHungNode;
			pHungNode->m_pParent = NULL;
		} else
		{
			assert ( pGrand->m_dChildren.Contains ( pParent ) );
			ARRAY_FOREACH ( j, pGrand->m_dChildren )
			{
				if ( pGrand->m_dChildren[j]!=pParent )
					continue;

				pGrand->m_dChildren[j] = pHungNode;
				pHungNode->m_pParent = pGrand;
				break;
			}
		}

		pParent->m_dChildren[0] = NULL;
		SafeDelete ( pParent );
	}

	return true;
}


bool CSphTransformation::CheckExcessBrackets ( const XQNode_t * pNode )
{
	if ( !pNode || !pNode->m_pParent || !pNode->m_pParent->m_pParent ||
			!( ( pNode->m_pParent->GetOp()==SPH_QUERY_AND && !pNode->m_pParent->m_dWords.GetLength() &&
					pNode->m_pParent->m_pParent->GetOp()==SPH_QUERY_AND ) ||
					( pNode->m_pParent->GetOp()==SPH_QUERY_OR && pNode->m_pParent->m_pParent->GetOp()==SPH_QUERY_OR ) ) )
	{
//
// NOLINT		//  NOT:
// NOLINT		//	         OR|AND (grand)
// NOLINT		//            /     |
// NOLINT		//	   OR|AND (parent) ...
// NOLINT		//		  |
// NOLINT		//	    pNode
//
		return false;
	}
	return true;
}

static XQNode_t * sphMoveSiblingsUp ( XQNode_t * pNode )
{
	XQNode_t * pParent = pNode->m_pParent;
	assert ( pParent );
	XQNode_t * pGrand = pParent->m_pParent;
	assert ( pGrand );

	assert ( pGrand->m_dChildren.Contains ( pParent ) );
	int iParent = GetNodeChildIndex ( pGrand, pParent );

	int iParentChildren = pParent->m_dChildren.GetLength();
	int iGrandChildren = pGrand->m_dChildren.GetLength();
	int iTotalChildren = iParentChildren+iGrandChildren-1;

	// parent.children + grand.parent.children - parent itself
	CSphVector<XQNode_t *> dChildren ( iTotalChildren );

	// grand head prior parent
	for ( int i=0; i<iParent; i++ )
		dChildren[i] = pGrand->m_dChildren[i];

	// grand tail after parent
	for ( int i=0; i<iGrandChildren-iParent-1; i++ )
		dChildren[i+iParent+iParentChildren] = pGrand->m_dChildren[i+iParent+1];

	// all parent children
	for ( int i=0; i<iParentChildren; i++ )
	{
		XQNode_t * pChild = pParent->m_dChildren[i];
		pChild->m_pParent = pGrand;
		dChildren[i+iParent] = pChild;
	}

	pGrand->m_dChildren.SwapData ( dChildren );
	// all children at grand now
	pParent->m_dChildren.Resize(0);
	delete ( pParent );
	return pParent;
}


struct XQNodeHash_fn
{
	static inline uint64_t Hash ( XQNode_t * pNode )	{ return (uint64_t)pNode; }
};


bool CSphTransformation::TransformExcessBrackets ()
{
	bool bRecollect = false;
	CSphOrderedHash<int, XQNode_t *, XQNodeHash_fn, 64> hDeleted;
	m_hSimilar.IterateStart();
	while ( m_hSimilar.IterateNext () )
	{
		m_hSimilar.IterateGet().IterateStart();
		while ( m_hSimilar.IterateGet().IterateNext() )
		{
			// Nodes with the same iFuzzyHash
			CSphVector<XQNode_t *> & dNodes = m_hSimilar.IterateGet().IterateGet();
			ARRAY_FOREACH ( i, dNodes )
			{
				XQNode_t * pNode = dNodes[i];
				// node environment might be changed due prior nodes transformations
				if ( !hDeleted.Exists ( pNode ) && CheckExcessBrackets ( pNode ) )
				{
					XQNode_t * pDel = sphMoveSiblingsUp ( pNode );
					hDeleted.Add ( 1, pDel );
					bRecollect = true;
				}
			}
		}
	}

	return bRecollect;
}


bool CSphTransformation::CheckExcessAndNot ( const XQNode_t * pNode )
{
	if ( !pNode || !ParentNode::From ( pNode ) || !GrandNode::From ( pNode ) || !Grand2Node::From ( pNode ) || pNode->GetOp()!=SPH_QUERY_AND ||
			( pNode->m_dChildren.GetLength()==1 && pNode->m_dChildren[0]->GetOp()==SPH_QUERY_ANDNOT ) ||
			ParentNode::From ( pNode )->GetOp()!=SPH_QUERY_ANDNOT || GrandNode::From ( pNode )->GetOp()!=SPH_QUERY_AND ||
			Grand2Node::From ( pNode )->GetOp()!=SPH_QUERY_ANDNOT ||
			// FIXME!!! check performance with OR node at 2nd grand instead of regular not NOT
			Grand2Node::From ( pNode )->m_dChildren.GetLength()<2 || Grand2Node::From ( pNode )->m_dChildren[1]->GetOp()!=SPH_QUERY_NOT )
	{
//
// NOLINT		//  NOT:
// NOLINT		//	                      AND NOT
// NOLINT		//	                       /   |
// NOLINT		//	                     AND  NOT
// NOLINT		//	                     | 
// NOLINT		//	                AND NOT
// NOLINT		//	              /      |
// NOLINT		//	         AND(pNode) NOT
// NOLINT		//            |          |
// NOLINT		//           ..         ...
//
		return false;
	}
	return true;
}


bool CSphTransformation::TransformExcessAndNot ()
{
	bool bRecollect = false;
	CSphOrderedHash<int, XQNode_t *, XQNodeHash_fn, 64> hDeleted;
	m_hSimilar.IterateStart();
	while ( m_hSimilar.IterateNext () )
	{
		m_hSimilar.IterateGet().IterateStart();
		while ( m_hSimilar.IterateGet().IterateNext() )
		{
			// Nodes with the same iFuzzyHash
			CSphVector<XQNode_t *> & dNodes = m_hSimilar.IterateGet().IterateGet();
			ARRAY_FOREACH ( i, dNodes )
			{
				XQNode_t * pAnd = dNodes[i];
				XQNode_t * pParentAndNot = pAnd->m_pParent;

				// node environment might be changed due prior nodes transformations
				if ( hDeleted.Exists ( pParentAndNot ) || !CheckExcessAndNot ( pAnd ) )
					continue;

				assert ( pParentAndNot->m_dChildren.GetLength()==2 );
				XQNode_t * pNot = pParentAndNot->m_dChildren[1];
				XQNode_t * pGrandAnd = pParentAndNot->m_pParent;
				XQNode_t * pGrand2AndNot = pGrandAnd->m_pParent;
				assert ( pGrand2AndNot->m_dChildren.GetLength()==2 );
				XQNode_t * pGrand2Not = pGrand2AndNot->m_dChildren[1];

				assert ( pGrand2Not->m_dChildren.GetLength()==1 );
				XQNode_t * pNewOr = new XQNode_t ( XQLimitSpec_t() );

				pNewOr->SetOp ( SPH_QUERY_OR, pNot->m_dChildren );
				pNewOr->m_dChildren.Add ( pGrand2Not->m_dChildren[0] );
				pNewOr->m_dChildren.Last()->m_pParent = pNewOr;
				pGrand2Not->m_dChildren[0] = pNewOr;
				pNewOr->m_pParent = pGrand2Not;

				assert ( pGrandAnd->m_dChildren.Contains ( pParentAndNot ) );
				int iChild = GetNodeChildIndex ( pGrandAnd, pParentAndNot );
				pGrandAnd->m_dChildren[iChild] = pAnd;
				pAnd->m_pParent = pGrandAnd;

				// Delete excess nodes
				hDeleted.Add ( 1, pParentAndNot );
				pNot->m_dChildren.Resize ( 0 );
				pParentAndNot->m_dChildren[0] = NULL;
				SafeDelete ( pParentAndNot );
				bRecollect = true;
			}
		}
	}

	return bRecollect;
}


void CSphTransformation::Dump ()
{
#ifdef XQDEBUG
	m_hSimilar.IterateStart();
	while ( m_hSimilar.IterateNext() )
	{
		printf ( "\nnode: hash 0x"UINT64_FMT"\n", m_hSimilar.IterateGetKey() );
		m_hSimilar.IterateGet().IterateStart();
		while ( m_hSimilar.IterateGet().IterateNext() )
		{
			CSphVector<XQNode_t *> & dNodes = m_hSimilar.IterateGet().IterateGet();
			printf ( "\tgrand: hash 0x"UINT64_FMT", children %d\n", m_hSimilar.IterateGet().IterateGetKey(), dNodes.GetLength() );

			printf ( "\tparents:\n" );
			ARRAY_FOREACH ( i, dNodes )
			{
				uint64_t uParentHash = dNodes[i]->GetHash();
				printf ( "\t\thash 0x"UINT64_FMT"\n", uParentHash );
			}
		}
	}
#endif
}


#ifdef XQDEBUG
void CSphTransformation::Dump ( const XQNode_t * pNode, const char * sHeader )
{
	printf ( sHeader );
	if ( pNode )
	{
		printf ( "%s\n", sphReconstructNode ( pNode, NULL ).cstr(), NULL );
#ifdef XQ_DUMP_TRANSFORMED_TREE
		xqDump ( pNode, 0 );
#endif
	}
}
#else
void CSphTransformation::Dump ( const XQNode_t * , const char * )
{}
#endif


void CSphTransformation::Transform ()
{
	if ( CollectInfo <ParentNode, NullNode> ( *m_ppRoot, &CheckCommonKeywords ) )
	{
		bool bDump = TransformCommonKeywords ();
		if ( bDump )
			Dump ( *m_ppRoot, "\nAfter  transformation of 'COMMON KEYWORDS'\n" );
	}

	if ( CollectInfo <ParentNode, NullNode> ( *m_ppRoot, &CheckCommonPhrase ) )
	{
		bool bDump = TransformCommonPhrase ();
		if ( bDump )
			Dump ( *m_ppRoot, "\nAfter  transformation of 'COMMON PHRASES'\n" );
	}

	bool bRecollect = false;
	do
	{
		bRecollect = false;

		if ( CollectInfo <Grand2Node, CurrentNode> ( *m_ppRoot, &CheckCommonNot ) )
		{
			bool bDump = TransformCommonNot ();
			bRecollect |= bDump;
			Dump ( bDump ? *m_ppRoot : NULL, "\nAfter  transformation of 'COMMON NOT'\n" );
		}

		if ( CollectInfo <Grand3Node, CurrentNode> ( *m_ppRoot, &CheckCommonCompoundNot ) )
		{
			bool bDump = TransformCommonCompoundNot ();
			bRecollect |= bDump;
			Dump ( bDump ? *m_ppRoot : NULL, "\nAfter  transformation of 'COMMON COMPOUND NOT'\n" );
		}

		if ( CollectInfo <Grand2Node, CurrentNode> ( *m_ppRoot, &CheckCommonSubTerm ) )
		{
			bool bDump = TransformCommonSubTerm ();
			bRecollect |= bDump;
			Dump ( bDump ? *m_ppRoot : NULL, "\nAfter  transformation of 'COMMON SUBTERM'\n" );
		}

		if ( CollectInfo <Grand2Node, CurrentNode> ( *m_ppRoot, &CheckCommonAndNotFactor ) )
		{
			bool bDump = TransformCommonAndNotFactor ();
			bRecollect |= bDump;
			Dump ( bDump ? *m_ppRoot : NULL, "\nAfter  transformation of 'COMMON ANDNOT FACTOR'\n" );
		}

		if ( CollectInfo <Grand3Node, CurrentNode> ( *m_ppRoot, &CheckCommonOrNot ) )
		{
			bool bDump = TransformCommonOrNot ();
			bRecollect |= bDump;
			Dump ( bDump ? *m_ppRoot : NULL, "\nAfter  transformation of 'COMMON OR NOT'\n" );
		}

		if ( CollectInfo <NullNode, NullNode> ( *m_ppRoot, &CheckHungOperand ) )
		{
			bool bDump = TransformHungOperand ();
			bRecollect |= bDump;
			Dump ( bDump ? *m_ppRoot : NULL, "\nAfter  transformation of 'HUNG OPERAND'\n" );
		}

		if ( CollectInfo <NullNode, NullNode> ( *m_ppRoot, &CheckExcessBrackets ) )
		{
			bool bDump = TransformExcessBrackets ();
			bRecollect |= bDump;
			Dump ( bDump ? *m_ppRoot : NULL, "\nAfter  transformation of 'EXCESS BRACKETS'\n" );
		}

		if ( CollectInfo <ParentNode, CurrentNode> ( *m_ppRoot, &CheckExcessAndNot ) )
		{
			bool bDump = TransformExcessAndNot ();
			bRecollect |= bDump;
			Dump ( bDump ? *m_ppRoot : NULL, "\nAfter  transformation of 'EXCESS AND NOT'\n" );
		}
	} while ( bRecollect );

	( *m_ppRoot )->Check ( true );
}


void sphOptimizeBoolean ( XQNode_t ** ppRoot, const ISphKeywordsStat * pKeywords )
{
#ifdef XQDEBUG
	int64_t tmDelta = sphMicroTimer();
#endif

	CSphTransformation qInfo ( ppRoot, pKeywords );
	qInfo.Transform ();

#ifdef XQDEBUG
	tmDelta = sphMicroTimer() - tmDelta;
	if ( tmDelta>10 )
		printf ( "optimized boolean in %d.%03d msec", (int)(tmDelta/1000), (int)(tmDelta%1000) );
#endif
}


void sphSetupQueryTokenizer ( ISphTokenizer * pTokenizer, bool bWildcards, bool bExact )
{
	if ( bWildcards )
	{
		pTokenizer->AddPlainChar ( '*' );
		pTokenizer->AddPlainChar ( '?' );
		pTokenizer->AddPlainChar ( '%' );
	}
	if ( bExact )
	{
		pTokenizer->AddPlainChar ( '=' );
		pTokenizer->AddSpecials ( "()|-!@~\"/^$<=" );
	} else
	{
		pTokenizer->AddSpecials ( "()|-!@~\"/^$<" );
	}
}


//
// $Id$
//<|MERGE_RESOLUTION|>--- conflicted
+++ resolved
@@ -1145,11 +1145,7 @@
 			m_bWasKeyword = true;
 		} else
 		{
-<<<<<<< HEAD
-			m_tPendingToken.pNode = AddKeyword ( sToken );
-=======
 			m_tPendingToken.pNode = AddKeyword ( sToken, iSkippedPosBeforeToken );
->>>>>>> e7f124d6
 			m_iPendingType = TOK_KEYWORD;
 		}
 
