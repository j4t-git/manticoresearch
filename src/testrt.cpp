//
// Copyright (c) 2017-2019, Manticore Software LTD (http://manticoresearch.com)
// Copyright (c) 2001-2016, Andrew Aksyonoff
// Copyright (c) 2008-2016, Sphinx Technologies Inc
// All rights reserved
//
// This program is free software; you can redistribute it and/or modify
// it under the terms of the GNU General Public License. You should have
// received a copy of the GPL license along with this program; if you
// did not, you can find it at http://www.gnu.org/
//

#include "sphinx.h"
#include "sphinxrt.h"
#include "sphinxutils.h"

#if HAVE_RTESTCONFIG_H
#include "rtestconfig.h"
#else
const char * rtestconfig = "error";
#endif

#if !defined (DATAFLD)
#define DATAFLD "data/"
#endif

#if USE_WINDOWS
#include "psapi.h"
#pragma comment(linker, "/defaultlib:psapi.lib")
#pragma message("Automatically linking with psapi.lib")
#endif

int			COMMIT_STEP = 1;
float		g_fTotalMB = 0.0f;

void SetupIndexing ( CSphSource_MySQL * pSrc, const CSphSourceParams_MySQL & tParams )
{
	CSphString sError;
	if ( !pSrc->Setup ( tParams ) )
		sphDie ( "setup failed" );
	if ( !pSrc->Connect ( sError ) )
		sphDie ( "connect failed: %s", sError.cstr() );
	if ( !pSrc->IterateStart ( sError ) )
		sphDie ( "iterate-start failed: %s", sError.cstr() );
}


void DoSearch ( CSphIndex * pIndex )
{
	printf ( "---\nsearching... " );

	CSphQuery tQuery;
	CSphQueryResult tResult;
	CSphMultiQueryArgs tArgs ( 1 );
	tQuery.m_sQuery = "@title cat";
	tQuery.m_pQueryParser = sphCreatePlainQueryParser ();

	SphQueueSettings_t tQueueSettings ( pIndex->GetMatchSchema(), nullptr );
<<<<<<< HEAD
=======
	tQueueSettings.m_bComputeItems = false;
	tQueueSettings.m_iMaxMatches = DEFAULT_MAX_MATCHES;
>>>>>>> e32c882f
	CSphString sError;
	SphQueueRes_t tRes;
	ISphMatchSorter * pSorter = sphCreateQueue ( tQueueSettings, tQuery, sError, tRes, nullptr );
	if ( !pSorter )
	{
		printf ( "failed to create sorter; error=%s", tResult.m_sError.cstr() );

	} else if ( !pIndex->MultiQuery ( &tQuery, &tResult, 1, &pSorter, tArgs ) )
	{
		printf ( "query failed; error=%s", pIndex->GetLastError().cstr() );

	} else
	{
		sphFlattenQueue ( pSorter, &tResult, 0 );
		printf ( "%d results found in %d.%03d sec!\n", tResult.m_dMatches.GetLength(), tResult.m_iQueryTime/1000, tResult.m_iQueryTime%1000 );
		ARRAY_FOREACH ( i, tResult.m_dMatches )
			printf ( "%d. rowid=%u, weight=%d\n", 1+i, tResult.m_dMatches[i].m_tRowID, tResult.m_dMatches[i].m_iWeight );
	}

	SafeDelete ( pSorter );
	printf ( "---\n" );
}

static int g_iFieldsCount = 0;

void DoIndexing ( CSphSource_MySQL * pSrc, RtIndex_i * pIndex )
{
	CSphString sError, sWarning, sFilter;
	CSphVector<int64_t> dMvas;

	int64_t tmStart = sphMicroTimer ();
	int64_t tmAvgCommit = 0;
	int64_t tmMaxCommit = 0;
	int iCommits = 0;
	while (true)
	{
		bool bEOF = false;
		const char ** pFields = (const char **)pSrc->NextDocument ( bEOF, sError );
		if ( !pFields )
			break;

		CSphVector<VecTraits_T<const char>> dFields ( g_iFieldsCount );
		ARRAY_FOREACH (i, dFields)
			dFields[i] = VecTraits_T<const char> ( pFields[i], strlen ( pFields[i] ) );

		if ( !bEOF )
			pIndex->AddDocument ( dFields, pSrc->m_tDocInfo, false, sFilter, NULL, dMvas, sError, sWarning, NULL );

		auto& const_stat = pSrc->GetStats ();
		++const_cast<CSphSourceStats&>(const_stat).m_iTotalDocuments;

		if ( ( pSrc->GetStats().m_iTotalDocuments % COMMIT_STEP )==0 || bEOF )
		{
			int64_t tmCommit = sphMicroTimer();
			pIndex->Commit ( NULL, NULL );
			tmCommit = sphMicroTimer()-tmCommit;

			iCommits++;
			tmAvgCommit += tmCommit;
			tmMaxCommit = Max ( tmMaxCommit, tmCommit );

			if ( bEOF )
			{
				tmAvgCommit /= iCommits;
				break;
			}
		}

		if (!( pSrc->GetStats().m_iTotalDocuments % 100 ))
			printf ( "%d docs\r", (int)pSrc->GetStats().m_iTotalDocuments );

		static bool bOnce = true;
		if ( iCommits*COMMIT_STEP>=5000 && bOnce )
		{
			printf ( "\n" );
			DoSearch ( pIndex );
			bOnce = false;
		}
	}

	pSrc->Disconnect();

	int64_t tmEnd = sphMicroTimer ();
	float fTotalMB = (float)pSrc->GetStats().m_iTotalBytes/1000000.0f;
	printf ( "commit-step %d, %d docs, %d bytes, %d.%03d sec, %.2f MB/sec\n",
		COMMIT_STEP,
		(int)pSrc->GetStats().m_iTotalDocuments,
		(int)pSrc->GetStats().m_iTotalBytes,
		(int)((tmEnd-tmStart)/1000000), (int)(((tmEnd-tmStart)%1000000)/1000),
		fTotalMB*1000000.0f/(tmEnd-tmStart) );
	printf ( "commit-docs %d, avg %d.%03d msec, max %d.%03d msec\n", COMMIT_STEP,
		(int)(tmAvgCommit/1000), (int)(tmAvgCommit%1000),
		(int)(tmMaxCommit/1000), (int)(tmMaxCommit%1000) );
	g_fTotalMB += fTotalMB;
}

// copy-pasted chunk from indexer.cpp
// FIXME! it would be good to isolate that code and reuse instead of c-pasting

static bool g_bPrintQueries = false;
static int g_iMaxFileFieldBuffer = 8 * 1024 * 1024;
static ESphOnFileFieldError g_eOnFileFieldError = FFE_IGNORE_FIELD;

/////////////////////////////////////////////////////////////////////////////

/// parse multi-valued attr definition
bool ParseMultiAttr ( const char * sBuf, CSphColumnInfo &tAttr, const char * sSourceName )
{
	// format is as follows:
	//
	// multi-valued-attr := ATTR-TYPE ATTR-NAME 'from' SOURCE-TYPE [;QUERY] [;RANGE-QUERY]
	// ATTR-TYPE := 'uint' | 'timestamp' | 'bigint'
	// SOURCE-TYPE := 'field' | 'query' | 'ranged-query'

	const char * sTok = NULL;
	int iTokLen = -1;

#define LOC_ERR( _arg, _pos ) \
    { \
        if ( !*(_pos) ) \
            fprintf ( stdout, "ERROR: source '%s': unexpected end of line in sql_attr_multi.\n", sSourceName ); \
        else \
            fprintf ( stdout, "ERROR: source '%s': expected " _arg " in sql_attr_multi, got '%s'.\n", sSourceName, _pos ); \
        return false; \
    }
#define LOC_SPACE0()        { while ( isspace(*sBuf) ) sBuf++; }
#define LOC_SPACE1()        { if ( !isspace(*sBuf) ) LOC_ERR ( "token", sBuf ) ; LOC_SPACE0(); }
#define LOC_TOK()            { sTok = sBuf; while ( sphIsAlpha(*sBuf) ) sBuf++; iTokLen = sBuf-sTok; }
#define LOC_TOKEQ( _arg )        ( iTokLen==(int)strlen(_arg) && strncasecmp ( sTok, _arg, iTokLen )==0 )
#define LOC_TEXT()            { if ( *sBuf!=';') LOC_ERR ( "';'", sBuf ); sTok = ++sBuf; while ( *sBuf && *sBuf!=';' ) sBuf++; iTokLen = sBuf-sTok; }

	// handle ATTR-TYPE
	LOC_SPACE0();
	LOC_TOK();
	if ( LOC_TOKEQ( "uint" ) )
		tAttr.m_eAttrType = SPH_ATTR_UINT32SET;
	else if ( LOC_TOKEQ( "timestamp" ) )
		tAttr.m_eAttrType = SPH_ATTR_UINT32SET;
	else if ( LOC_TOKEQ( "bigint" ) )
		tAttr.m_eAttrType = SPH_ATTR_INT64SET;
	else LOC_ERR ( "attr type ('uint' or 'timestamp' or 'bigint')", sTok );

	// handle ATTR-NAME
	LOC_SPACE1();
	LOC_TOK ();
	if ( iTokLen )
		tAttr.m_sName.SetBinary ( sTok, iTokLen );
	else LOC_ERR ( "attr name", sTok );

	// handle 'from'
	LOC_SPACE1();
	LOC_TOK();
	if ( !LOC_TOKEQ( "from" ) ) LOC_ERR ( "'from' keyword", sTok );

	// handle SOURCE-TYPE
	LOC_SPACE1();
	LOC_TOK();
	LOC_SPACE0();
	if ( LOC_TOKEQ( "field" ) )
		tAttr.m_eSrc = SPH_ATTRSRC_FIELD;
	else if ( LOC_TOKEQ( "query" ) )
		tAttr.m_eSrc = SPH_ATTRSRC_QUERY;
	else if ( LOC_TOKEQ( "ranged-query" ) )
		tAttr.m_eSrc = SPH_ATTRSRC_RANGEDQUERY;
	else if ( LOC_TOKEQ( "ranged-main-query" ) )
		tAttr.m_eSrc = SPH_ATTRSRC_RANGEDMAINQUERY;
	else LOC_ERR ( "value source type ('field', or 'query', or 'ranged-query', or 'ranged-main-query')", sTok );

	if ( tAttr.m_eSrc==SPH_ATTRSRC_FIELD )
		return true;

	// handle QUERY
	LOC_TEXT();
	if ( iTokLen )
		tAttr.m_sQuery.SetBinary ( sTok, iTokLen );
	else LOC_ERR ( "query", sTok );

	if ( tAttr.m_eSrc==SPH_ATTRSRC_QUERY || tAttr.m_eSrc==SPH_ATTRSRC_RANGEDMAINQUERY )
		return true;

	// handle RANGE-QUERY
	LOC_TEXT();
	if ( iTokLen )
		tAttr.m_sQueryRange.SetBinary ( sTok, iTokLen );
	else LOC_ERR ( "range query", sTok );

#undef LOC_ERR
#undef LOC_SPACE0
#undef LOC_SPACE1
#undef LOC_TOK
#undef LOC_TOKEQ
#undef LOC_TEXT

	return true;
}


#define LOC_CHECK( _hash, _key, _msg, _add ) \
    if (!( _hash.Exists ( _key ) )) \
    { \
        fprintf ( stdout, "ERROR: key '%s' not found " _msg "\n", _key, _add ); \
        return false; \
    }

// get string
#define LOC_GETS( _arg, _key ) \
    if ( hSource.Exists(_key) ) \
        _arg = hSource[_key].strval();

// get int
#define LOC_GETI( _arg, _key ) \
    if ( hSource.Exists(_key) && hSource[_key].intval() ) \
        _arg = hSource[_key].intval();

// get int64_t
#define LOC_GETL( _arg, _key ) \
    if ( hSource.Exists(_key) ) \
        _arg = hSource[_key].int64val();

// get bool
#define LOC_GETB( _arg, _key ) \
    if ( hSource.Exists(_key) ) \
        _arg = ( hSource[_key].intval()!=0 );

// get array of strings
#define LOC_GETA( _arg, _key ) \
    for ( CSphVariant * pVal = hSource(_key); pVal; pVal = pVal->m_pNext ) \
        _arg.Add ( pVal->cstr() );

void SqlAttrsConfigure ( CSphSourceParams_SQL &tParams, const CSphVariant * pHead, ESphAttr eAttrType
						 , const char * sSourceName, bool bIndexedAttr = false )
{
	for ( const CSphVariant * pCur = pHead; pCur; pCur = pCur->m_pNext )
	{
		CSphColumnInfo tCol ( pCur->cstr (), eAttrType );
		char * pColon = strchr ( const_cast<char *> ( tCol.m_sName.cstr () ), ':' );
		if ( pColon )
		{
			*pColon = '\0';

			if ( eAttrType==SPH_ATTR_INTEGER )
			{
				int iBits = strtol ( pColon + 1, NULL, 10 );
				if ( iBits<=0 || iBits>ROWITEM_BITS )
				{
					fprintf ( stdout, "WARNING: source '%s': attribute '%s': invalid bitcount=%d (bitcount ignored)\n"
							  , sSourceName, tCol.m_sName.cstr (), iBits );
					iBits = -1;
				}
				tCol.m_tLocator.m_iBitCount = iBits;

			} else
			{
				fprintf ( stdout, "WARNING: source '%s': attribute '%s': bitcount is only supported for integer types\n"
						  , sSourceName, tCol.m_sName.cstr () );
			}
		}
		tParams.m_dAttrs.Add ( tCol );
		if ( bIndexedAttr )
			tParams.m_dAttrs.Last ().m_bIndexed = true;
	}
}


#if USE_ZLIB

bool ConfigureUnpack ( CSphVariant * pHead, ESphUnpackFormat eFormat, CSphSourceParams_SQL &tParams, const char * )
{
	for ( CSphVariant * pVal = pHead; pVal; pVal = pVal->m_pNext )
	{
		CSphUnpackInfo &tUnpack = tParams.m_dUnpack.Add ();
		tUnpack.m_sName = CSphString ( pVal->cstr () );
		tUnpack.m_eFormat = eFormat;
	}
	return true;
}

#else

bool ConfigureUnpack ( CSphVariant * pHead, ESphUnpackFormat, CSphSourceParams_SQL &, const char * sSourceName )
{
	if ( pHead )
	{
		fprintf ( stdout, "ERROR: source '%s': unpack is not supported, rebuild with zlib\n", sSourceName );
		return false;
	}
	return true;
}
#endif // USE_ZLIB


bool ParseJoinedField ( const char * sBuf, CSphJoinedField * pField, const char * sSourceName )
{
	// sanity checks
	assert ( pField );
	if ( !sBuf || !sBuf[0] )
	{
		fprintf ( stdout, "ERROR: source '%s': sql_joined_field must not be empty.\n", sSourceName );
		return false;
	}

#define LOC_ERR( _exp ) \
    { \
        fprintf ( stdout, "ERROR: source '%s': expected " _exp " in sql_joined_field, got '%s'.\n", sSourceName, sBuf ); \
        return false; \
    }
#define LOC_TEXT()            { if ( *sBuf!=';') LOC_ERR ( "';'" ); sTmp = ++sBuf; while ( *sBuf && *sBuf!=';' ) sBuf++; iTokLen = sBuf-sTmp; }

	// parse field name
	while ( isspace ( *sBuf ) )
		sBuf++;

	const char * sName = sBuf;
	while ( sphIsAlpha ( *sBuf ) )
		sBuf++;
	if ( sBuf==sName ) LOC_ERR ( "field name" );
	pField->m_sName.SetBinary ( sName, sBuf - sName );

	if ( !isspace ( *sBuf ) ) LOC_ERR ( "space" );
	while ( isspace ( *sBuf ) )
		sBuf++;

	// parse 'from'
	if ( strncasecmp ( sBuf, "from", 4 ) ) LOC_ERR ( "'from'" );
	sBuf += 4;

	if ( !isspace ( *sBuf ) ) LOC_ERR ( "space" );
	while ( isspace ( *sBuf ) )
		sBuf++;

	bool bGotRanged = false;
	pField->m_bPayload = false;
	pField->m_bRangedMain = false;

	// parse 'query'
	if ( strncasecmp ( sBuf, "payload-query", 13 )==0 )
	{
		pField->m_bPayload = true;
		sBuf += 13;

	} else if ( strncasecmp ( sBuf, "query", 5 )==0 )
	{
		sBuf += 5;

	} else if ( strncasecmp ( sBuf, "ranged-query", 12 )==0 )
	{
		bGotRanged = true;
		sBuf += 12;

	} else if ( strncasecmp ( sBuf, "ranged-main-query", 17 )==0 )
	{
		pField->m_bRangedMain = true;
		sBuf += 17;

	} else LOC_ERR ( "'query'" );

	// parse ';'
	while ( isspace ( *sBuf ) && *sBuf!=';' )
		sBuf++;

	if ( *sBuf!=';' ) LOC_ERR ( "';'" );

	// handle QUERY
	const char * sTmp = sBuf;
	int iTokLen = 0;
	LOC_TEXT();
	if ( iTokLen )
		pField->m_sQuery.SetBinary ( sTmp, iTokLen );
	else LOC_ERR ( "query" );

	if ( !bGotRanged )
		return true;

	// handle RANGE-QUERY
	LOC_TEXT();
	if ( iTokLen )
		pField->m_sRanged.SetBinary ( sTmp, iTokLen );
	else LOC_ERR ( "range query" );

#undef LOC_ERR
#undef LOC_TEXT

	return true;
}


bool SqlParamsConfigure ( CSphSourceParams_SQL &tParams, const CSphConfigSection &hSource, const char * sSourceName )
{
	if ( !hSource.Exists (
		"odbc_dsn" ) ) // in case of odbc source, the host, user, pass and db are not mandatory, since they may be already defined in dsn string.
	{
		LOC_CHECK ( hSource, "sql_host", "in source '%s'", sSourceName );
		LOC_CHECK ( hSource, "sql_user", "in source '%s'", sSourceName );
		LOC_CHECK ( hSource, "sql_pass", "in source '%s'", sSourceName );
		LOC_CHECK ( hSource, "sql_db", "in source '%s'", sSourceName );
	}
	LOC_CHECK ( hSource, "sql_query", "in source '%s'", sSourceName );

	LOC_GETS ( tParams.m_sHost, "sql_host" );
	LOC_GETS ( tParams.m_sUser, "sql_user" );
	LOC_GETS ( tParams.m_sPass, "sql_pass" );
	LOC_GETS ( tParams.m_sDB, "sql_db" );
	LOC_GETI ( tParams.m_uPort, "sql_port" );

	LOC_GETS ( tParams.m_sQuery, "sql_query" );
	LOC_GETA ( tParams.m_dQueryPre, "sql_query_pre" );
	LOC_GETA ( tParams.m_dQueryPost, "sql_query_post" );
	LOC_GETS ( tParams.m_sQueryRange, "sql_query_range" );
	LOC_GETA ( tParams.m_dQueryPostIndex, "sql_query_post_index" );
	LOC_GETL ( tParams.m_iRangeStep, "sql_range_step" );
	LOC_GETS ( tParams.m_sQueryKilllist, "sql_query_killlist" );
	LOC_GETS ( tParams.m_sHookConnect, "hook_connect" );
	LOC_GETS ( tParams.m_sHookQueryRange, "hook_query_range" );
	LOC_GETS ( tParams.m_sHookPostIndex, "hook_post_index" );

	LOC_GETI ( tParams.m_iRangedThrottle, "sql_ranged_throttle" );

	SqlAttrsConfigure ( tParams, hSource ( "sql_attr_uint" ), SPH_ATTR_INTEGER, sSourceName );
	SqlAttrsConfigure ( tParams, hSource ( "sql_attr_timestamp" ), SPH_ATTR_TIMESTAMP, sSourceName );
	SqlAttrsConfigure ( tParams, hSource ( "sql_attr_bool" ), SPH_ATTR_BOOL, sSourceName );
	SqlAttrsConfigure ( tParams, hSource ( "sql_attr_float" ), SPH_ATTR_FLOAT, sSourceName );
	SqlAttrsConfigure ( tParams, hSource ( "sql_attr_bigint" ), SPH_ATTR_BIGINT, sSourceName );
	SqlAttrsConfigure ( tParams, hSource ( "sql_attr_string" ), SPH_ATTR_STRING, sSourceName );
	SqlAttrsConfigure ( tParams, hSource ( "sql_attr_json" ), SPH_ATTR_JSON, sSourceName );

	SqlAttrsConfigure ( tParams, hSource ( "sql_field_string" ), SPH_ATTR_STRING, sSourceName, true );

	LOC_GETA ( tParams.m_dFileFields, "sql_file_field" );

	tParams.m_iMaxFileBufferSize = g_iMaxFileFieldBuffer;
	tParams.m_iRefRangeStep = tParams.m_iRangeStep;
	tParams.m_eOnFileFieldError = g_eOnFileFieldError;

	// unpack
	if ( !ConfigureUnpack ( hSource ( "unpack_zlib" ), SPH_UNPACK_ZLIB, tParams, sSourceName ) )
		return false;

	if ( !ConfigureUnpack ( hSource ( "unpack_mysqlcompress" ), SPH_UNPACK_MYSQL_COMPRESS, tParams, sSourceName ) )
		return false;

	tParams.m_uUnpackMemoryLimit = hSource.GetSize ( "unpack_mysqlcompress_maxsize", 16777216 );

	// parse multi-attrs
	for ( CSphVariant * pVal = hSource ( "sql_attr_multi" ); pVal; pVal = pVal->m_pNext )
	{
		CSphColumnInfo tAttr;
		if ( !ParseMultiAttr ( pVal->cstr (), tAttr, sSourceName ) )
			return false;
		tParams.m_dAttrs.Add ( tAttr );
	}

	// parse joined fields
	for ( CSphVariant * pVal = hSource ( "sql_joined_field" ); pVal; pVal = pVal->m_pNext )
		if ( !ParseJoinedField ( pVal->cstr (), &tParams.m_dJoinedFields.Add (), sSourceName ) )
			return false;

	// make sure attr names are unique
	ARRAY_FOREACH ( i, tParams.m_dAttrs )
		for ( int j = i + 1; j<tParams.m_dAttrs.GetLength (); j++ )
		{
			const CSphString &sName = tParams.m_dAttrs[i].m_sName;
			if ( sName==tParams.m_dAttrs[j].m_sName )
			{
				fprintf ( stdout, "ERROR: duplicate attribute name: %s\n", sName.cstr () );
				return false;
			}
		}

	// additional checks
	if ( tParams.m_iRangedThrottle<0 )
	{
		fprintf ( stdout, "WARNING: sql_ranged_throttle must not be negative; throttling disabled\n" );
		tParams.m_iRangedThrottle = 0;
	}

	// debug printer
	if ( g_bPrintQueries )
		tParams.m_bPrintQueries = true;

	return true;
}


CSphSource_MySQL * SpawnSource ( const char * sSourceName, const CSphConfigType &hSources, ISphTokenizer * pTok, CSphDict * pDict )
{
	const CSphConfigSection &hSource = hSources[sSourceName];

	assert ( hSource["type"]=="mysql" );

	CSphSourceParams_MySQL tParams;
	if ( !SqlParamsConfigure ( tParams, hSource, sSourceName ) )
		return NULL;

	LOC_GETS ( tParams.m_sUsock, "sql_sock" );
	LOC_GETI ( tParams.m_iFlags, "mysql_connect_flags" );
	LOC_GETS ( tParams.m_sSslKey, "mysql_ssl_key" );
	LOC_GETS ( tParams.m_sSslCert, "mysql_ssl_cert" );
	LOC_GETS ( tParams.m_sSslCA, "mysql_ssl_ca" );

	auto * pSrc = new CSphSource_MySQL ( "sSourceName" );
	pSrc->SetTokenizer ( pTok );
	pSrc->SetDict ( pDict );

	SetupIndexing ( pSrc, tParams );
	return pSrc;
}


static RtIndex_i * g_pIndex = NULL;


void IndexingThread ( void * pArg )
{
	CSphSource_MySQL * pSrc = (CSphSource_MySQL *) pArg;
	DoIndexing ( pSrc, g_pIndex );
}


int main ( int argc, char ** argv )
{
	if ( argc==2 )
		COMMIT_STEP = atoi ( argv[1] );

	// threads should be initialized before memory allocations
	char cTopOfMainStack;
	sphThreadInit();
	MemorizeStack ( &cTopOfMainStack );

	CSphConfigParser cp;
	CSphConfig &hConf = cp.m_tConf;
	cp.Parse ("internal", rtestconfig);
	const CSphConfigType &hSources = hConf["source"];

	CSphString sError;
	CSphDictSettings tDictSettings;
	tDictSettings.m_bWordDict = false;

	TokenizerRefPtr_c pTok {sphCreateUTF8Tokenizer()};
	DictRefPtr_c pDict {sphCreateDictionaryCRC ( tDictSettings, NULL, pTok, "rt1", false, 32, sError )};
	CSphSource_MySQL * pSrc = SpawnSource ( "test1", hSources, pTok, pDict );

	TokenizerRefPtr_c pTok2 {sphCreateUTF8Tokenizer()};
	DictRefPtr_c pDict2 {sphCreateDictionaryCRC ( tDictSettings, NULL, pTok, "rt2", false, 32, sError )};
	CSphSource_MySQL * pSrc2 = SpawnSource ( "test2", hSources, pTok2, pDict2 );

	CSphSchema tSrcSchema;
	if ( !pSrc->UpdateSchema ( &tSrcSchema, sError ) )
		sphDie ( "update-schema failed: %s", sError.cstr() );

	CSphSchema tSchema; // source schema must be all dynamic attrs; but index ones must be static
	for ( int i=0; i<tSrcSchema.GetFieldsCount(); i++ )
		tSchema.AddField ( tSrcSchema.GetField(i) );

	for ( int i=0; i<tSrcSchema.GetAttrsCount(); i++ )
		tSchema.AddAttr ( tSrcSchema.GetAttr(i), false );

	g_iFieldsCount = tSrcSchema.GetFieldsCount();

	CSphConfigSection tRTConfig;
	sphRTInit ( tRTConfig, true, nullptr );
	sphRTConfigure ( tRTConfig, true );
	SmallStringHash_T< CSphIndex * > dTemp;
	sphReplayBinlog ( dTemp );
	RtIndex_i * pIndex = sphCreateIndexRT ( tSchema, "testrt", 32*1024*1024, DATAFLD "dump", false );
	pIndex->SetTokenizer ( pTok ); // index will own this pair from now on
	pIndex->SetDictionary ( pDict );
	if ( !pIndex->Prealloc ( false ) )
		sphDie ( "prealloc failed: %s", pIndex->GetLastError().cstr() );
	pIndex->PostSetup();
	g_pIndex = pIndex;

	// initial indexing
	int64_t tmStart = sphMicroTimer();

	SphThread_t t1, t2;
	sphThreadCreate ( &t1, IndexingThread, pSrc );
	sphThreadCreate ( &t2, IndexingThread, pSrc2 );
	sphThreadJoin ( &t1 );
	sphThreadJoin ( &t2 );

#if 0
	// update
	tParams.m_sQuery = "SELECT id, channel_id, UNIX_TIMESTAMP(published) published, title, "
		"UNCOMPRESS(content) content FROM rt2 WHERE id<=10000";
	SetupIndexing ( pSrc, tParams );
	DoIndexing ( pSrc, pIndex );
#endif

	// search
	DoSearch ( pIndex );

	// shutdown index (should cause dump)
	int64_t tmShutdown = sphMicroTimer();

#if SPH_ALLOCS_PROFILER
	printf ( "pre-shutdown allocs=%d, bytes=" INT64_FMT "\n", sphAllocsCount(), sphAllocBytes() );
#endif
	SafeDelete ( pIndex );
#if SPH_ALLOCS_PROFILER
	printf ( "post-shutdown allocs=%d, bytes=" INT64_FMT "\n", sphAllocsCount(), sphAllocBytes() );
#endif

	int64_t tmEnd = sphMicroTimer();
	printf ( "shutdown done in %d.%03d sec\n", (int)((tmEnd-tmShutdown)/1000000), (int)(((tmEnd-tmShutdown)%1000000)/1000) );
	printf ( "total with shutdown %d.%03d sec, %.2f MB/sec\n",
		(int)((tmEnd-tmStart)/1000000), (int)(((tmEnd-tmStart)%1000000)/1000),
		g_fTotalMB*1000000.0f/(tmEnd-tmStart) );

#if SPH_DEBUG_LEAKS || SPH_ALLOCS_PROFILER
	sphAllocsStats();
#endif
#if USE_WINDOWS
	PROCESS_MEMORY_COUNTERS pmc;
	HANDLE hProcess = OpenProcess ( PROCESS_QUERY_INFORMATION | PROCESS_VM_READ, FALSE, GetCurrentProcessId() );
	if ( hProcess && GetProcessMemoryInfo ( hProcess, &pmc, sizeof(pmc)) )
	{
		printf ( "--- peak-wss=%d, peak-pagefile=%d\n", (int)pmc.PeakWorkingSetSize, (int)pmc.PeakPagefileUsage );
	}
#endif

	SafeDelete ( pIndex );
	sphRTDone ();
}<|MERGE_RESOLUTION|>--- conflicted
+++ resolved
@@ -56,11 +56,7 @@
 	tQuery.m_pQueryParser = sphCreatePlainQueryParser ();
 
 	SphQueueSettings_t tQueueSettings ( pIndex->GetMatchSchema(), nullptr );
-<<<<<<< HEAD
-=======
-	tQueueSettings.m_bComputeItems = false;
 	tQueueSettings.m_iMaxMatches = DEFAULT_MAX_MATCHES;
->>>>>>> e32c882f
 	CSphString sError;
 	SphQueueRes_t tRes;
 	ISphMatchSorter * pSorter = sphCreateQueue ( tQueueSettings, tQuery, sError, tRes, nullptr );
