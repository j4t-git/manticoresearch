//
// Copyright (c) 2017-2022, Manticore Software LTD (https://manticoresearch.com)
// Copyright (c) 2001-2016, Andrew Aksyonoff
// Copyright (c) 2008-2016, Sphinx Technologies Inc
// All rights reserved
//
// This program is free software; you can redistribute it and/or modify
// it under the terms of the GNU General Public License. You should have
// received a copy of the GPL license along with this program; if you
// did not, you can find it at http://www.gnu.org/
//

#include "sphinx.h"
#include "sphinxstem.h"
#include "sphinxquery.h"
#include "sphinxutils.h"
#include "sphinxsort.h"
#include "fileutils.h"
#include "sphinxexpr.h"
#include "sphinxfilter.h"
#include "sphinxint.h"
#include "sphinxsearch.h"
#include "searchnode.h"
#include "sphinxjson.h"
#include "sphinxplugin.h"
#include "sphinxqcache.h"
#include "icu.h"
#include "attribute.h"
#include "secondaryindex.h"
#include "histogram.h"
#include "killlist.h"
#include "docstore.h"
#include "global_idf.h"
#include "indexformat.h"
#include "indexcheck.h"
#include "coroutine.h"
#include "columnarlib.h"
#include "columnarmisc.h"
#include "columnarfilter.h"
#include "mini_timer.h"
#include "sphinx_alter.h"
#include "conversion.h"
#include "binlog.h"
#include "task_info.h"
#include "client_task_info.h"
#include "chunksearchctx.h"
#include "lrucache.h"
#include "indexfiles.h"

#include <errno.h>
#include <ctype.h>
#include <fcntl.h>
#include <stdio.h>
#include <stdlib.h>
#include <stdarg.h>
#include <sys/stat.h>
#include <time.h>
#include <math.h>
#include <algorithm>

#if WITH_RE2
#include <string>
#include <re2/re2.h>
#endif

#if _WIN32
	#define snprintf	_snprintf
#else
	#include <unistd.h>
	#include <sys/time.h>
#endif

/////////////////////////////////////////////////////////////////////////////

// logf() is not there sometimes (eg. Solaris 9)
#if !_WIN32 && !HAVE_LOGF
static inline float logf ( float v )
{
	return (float) log ( v );
}
#endif

#if _WIN32
void localtime_r ( const time_t * clock, struct tm * res )
{
	tm * pRes = localtime ( clock );
	if ( pRes )
		*res = *pRes;
}

void gmtime_r ( const time_t * clock, struct tm * res )
{
	tm * pRes = gmtime ( clock );
	if ( pRes )
		*res = *pRes;
}
#endif

#include <boost/preprocessor/repetition/repeat.hpp>

#include "attrindex_builder.h"
#include "stripper/html_stripper.h"
#include "queryfilter.h"
#include "indexing_sources/source_document.h"
#include "indexing_sources/source_stats.h"
#include "dict/dict_base.h"
#include "dict/bin.h"

// forward decl
void sphWarn ( const char * sTemplate, ... ) __attribute__ ( ( format ( printf, 1, 2 ) ) );

/////////////////////////////////////////////////////////////////////////////
// GLOBALS
/////////////////////////////////////////////////////////////////////////////

const char *		MAGIC_WORD_SENTENCE		= "\3sentence";		// emitted from source on sentence boundary, stored in dictionary
const char *		MAGIC_WORD_PARAGRAPH	= "\3paragraph";	// emitted from source on paragraph boundary, stored in dictionary

bool				g_bJsonStrict				= false;
bool				g_bJsonAutoconvNumbers		= false;
bool				g_bJsonKeynamesToLowercase	= false;

static const int	MIN_READ_BUFFER			= 8192;
static const int	MIN_READ_UNHINTED		= 1024;

static int 			g_iReadUnhinted 		= DEFAULT_READ_UNHINTED;

static int			g_iSplitThresh			= 8192;

// quick hack for indexer crash reporting
// one day, these might turn into a callback or something
int64_t		g_iIndexerCurrentDocID		= 0;
int64_t		g_iIndexerCurrentHits		= 0;
int64_t		g_iIndexerCurrentRangeMin	= 0;
int64_t		g_iIndexerCurrentRangeMax	= 0;
int64_t		g_iIndexerPoolStartDocID	= 0;
int64_t		g_iIndexerPoolStartHit		= 0;

static bool IndexBuildDone ( const BuildHeader_t & tBuildHeader, const WriteHeader_t & tWriteHeader, const CSphString & sFileName, CSphString & sError );

/////////////////////////////////////////////////////////////////////////////
// COMPILE-TIME CHECKS
/////////////////////////////////////////////////////////////////////////////

STATIC_SIZE_ASSERT ( SphOffset_t, 8 );

/////////////////////////////////////////////////////////////////////////////
// INTERNAL SPHINX CLASSES DECLARATIONS
/////////////////////////////////////////////////////////////////////////////

//////////////////////////////////////////////////////////////////////////

static const char * g_dRankerNames[] =
{
	"proximity_bm25",
	"bm25",
	"none",
	"wordcount",
	"proximity",
	"matchany",
	"fieldmask",
	"sph04",
	"expr",
	"export",
	NULL
};


const char * sphGetRankerName ( ESphRankMode eRanker )
{
	if ( eRanker<SPH_RANK_PROXIMITY_BM25 || eRanker>=SPH_RANK_TOTAL )
		return NULL;

	return g_dRankerNames[eRanker];
}

//////////////////////////////////////////////////////////////////////////

struct SkipCacheKey_t
{
	int64_t		m_iIndexId;
	SphWordID_t	m_tWordId;

	bool operator == ( const SkipCacheKey_t & tKey ) const { return m_iIndexId==tKey.m_iIndexId && m_tWordId==tKey.m_tWordId; }
};


struct SkipCacheUtil_t
{
	static DWORD GetHash ( SkipCacheKey_t tKey )
	{
		DWORD uCRC32 = sphCRC32 ( &tKey.m_iIndexId, sizeof(tKey.m_iIndexId) );
		return sphCRC32 ( &tKey.m_tWordId, sizeof(tKey.m_tWordId), uCRC32 );
	}

	static DWORD GetSize ( SkipData_t * pValue )	{ return pValue ? pValue->m_dSkiplist.GetLengthBytes() : 0; }
	static void Reset ( SkipData_t * & pValue )		{ SafeDelete(pValue); }
};


class SkipCache_c : public LRUCache_T<SkipCacheKey_t, SkipData_t*, SkipCacheUtil_t>
{
	using BASE = LRUCache_T<SkipCacheKey_t, SkipData_t*, SkipCacheUtil_t>;
	using BASE::BASE;

public:
	void					DeleteAll ( int64_t iIndexId ) { BASE::Delete ( [iIndexId]( const SkipCacheKey_t & tKey ){ return tKey.m_iIndexId==iIndexId; } ); }

	static void				Init ( int64_t iCacheSize );
	static void				Done()	{ SafeDelete(m_pSkipCache); }
	static SkipCache_c *	Get()	{ return m_pSkipCache; }

private:
	static SkipCache_c *	m_pSkipCache;
};

SkipCache_c * SkipCache_c::m_pSkipCache = nullptr;


void SkipCache_c::Init ( int64_t iCacheSize )
{
	assert ( !m_pSkipCache );
	if ( iCacheSize > 0 )
		m_pSkipCache = new SkipCache_c(iCacheSize);
}


void InitSkipCache ( int64_t iCacheSize )
{
	SkipCache_c::Init(iCacheSize);
}


void ShutdownSkipCache()
{
	SkipCache_c::Done();
}

/////////////////////////////////////////////////////////////////////

/// everything required to setup search term
class DiskIndexQwordSetup_c : public ISphQwordSetup
{
public:
	DiskIndexQwordSetup_c ( DataReaderFactoryPtr_c pDoclist, DataReaderFactoryPtr_c pHitlist, const BYTE * pSkips, int iSkiplistBlockSize, bool bSetupReaders, RowID_t iRowsCount )
		: m_pDoclist ( std::move ( pDoclist ) )
		, m_pHitlist ( std::move ( pHitlist ) )
		, m_pSkips ( pSkips )
		, m_iSkiplistBlockSize ( iSkiplistBlockSize )
		, m_bSetupReaders ( bSetupReaders )
		, m_iRowsCount ( iRowsCount )
	{}

	ISphQword *			QwordSpawn ( const XQKeyword_t & tWord ) const final;
	bool				QwordSetup ( ISphQword * ) const final;
	bool				Setup ( ISphQword * ) const;
	ISphQword *			ScanSpawn() const override;

private:
	DataReaderFactoryPtr_c		m_pDoclist;
	DataReaderFactoryPtr_c		m_pHitlist;
	const BYTE *				m_pSkips;
	int							m_iSkiplistBlockSize = 0;
	bool						m_bSetupReaders = false;
	RowID_t						m_iRowsCount = INVALID_ROWID;

private:
	bool SetupWithWrd ( const DiskIndexQwordTraits_c& tWord, DictEntry_t& tRes ) const;
	bool SetupWithCrc ( const DiskIndexQwordTraits_c& tWord, DictEntry_t& tRes ) const;
};

/// query word from the searcher's point of view
template < bool INLINE_HITS, bool DISABLE_HITLIST_SEEK >
class DiskIndexQword_c : public DiskIndexQwordTraits_c
{
public:
	DiskIndexQword_c ( bool bUseMinibuffer, bool bExcluded, int64_t iIndexId )
		: DiskIndexQwordTraits_c ( bUseMinibuffer, bExcluded )
		, m_iIndexId ( iIndexId )
	{}

	~DiskIndexQword_c()
	{
		if ( m_bSkipFromCache )
		{
			SkipCache_c::Get()->Release ( { m_iIndexId, m_uWordID } );
			m_pSkipData = nullptr;
			m_bSkipFromCache = false;
		}
	}

	void Reset () final
	{
		if ( m_rdDoclist )
			m_rdDoclist->Reset ();
		if ( m_rdHitlist )
			m_rdHitlist->Reset ();
		ResetDecoderState();
	}

	void GetHitlistEntry ()
	{
		assert ( !m_bHitlistOver );
		DWORD iDelta = m_rdHitlist->UnzipInt ();
		if ( iDelta )
		{
			m_iHitPos += iDelta;
		} else
		{
			m_iHitPos = EMPTY_HIT;
#ifndef NDEBUG
			m_bHitlistOver = true;
#endif
		}
	}


	RowID_t AdvanceTo ( RowID_t tRowID ) final
	{
		if ( m_tDoc.m_tRowID!=INVALID_ROWID && tRowID<=m_tDoc.m_tRowID )
			return m_tDoc.m_tRowID;

		bool bRewound = HintRowID (tRowID);
		if ( bRewound || m_tDoc.m_tRowID==INVALID_ROWID )
			ReadNext();

		while ( m_tDoc.m_tRowID < tRowID )
			ReadNext();

		return m_tDoc.m_tRowID;
	}


	bool HintRowID ( RowID_t tRowID ) final
	{
		// tricky bit
		// FindSpan() will match a block where tBaseRowIDPlus1[i] <= tRowID < tBaseRowIDPlus1[i+1]
		// meaning that the subsequent ids decoded will be strictly > RefValue
		// meaning that if previous (!) blocks end with tRowID exactly,
		// and we use tRowID itself as RefValue, that document gets lost!

		// first check if we're still inside the last block
		if ( m_iSkipListBlock==-1 )
		{
			if ( !m_pSkipData )
				return true;

			m_iSkipListBlock = FindSpan ( m_pSkipData->m_dSkiplist, tRowID );
			if ( m_iSkipListBlock<0 )
				return false;
		}
		else
		{
			assert(m_pSkipData);
			const auto & dSkiplist = m_pSkipData->m_dSkiplist;

			if ( m_iSkipListBlock < dSkiplist.GetLength()-1 )
			{
				int iNextBlock = m_iSkipListBlock+1;
				RowID_t tNextBlockRowID = dSkiplist[iNextBlock].m_tBaseRowIDPlus1;
				if ( tRowID>=tNextBlockRowID )
				{
					auto dSkips = VecTraits_T<SkiplistEntry_t> ( &dSkiplist[iNextBlock], dSkiplist.GetLength()-iNextBlock );
					m_iSkipListBlock = FindSpan ( dSkips, tRowID );
					if ( m_iSkipListBlock<0 )
						return false;

					m_iSkipListBlock += iNextBlock;
				}
			}
			else // we're already at our last block, no need to search
				return false;
		}

		assert(m_pSkipData);
		const SkiplistEntry_t & t = m_pSkipData->m_dSkiplist[m_iSkipListBlock];
		if ( t.m_iOffset<=m_rdDoclist->GetPos() )
			return false;

		m_rdDoclist->SeekTo ( t.m_iOffset, -1 );
		m_tDoc.m_tRowID = t.m_tBaseRowIDPlus1-1;
		m_uHitPosition = m_iHitlistPos = t.m_iBaseHitlistPos;

		return true;
	}

	const CSphMatch & GetNextDoc() override
	{
		ReadNext();
		return m_tDoc;
	}

	void SeekHitlist ( SphOffset_t uOff ) final
	{
		if ( uOff >> 63 )
		{
			m_uHitState = 1;
			m_uInlinedHit = (DWORD)uOff; // truncate high dword
		} else
		{
			m_uHitState = 0;
			m_iHitPos = EMPTY_HIT;
			if_const ( DISABLE_HITLIST_SEEK )
				assert ( m_rdHitlist->GetPos()==uOff ); // make sure we're where caller thinks we are.
			else
				m_rdHitlist->SeekTo ( uOff, READ_NO_SIZE_HINT );
		}
#ifndef NDEBUG
		m_bHitlistOver = false;
#endif
	}

	Hitpos_t GetNextHit () final
	{
		assert ( m_bHasHitlist );
		switch ( m_uHitState )
		{
		case 0: // read hit from hitlist
			GetHitlistEntry ();
			return m_iHitPos;

		case 1: // return inlined hit
			m_uHitState = 2;
			return m_uInlinedHit;

		case 2: // return end-of-hitlist marker after inlined hit
#ifndef NDEBUG
			m_bHitlistOver = true;
#endif
			m_uHitState = 0;
			return EMPTY_HIT;
		}
		sphDie ( "INTERNAL ERROR: impossible hit emitter state" );
		return EMPTY_HIT;
	}

	bool Setup ( const DiskIndexQwordSetup_c * pSetup ) override
	{
		return pSetup->Setup ( this );
	}

	using is_worddict =  std::integral_constant<bool, !DISABLE_HITLIST_SEEK>;

private:
	int m_iSkipListBlock = -1;

	inline void ReadNext()
	{
		RowID_t uDelta = m_rdDoclist->UnzipRowid();
		if ( uDelta )
		{
			m_bAllFieldsKnown = false;
			m_tDoc.m_tRowID += uDelta;

			if_const ( INLINE_HITS )
			{
				m_uMatchHits = m_rdDoclist->UnzipInt();
				const DWORD uFirst = m_rdDoclist->UnzipInt();
				if ( m_uMatchHits==1 && m_bHasHitlist )
				{
					DWORD uField = m_rdDoclist->UnzipInt(); // field and end marker
					m_iHitlistPos = uFirst | ( uField << 23 ) | ( U64C(1)<<63 );
					m_dQwordFields.UnsetAll();
					// want to make sure bad field data not cause crash
					m_dQwordFields.Set ( ( uField >> 1 ) & ( (DWORD)SPH_MAX_FIELDS-1 ) );
					m_bAllFieldsKnown = true;
				} else
				{
					m_dQwordFields.Assign32 ( uFirst );
					m_uHitPosition += m_rdDoclist->UnzipOffset();
					m_iHitlistPos = m_uHitPosition;
				}
			} else
			{
				SphOffset_t iDeltaPos = m_rdDoclist->UnzipOffset();
				assert ( iDeltaPos>=0 );

				m_iHitlistPos += iDeltaPos;

				m_dQwordFields.Assign32 ( m_rdDoclist->UnzipInt() );
				m_uMatchHits = m_rdDoclist->UnzipInt();
			}
		} else
			m_tDoc.m_tRowID = INVALID_ROWID;
	}

private:
	int64_t m_iIndexId = 0;
};


DiskIndexQwordTraits_c * sphCreateDiskIndexQword ( bool bInlineHits )
{
	if ( bInlineHits )
		return new DiskIndexQword_c<true,false> ( false, false, 0 );

	return new DiskIndexQword_c<false,false> ( false, false, 0 );
}

/////////////////////////////////////////////////////////////////////////////

#define WITH_QWORD(INDEX, NO_SEEK, NAME, ACTION)										\
do if ( (( const CSphIndex_VLN *)INDEX)->m_tSettings.m_eHitFormat==SPH_HIT_FORMAT_INLINE )	\
		{ using NAME = DiskIndexQword_c < true, NO_SEEK >; ACTION; }					\
	else																				\
		{ using NAME = DiskIndexQword_c < false, NO_SEEK >; ACTION; }					\
while(0)

/////////////////////////////////////////////////////////////////////////////

#define HITLESS_DOC_MASK 0x7FFFFFFF
#define HITLESS_DOC_FLAG 0x80000000


// duplicated in sphinxformat.cpp
struct Slice64_t
{
	uint64_t	m_uOff;
	int			m_iLen;
};

// duplicated in sphinxformat.cpp
struct DiskSubstringPayload_t : public ISphSubstringPayload
{
	explicit DiskSubstringPayload_t ( int iDoclists )
		: m_dDoclist ( iDoclists )
	{}
	CSphFixedVector<Slice64_t>	m_dDoclist;
};


template < bool INLINE_HITS >
class DiskPayloadQword_c : public DiskIndexQword_c<INLINE_HITS, false>
{
	typedef DiskIndexQword_c<INLINE_HITS, false> BASE;

public:
	DiskPayloadQword_c ( const DiskSubstringPayload_t * pPayload, bool bExcluded, DataReaderFactory_c * pDoclist, DataReaderFactory_c * pHitlist, int64_t iIndexId )
		: BASE ( true, bExcluded, iIndexId )
	{
		m_pPayload = pPayload;
		this->m_iDocs = m_pPayload->m_iTotalDocs;
		this->m_iHits = m_pPayload->m_iTotalHits;
		m_iDoclist = 0;

		this->SetDocReader ( pDoclist );
		this->SetHitReader ( pHitlist );
	}

	const CSphMatch & GetNextDoc() final
	{
		const CSphMatch & tMatch = BASE::GetNextDoc();
		assert ( &tMatch==&this->m_tDoc );
		if ( tMatch.m_tRowID==INVALID_ROWID && m_iDoclist<m_pPayload->m_dDoclist.GetLength() )
		{
			BASE::ResetDecoderState();
			SetupReader();
			BASE::GetNextDoc();
			assert ( this->m_tDoc.m_tRowID!=INVALID_ROWID );
		}

		return this->m_tDoc;
	}

	bool Setup ( const DiskIndexQwordSetup_c * ) final
	{
		if ( m_iDoclist>=m_pPayload->m_dDoclist.GetLength() )
			return false;

		SetupReader();
		return true;
	}

private:
	void SetupReader ()
	{
		uint64_t uDocOff = m_pPayload->m_dDoclist[m_iDoclist].m_uOff;
		int iHint = m_pPayload->m_dDoclist[m_iDoclist].m_iLen;
		m_iDoclist++;

		this->m_rdDoclist->SeekTo ( uDocOff, iHint );
	}

	const DiskSubstringPayload_t *	m_pPayload;
	int								m_iDoclist;
};


//////////////////////////////////////////////////////////////////////////

const char* CheckFmtMagic ( DWORD uHeader )
{
	if ( uHeader!=INDEX_MAGIC_HEADER )
	{
		FlipEndianess ( &uHeader );
		if ( uHeader==INDEX_MAGIC_HEADER )
#if USE_LITTLE_ENDIAN
			return "This instance is working on little-endian platform, but %s seems built on big-endian host.";
#else
			return "This instance is working on big-endian platform, but %s seems built on little-endian host.";
#endif
		else
			return "%s is invalid header file (too old index version?)";
	}
	return nullptr;
}


/// this pseudo-index used to store and manage the tokenizer
/// without any footprint in real files
//////////////////////////////////////////////////////////////////////////
class CSphTokenizerIndex : public CSphIndexStub
{
public:
						CSphTokenizerIndex ( const char * szIndexName ) : CSphIndexStub ( szIndexName, nullptr ) {}
	bool				GetKeywords ( CSphVector <CSphKeywordInfo> & , const char * , const GetKeywordsSettings_t & tSettings, CSphString * ) const final ;
	Bson_t				ExplainQuery ( const CSphString & sQuery ) const final;
};

bool CSphTokenizerIndex::GetKeywords ( CSphVector <CSphKeywordInfo> & dKeywords, const char * szQuery, const GetKeywordsSettings_t & tSettings, CSphString * ) const
{
	// short-cut if no query or keywords to fill
	if ( !szQuery || !szQuery[0] )
		return true;

	TokenizerRefPtr_c pTokenizer = m_pTokenizer->Clone ( SPH_CLONE_INDEX );
	pTokenizer->EnableTokenizedMultiformTracking ();

	// need to support '*' and '=' but not the other specials
	// so m_pQueryTokenizer does not work for us, gotta clone and setup one manually

	DictRefPtr_c pDict = GetStatelessDict ( m_pDict );

	if ( IsStarDict ( pDict->GetSettings().m_bWordDict ) )
	{
		pTokenizer->AddPlainChars ( "*" );
		SetupStarDictOld ( pDict );
	}

	if ( m_tSettings.m_bIndexExactWords )
	{
		pTokenizer->AddPlainChars ( "=" );
		SetupExactDict ( pDict );
	}

	dKeywords.Resize ( 0 );

	CSphVector<BYTE> dFiltered;
	const BYTE * sModifiedQuery = (const BYTE *)szQuery;
	if ( m_pFieldFilter && szQuery && m_pFieldFilter->Clone()->Apply ( sModifiedQuery, dFiltered, true ) )
		sModifiedQuery = dFiltered.Begin();

	pTokenizer->SetBuffer ( sModifiedQuery, (int) strlen ( (const char*)sModifiedQuery) );

	CSphTemplateQueryFilter tAotFilter;
	tAotFilter.m_pTokenizer = std::move ( pTokenizer );
	tAotFilter.m_pDict = std::move ( pDict );
	tAotFilter.m_pSettings = &m_tSettings;
	tAotFilter.m_tFoldSettings = tSettings;
	tAotFilter.m_tFoldSettings.m_bStats = false;
	tAotFilter.m_tFoldSettings.m_bFoldWildcards = true;

	ExpansionContext_t tExpCtx;

	tAotFilter.GetKeywords ( dKeywords, tExpCtx );

	return true;
}


std::unique_ptr<CSphIndex> sphCreateIndexTemplate ( const char * szIndexName )
{
	return std::make_unique <CSphTokenizerIndex> (szIndexName);
}

Bson_t CSphTokenizerIndex::ExplainQuery ( const CSphString & sQuery ) const
{
	bool bWordDict = m_pDict->GetSettings().m_bWordDict;

	WordlistStub_c tWordlist;
	ExplainQueryArgs_t tArgs;
	tArgs.m_szQuery = sQuery.cstr();
	tArgs.m_pDict = GetStatelessDict ( m_pDict );
	if ( IsStarDict ( bWordDict ) )
		SetupStarDictV8 ( tArgs.m_pDict, m_tSettings.m_iMinInfixLen>0 );
	if ( m_tSettings.m_bIndexExactWords )
		SetupExactDict ( tArgs.m_pDict );
	if ( m_pFieldFilter )
		tArgs.m_pFieldFilter = m_pFieldFilter->Clone();
	tArgs.m_pSettings = &m_tSettings;
	tArgs.m_pWordlist = &tWordlist;
	tArgs.m_pQueryTokenizer = m_pQueryTokenizer;
	tArgs.m_iExpandKeywords = m_tMutableSettings.m_iExpandKeywords;
	tArgs.m_iExpansionLimit = m_iExpansionLimit;
	tArgs.m_bExpandPrefix = ( bWordDict && IsStarDict ( bWordDict ) );

	return Explain ( tArgs );
}

//////////////////////////////////////////////////////////////////////////

UpdateContext_t::UpdateContext_t ( AttrUpdateInc_t & tUpd, const ISphSchema & tSchema )
	: m_tUpd ( tUpd )
	, m_tSchema ( tSchema )
	, m_dUpdatedAttrs ( tUpd.m_pUpdate->m_dAttributes.GetLength() )
	, m_dSchemaUpdateMask ( tSchema.GetAttrsCount() )
{}

//////////////////////////////////////////////////////////////////////////

bool IndexUpdateHelper_c::Update_CheckAttributes ( const CSphAttrUpdate & tUpd, const ISphSchema & tSchema, CSphString & sError )
{
	for ( const auto & tUpdAttr : tUpd.m_dAttributes )
	{
		const CSphString & sUpdAttrName = tUpdAttr.m_sName;
		int iUpdAttrId = tSchema.GetAttrIndex ( sUpdAttrName.cstr() );

		// try to find JSON attribute with a field
		if ( iUpdAttrId<0 )
		{
			CSphString sJsonCol;
			if ( sphJsonNameSplit ( sUpdAttrName.cstr(), &sJsonCol ) )
				iUpdAttrId = tSchema.GetAttrIndex ( sJsonCol.cstr() );
		}

		if ( iUpdAttrId<0 )
		{
			if ( tUpd.m_bIgnoreNonexistent )
				continue;

			sError.SetSprintf ( "attribute '%s' not found", sUpdAttrName.cstr() );
			return false;
		}

		// forbid updates on non-int columns
		const CSphColumnInfo & tCol = tSchema.GetAttr ( iUpdAttrId );
		if ( !( tCol.m_eAttrType==SPH_ATTR_BOOL || tCol.m_eAttrType==SPH_ATTR_INTEGER || tCol.m_eAttrType==SPH_ATTR_TIMESTAMP
			|| tCol.m_eAttrType==SPH_ATTR_UINT32SET || tCol.m_eAttrType==SPH_ATTR_INT64SET || tCol.m_eAttrType==SPH_ATTR_STRING
			|| tCol.m_eAttrType==SPH_ATTR_BIGINT || tCol.m_eAttrType==SPH_ATTR_FLOAT || tCol.m_eAttrType==SPH_ATTR_JSON ))
		{
			sError.SetSprintf ( "attribute '%s' can not be updated (must be boolean, integer, bigint, float, timestamp, string, MVA or JSON)", sUpdAttrName.cstr() );
			return false;
		}

		bool bSrcMva = ( tCol.m_eAttrType==SPH_ATTR_UINT32SET || tCol.m_eAttrType==SPH_ATTR_INT64SET );
		bool bDstMva = ( tUpdAttr.m_eType==SPH_ATTR_UINT32SET || tUpdAttr.m_eType==SPH_ATTR_INT64SET );
		if ( bSrcMva!=bDstMva )
		{
			sError.SetSprintf ( "attribute '%s' MVA flag mismatch", sUpdAttrName.cstr() );
			return false;
		}

		if( tCol.m_eAttrType==SPH_ATTR_UINT32SET && tUpdAttr.m_eType==SPH_ATTR_INT64SET )
		{
			sError.SetSprintf ( "attribute '%s' MVA bits (dst=%d, src=%d) mismatch", sUpdAttrName.cstr(), tCol.m_eAttrType, tUpdAttr.m_eType );
			return false;
		}

		if ( tCol.IsColumnar() )
		{
			sError.SetSprintf ( "unable to update columnar attribute '%s'", sUpdAttrName.cstr() );
			return false;
		}

	}

	return true;
}


void IndexUpdateHelper_c::Update_PrepareListOfUpdatedAttributes ( UpdateContext_t & tCtx, CSphString & sError )
{
	const auto & tUpd = *tCtx.m_tUpd.m_pUpdate;
	ARRAY_FOREACH ( i, tUpd.m_dAttributes )
	{
		const CSphString & sUpdAttrName = tUpd.m_dAttributes[i].m_sName;
		ESphAttr eUpdAttrType = tUpd.m_dAttributes[i].m_eType;
		UpdatedAttribute_t & tUpdAttr = tCtx.m_dUpdatedAttrs[i];

		int iUpdAttrId = tCtx.m_tSchema.GetAttrIndex ( sUpdAttrName.cstr() );

		if ( iUpdAttrId<0 )
		{
			CSphString sJsonCol;
			if ( sphJsonNameSplit ( sUpdAttrName.cstr(), &sJsonCol ) )
			{
				iUpdAttrId = tCtx.m_tSchema.GetAttrIndex ( sJsonCol.cstr() );
				if ( iUpdAttrId>=0 )
				{
					ExprParseArgs_t tExprArgs;
					tUpdAttr.m_pExpr = sphExprParse ( sUpdAttrName.cstr(), tCtx.m_tSchema, sError, tExprArgs );
				}
			}
		}

		if ( iUpdAttrId>=0 )
		{
			const CSphColumnInfo & tCol = tCtx.m_tSchema.GetAttr(iUpdAttrId);

			switch ( tCol.m_eAttrType )
			{
			case SPH_ATTR_FLOAT:
				if ( eUpdAttrType==SPH_ATTR_BIGINT )
					tUpdAttr.m_eConversion = CONVERSION_BIGINT2FLOAT;
				break;

			case SPH_ATTR_BIGINT:
				if ( eUpdAttrType==SPH_ATTR_FLOAT )
					tUpdAttr.m_eConversion = CONVERSION_FLOAT2BIGINT;
				break;

			default:
				break;
			}

			tUpdAttr.m_eAttrType = tCol.m_eAttrType;
			tUpdAttr.m_tLocator = tCol.m_tLocator;
			tUpdAttr.m_pHistogram = tCtx.m_pHistograms ? tCtx.m_pHistograms->Get(tCol.m_sName) : nullptr;
			tUpdAttr.m_bExisting = true;
			tUpdAttr.m_iSchemaAttr = iUpdAttrId;

			tCtx.m_dSchemaUpdateMask.BitSet(iUpdAttrId);
			tCtx.m_bBlobUpdate |= sphIsBlobAttr(tCol);
		}
		else
		{
			assert ( tUpd.m_bIgnoreNonexistent ); // should be handled by Update_CheckAttributes
			continue;
		}

		// this is a hack
		// Query parser tries to detect an attribute type. And this is wrong because, we should
		// take attribute type from schema. Probably we'll rewrite updates in future but
		// for now this fix just works.
		// Fixes cases like UPDATE float_attr=1 WHERE id=1;
		assert ( iUpdAttrId>=0 );
		if ( eUpdAttrType==SPH_ATTR_INTEGER && tCtx.m_tSchema.GetAttr(iUpdAttrId).m_eAttrType==SPH_ATTR_FLOAT )
		{
			const_cast<CSphAttrUpdate &>(tUpd).m_dAttributes[i].m_eType = SPH_ATTR_FLOAT;
			const_cast<CSphAttrUpdate &>(tUpd).m_dPool[i] = sphF2DW ( (float)tUpd.m_dPool[i] );
		}
	}
}


static void IncUpdatePoolPos ( UpdateContext_t & tCtx, int iAttr, int & iPos )
{
	switch ( tCtx.m_tUpd.m_pUpdate->m_dAttributes[iAttr].m_eType )
	{
	case SPH_ATTR_UINT32SET:
	case SPH_ATTR_INT64SET:
		iPos += tCtx.m_tUpd.m_pUpdate->m_dPool[iPos] + 1;
		break;

	case SPH_ATTR_STRING:
	case SPH_ATTR_BIGINT:
		iPos += 2;
		break;

	default:
		iPos += 1;
		break;
	}
}


static bool FitsInplaceJsonUpdate ( const UpdateContext_t & tCtx, int iAttr )
{
	// only json fields and no strings (strings go as full json updates)
	return tCtx.m_dUpdatedAttrs[iAttr].m_eAttrType==SPH_ATTR_JSON && tCtx.m_tUpd.m_pUpdate->m_dAttributes[iAttr].m_eType!=SPH_ATTR_STRING;
}


bool IndexUpdateHelper_c::Update_InplaceJson ( const RowsToUpdate_t& dRows, UpdateContext_t & tCtx, CSphString & sError, bool bDryRun )
{
	const auto& tUpd = *tCtx.m_tUpd.m_pUpdate;
	for ( const auto & tRow : dRows )
	{
		int iUpd = tRow.m_iIdx;
		int iPos = tUpd.GetRowOffset ( iUpd );
		ARRAY_CONSTFOREACH ( i, tUpd.m_dAttributes )
		{
			if ( !FitsInplaceJsonUpdate ( tCtx, i ) || !tCtx.m_dUpdatedAttrs[i].m_bExisting )
			{
				IncUpdatePoolPos ( tCtx, i, iPos );
				continue;
			}

			ESphAttr eAttr = tUpd.m_dAttributes[i].m_eType;

			bool bBigint = eAttr==SPH_ATTR_BIGINT;
			bool bDouble = eAttr==SPH_ATTR_FLOAT;

			ESphJsonType eType = bDouble ? JSON_DOUBLE : ( bBigint ? JSON_INT64 : JSON_INT32 );
			SphAttr_t uValue = bDouble
					? sphD2QW ( (double)sphDW2F ( tUpd.m_dPool[iPos] ) )
					: ( bBigint ? MVA_UPSIZE ( &tUpd.m_dPool[iPos] ) : tUpd.m_dPool[iPos] );

			if ( sphJsonInplaceUpdate ( eType, uValue, tCtx.m_dUpdatedAttrs[i].m_pExpr, tCtx.m_pBlobPool, tRow.m_pRow, !bDryRun ) )
			{
				assert ( tCtx.m_dUpdatedAttrs[i].m_iSchemaAttr>=0 );
				tCtx.m_tUpd.MarkUpdated ( iUpd );
				tCtx.m_uUpdateMask |= ATTRS_BLOB_UPDATED;
				// reset update bit to copy partial updated JSON into new blob
				tCtx.m_dSchemaUpdateMask.BitClear ( tCtx.m_dUpdatedAttrs[i].m_iSchemaAttr );
			} else
			{
				if ( bDryRun )
				{
					sError.SetSprintf ( "attribute '%s' can not be updated (not found or incompatible types)", tUpd.m_dAttributes[i].m_sName.cstr() );
					return false;
				} else
					++tCtx.m_iJsonWarnings;
			}

			IncUpdatePoolPos ( tCtx, i, iPos );
		}
	}

	return true;
}


bool IndexUpdateHelper_c::Update_Blobs ( const RowsToUpdate_t& dRows, UpdateContext_t & tCtx, bool & bCritical, CSphString & sError )
{
	const auto & tUpd = *tCtx.m_tUpd.m_pUpdate;

	// any blobs supplied in the update?
	if ( !tCtx.m_bBlobUpdate )
		return true;

	//	create a remap from attribute id in UPDATE to blob attr id
	CSphVector<int> dRemap ( tUpd.m_dAttributes.GetLength() );
	dRemap.Fill(-1);

	CSphVector<int> dBlobAttrIds;

	bool bNeedBlobBuilder = false;
	int iBlobAttrId = 0;
	for ( int i = 0, iAttrs = tCtx.m_tSchema.GetAttrsCount (); i < iAttrs; ++i )
	{
		const CSphColumnInfo & tAttr = tCtx.m_tSchema.GetAttr(i);
		if ( sphIsBlobAttr(tAttr) )
		{
			dBlobAttrIds.Add(i);
			ARRAY_CONSTFOREACH ( iUpd, tUpd.m_dAttributes )
			{
				const TypedAttribute_t & tTypedAttr = tUpd.m_dAttributes[iUpd];

				if ( sphIsBlobAttr ( tTypedAttr.m_eType ) && tAttr.m_sName==tTypedAttr.m_sName )
				{
					dRemap[iUpd] = iBlobAttrId;
					bNeedBlobBuilder = true;
				}
			}

			++iBlobAttrId;
		}
	}

	if ( !bNeedBlobBuilder )
		return true;

	CSphTightVector<BYTE> tBlobPool;
	std::unique_ptr<BlobRowBuilder_i> pBlobRowBuilder = sphCreateBlobRowBuilderUpdate ( tCtx.m_tSchema, tBlobPool, tCtx.m_dSchemaUpdateMask );

	const CSphColumnInfo * pBlobLocator = tCtx.m_tSchema.GetAttr ( sphGetBlobLocatorName() );

	for ( const auto & tRow : dRows )
	{
		int iUpd = tRow.m_iIdx;
		tBlobPool.Resize(0);
		ARRAY_CONSTFOREACH ( iBlobId, dBlobAttrIds )
		{
			int iCol = dBlobAttrIds[iBlobId];
			if ( tCtx.m_dSchemaUpdateMask.BitGet(iCol) )
				continue;

			const CSphColumnInfo & tAttr = tCtx.m_tSchema.GetAttr(iCol);
			int iLengthBytes = 0;
			const BYTE * pData = sphGetBlobAttr ( tRow.m_pRow, tAttr.m_tLocator, tCtx.m_pBlobPool, iLengthBytes );
			if ( !pBlobRowBuilder->SetAttr ( iBlobId, pData, iLengthBytes, sError ) )
				return false;
		}

		int iPos = tUpd.GetRowOffset ( iUpd );
		ARRAY_CONSTFOREACH ( iCol, tUpd.m_dAttributes )
		{
			ESphAttr eAttr = tUpd.m_dAttributes[iCol].m_eType;

			if ( !sphIsBlobAttr(eAttr) || FitsInplaceJsonUpdate ( tCtx, iCol ) || !tCtx.m_dUpdatedAttrs[iCol].m_bExisting )
			{
				IncUpdatePoolPos ( tCtx, iCol, iPos );
				continue;
			}

			int iBlobId = dRemap[iCol];

			switch ( eAttr )
			{
			case SPH_ATTR_UINT32SET:
			case SPH_ATTR_INT64SET:
				{
					DWORD uLength = tUpd.m_dPool[iPos++];
					if ( iBlobId!=-1 )
					{
						pBlobRowBuilder->SetAttr ( iBlobId, (const BYTE *)(tUpd.m_dPool.Begin()+iPos), uLength*sizeof(DWORD), sError );
						tCtx.m_tUpd.MarkUpdated ( iUpd );
						tCtx.m_uUpdateMask |= ATTRS_BLOB_UPDATED;
					}

					iPos += uLength;
				}
				break;

			case SPH_ATTR_STRING:
				{
					DWORD uOffset = tUpd.m_dPool[iPos++];
					DWORD uLength = tUpd.m_dPool[iPos++];
					if ( iBlobId!=-1 )
					{

						pBlobRowBuilder->SetAttr ( iBlobId, &tUpd.m_dBlobs[uOffset], uLength, sError );
						tCtx.m_tUpd.MarkUpdated ( iUpd );
						tCtx.m_uUpdateMask |= ATTRS_BLOB_UPDATED;
					}
				}
				break;

			default:
				IncUpdatePoolPos ( tCtx, iCol, iPos );
				break;
			}
		}

		pBlobRowBuilder->Flush();

		assert(pBlobLocator);
		if ( !Update_WriteBlobRow ( tCtx, const_cast<CSphRowitem*> (tRow.m_pRow), tBlobPool.Begin(), tBlobPool.GetLength(), iBlobAttrId, pBlobLocator->m_tLocator, bCritical, sError ) )
			return false;
	}

	return true;
}


bool IndexUpdateHelper_c::Update_HandleJsonWarnings ( UpdateContext_t & tCtx, int iUpdated, CSphString & sWarning, CSphString & sError )
{
	if ( !tCtx.m_iJsonWarnings )
		return true;

	sWarning.SetSprintf ( "%d attribute(s) can not be updated (not found or incompatible types)", tCtx.m_iJsonWarnings );
	if ( !iUpdated )
		sError = sWarning;

	return !!iUpdated;
}


void IndexUpdateHelper_c::Update_Plain ( const RowsToUpdate_t& dRows, UpdateContext_t & tCtx )
{
	const auto & tUpd = *tCtx.m_tUpd.m_pUpdate;

	for ( const auto & tRow : dRows )
	{
		int iPos = tUpd.GetRowOffset ( tRow.m_iIdx );
		ARRAY_CONSTFOREACH ( iCol, tUpd.m_dAttributes )
		{
			ESphAttr eAttr = tUpd.m_dAttributes[iCol].m_eType;
			const UpdatedAttribute_t & tUpdAttr = tCtx.m_dUpdatedAttrs[iCol];

			// already updated?
			if ( sphIsBlobAttr(eAttr) || tUpdAttr.m_eAttrType==SPH_ATTR_JSON || !tUpdAttr.m_bExisting )
			{
				IncUpdatePoolPos ( tCtx, iCol, iPos );
				continue;
			}

			const CSphAttrLocator & tLoc = tUpdAttr.m_tLocator;

			bool bBigint = eAttr==SPH_ATTR_BIGINT;
			SphAttr_t uValue = bBigint ? MVA_UPSIZE ( &tUpd.m_dPool[iPos] ) : tUpd.m_dPool[iPos];

			if ( tUpdAttr.m_eConversion==CONVERSION_BIGINT2FLOAT ) // handle bigint(-1) -> float attr updates
				uValue = sphF2DW ( float((int64_t)uValue) );
			else if ( tUpdAttr.m_eConversion==CONVERSION_FLOAT2BIGINT ) // handle float(1.0) -> bigint attr updates
				uValue = (int64_t)sphDW2F((DWORD)uValue);

			Histogram_i * pHistogram = tUpdAttr.m_pHistogram;
			if ( pHistogram )
			{
				SphAttr_t tOldValue = sphGetRowAttr ( tRow.m_pRow, tLoc );
				pHistogram->Delete ( tOldValue );
				pHistogram->UpdateCounter ( uValue );
			}

			sphSetRowAttr ( const_cast<CSphRowitem*> ( tRow.m_pRow ), tLoc, uValue );
			tCtx.m_tUpd.MarkUpdated ( tRow.m_iIdx );
			tCtx.m_uUpdateMask |= ATTRS_UPDATED;

			// next
			IncUpdatePoolPos ( tCtx, iCol, iPos );
		}
	}
}

class QueryMvaContainer_c
{
public:
	CSphVector<OpenHash_T<CSphVector<int64_t>, int64_t, HashFunc_Int64_t>*> m_tContainer;

	~QueryMvaContainer_c()
	{
		for ( auto i : m_tContainer )
			delete i;
	}
};

class CSphHitBuilder;

/// this is my actual VLN-compressed phrase index implementation
class CSphIndex_VLN : public CSphIndex, public IndexUpdateHelper_c, public IndexAlterHelper_c, public DebugCheckHelper_c
{
	friend class DiskIndexQwordSetup_c;
	friend class CSphMerger;
	friend class AttrIndexBuilder_c;
	friend struct SphFinalMatchCalc_t;
	friend class KeepAttrs_c;
	friend class AttrMerger_c;

public:
	explicit			CSphIndex_VLN ( const char * szIndexName, const char * szFilename );
						~CSphIndex_VLN() override;

	int					Build ( const CSphVector<CSphSource*> & dSources, int iMemoryLimit, int iWriteBuffer, CSphIndexProgress & tProgress ) final; // fixme! build only

	bool				LoadHeaderLegacy ( const char * sHeaderName, bool bStripPath, CSphEmbeddedFiles & tEmbeddedFiles, FilenameBuilder_i * pFilenameBuilder, CSphString & sWarning );
	bool				LoadHeader ( const char * sHeaderName, bool bStripPath, CSphEmbeddedFiles & tEmbeddedFiles, FilenameBuilder_i * pFilenameBuilder, CSphString & sWarning );

	void				DebugDumpHeader ( FILE * fp, const char * sHeaderName, bool bConfig ) final;
	void				DebugDumpDocids ( FILE * fp ) final;
	void				DebugDumpHitlist ( FILE * fp, const char * sKeyword, bool bID ) final;
	void				DebugDumpDict ( FILE * fp ) final;
	void				SetDebugCheck ( bool bCheckIdDups, int iCheckChunk ) final;
	int					DebugCheck ( DebugCheckError_i& ) final;
	template <class Qword> void		DumpHitlist ( FILE * fp, const char * sKeyword, bool bID );

	bool				Prealloc ( bool bStripPath, FilenameBuilder_i * pFilenameBuilder, StrVec_t & dWarnings ) final;
	void				Dealloc () final;
	void				Preread () final;

	void				SetBase ( CSphString sNewBase ) final;
	RenameResult_e		RenameEx ( CSphString sNewBase ) final;

	bool				Lock () final;
	void				Unlock () final;

	bool				MultiQuery ( CSphQueryResult& tResult, const CSphQuery& tQuery, const VecTraits_T<ISphMatchSorter*>& dAllSorters, const CSphMultiQueryArgs& tArgs ) const final;
	bool				MultiQueryEx ( int iQueries, const CSphQuery * pQueries, CSphQueryResult* pResults, ISphMatchSorter ** ppSorters, const CSphMultiQueryArgs & tArgs ) const final;
	bool				GetKeywords ( CSphVector <CSphKeywordInfo> & dKeywords, const char * szQuery, const GetKeywordsSettings_t & tSettings, CSphString * pError ) const final;
	template <class Qword> bool		DoGetKeywords ( CSphVector <CSphKeywordInfo> & dKeywords, const char * szQuery, const GetKeywordsSettings_t & tSettings, bool bFillOnly, CSphString * pError ) const;
	bool 				FillKeywords ( CSphVector <CSphKeywordInfo> & dKeywords ) const final;
	void				GetSuggest ( const SuggestArgs_t & tArgs, SuggestResult_t & tRes ) const final;

	bool				Merge ( CSphIndex * pSource, const VecTraits_T<CSphFilterSettings> & dFilters, bool bSupressDstDocids, CSphIndexProgress & tProgress ) final; // fixme! build only

	template <class QWORDDST, class QWORDSRC>
	static bool			MergeWords ( const CSphIndex_VLN * pDstIndex, const CSphIndex_VLN * pSrcIndex, VecTraits_T<RowID_t> dDstRows, VecTraits_T<RowID_t> dSrcRows, CSphHitBuilder * pHitBuilder, CSphString & sError, CSphIndexProgress & tProgress);
	static bool			DoMerge ( const CSphIndex_VLN * pDstIndex, const CSphIndex_VLN * pSrcIndex, const ISphFilter * pFilter, CSphString & sError, CSphIndexProgress & tProgress, bool bSrcSettings, bool bSupressDstDocids );
	std::unique_ptr<ISphFilter>		CreateMergeFilters ( const VecTraits_T<CSphFilterSettings> & dSettings ) const;
	template <class QWORD>
	static bool			DeleteField ( const CSphIndex_VLN * pIndex, CSphHitBuilder * pHitBuilder, CSphString & sError, CSphSourceStats & tStat, int iKillField );

	int					UpdateAttributes ( AttrUpdateInc_t & tUpd, bool & bCritical, CSphString & sError, CSphString & sWarning ) final;
	void				UpdateAttributesOffline ( VecTraits_T<PostponedUpdate_t> & dUpdates, IndexSegment_c * /*pSeg*/) final;

	// the only txn we can replay is 'update attributes', but it is processed by dedicated branch in binlog, so we have nothing to do here.
	Binlog::CheckTnxResult_t ReplayTxn (Binlog::Blop_e, CSphReader&, CSphString & , Binlog::CheckTxn_fn&&) final { return {}; }
	bool				SaveAttributes ( CSphString & sError ) const final;
	DWORD				GetAttributeStatus () const final;

	bool				AddRemoveAttribute ( bool bAddAttr, const AttrAddRemoveCtx_t & tCtx, CSphString & sError ) final;
	bool				AddRemoveField ( bool bAdd, const CSphString & sFieldName, DWORD uFieldFlags, CSphString & sError ) final;

	void				FlushDeadRowMap ( bool bWaitComplete ) const final;
	bool				LoadKillList ( CSphFixedVector<DocID_t> * pKillList, KillListTargets_c & tTargets, CSphString & sError ) const final;
	bool				AlterKillListTarget ( KillListTargets_c & tTargets, CSphString & sError ) final;
	void				KillExistingDocids ( CSphIndex * pTarget ) const final;

	bool				EarlyReject ( CSphQueryContext * pCtx, CSphMatch & tMatch ) const final;

	void				SetKeepAttrs ( const CSphString & sKeepAttrs, const StrVec_t & dAttrs ) final { m_sKeepAttrs = sKeepAttrs; m_dKeepAttrs = dAttrs; }
	RowID_t				GetRowidByDocid ( DocID_t tDocID ) const;
	int					Kill ( DocID_t tDocID ) final;
	int					KillMulti ( const VecTraits_T<DocID_t> & dKlist ) final;
	bool				IsAlive ( DocID_t tDocID ) const final;

	const CSphSourceStats &		GetStats () const final { return m_tStats; }
	int64_t *			GetFieldLens() const final { return m_tSettings.m_bIndexFieldLens ? m_dFieldLens.begin() : nullptr; }
	void				GetStatus ( CSphIndexStatus* ) const final;

	bool				PreallocWordlist();
	bool				PreallocAttributes();
	bool				PreallocDocidLookup();
	bool				PreallocKilllist();
	bool				PreallocHistograms ( StrVec_t & dWarnings );
	bool				PreallocDocstore();
	bool				PreallocColumnar();
	bool				PreallocSkiplist();

	CSphVector<SphAttr_t> 	BuildDocList () const final;

	// docstore-related section
	void				CreateReader ( int64_t iSessionId ) const final;
	bool				GetDoc ( DocstoreDoc_t & tDoc, DocID_t tDocID, const VecTraits_T<int> * pFieldIds, int64_t iSessionId, bool bPack ) const final;
	int					GetFieldId ( const CSphString & sName, DocstoreDataType_e eType ) const final;
	Bson_t				ExplainQuery ( const CSphString & sQuery ) const final;

	bool				CopyExternalFiles ( int iPostfix, StrVec_t & dCopied ) final;
	void				CollectFiles ( StrVec_t & dFiles, StrVec_t & dExt ) const final;

	bool				CheckEarlyReject ( const CSphVector<CSphFilterSettings> & dFilters, const ISphFilter * pFilter, ESphCollation eCollation, const ISphSchema & tSchema ) const;
	int64_t				GetPseudoShardingMetric ( const VecTraits_T<const CSphQuery> & dQueries ) const override;

private:
	static const int			MIN_WRITE_BUFFER		= 262144;	///< min write buffer size
	static const int			DEFAULT_WRITE_BUFFER	= 1048576;	///< default write buffer size

private:
	// common stuff
	int								m_iLockFD;
	CSphSourceStats					m_tStats;			///< my stats
	CSphFixedVector<int64_t>		m_dFieldLens;	///< total per-field lengths summed over entire indexed data, in tokens
	CSphString						m_sKeepAttrs;			///< retain attributes of that index reindexing //fixme! build only
	StrVec_t						m_dKeepAttrs;		// fixme! build only

private:
	int64_t						m_iDocinfo;				///< my docinfo cache size
	int64_t						m_iDocinfoIndex;		///< docinfo "index" entries count (each entry is 2x docinfo rows, for min/max)
	DWORD *						m_pDocinfoIndex;		///< docinfo "index", to accelerate filtering during full-scan (2x rows for each block, and 2x rows for the whole index, 1+m_uDocinfoIndex entries)
	int64_t						m_iMinMaxIndex;			///< stored min/max cache offset (counted in DWORDs)

	// !COMMIT slow setup data
	CSphMappedBuffer<DWORD>		m_tAttr;
	CSphMappedBuffer<BYTE>		m_tBlobAttrs;
	CSphMappedBuffer<BYTE>		m_tSkiplists;		///< (compressed) skiplists data
	CWordlist					m_tWordlist;		///< my wordlist

	DeadRowMap_Disk_c 			m_tDeadRowMap;

	CSphMappedBuffer<BYTE>		m_tDocidLookup;		///< speeds up docid-rowid lookups + used for applying killlist on startup
	LookupReader_c				m_tLookupReader;	///< used by getrowidbydocid

	std::unique_ptr<Docstore_i>	m_pDocstore;
	std::unique_ptr<columnar::Columnar_i> m_pColumnar;

	DWORD						m_uVersion;				///< data files version
	volatile bool				m_bPassedRead;
	volatile bool				m_bPassedAlloc;
	bool						m_bIsEmpty;				///< do we have actually indexed documents (m_iTotalDocuments is just fetched documents, not indexed!)
	bool						m_bDebugCheck;
	bool						m_bCheckIdDups = false;

	mutable DWORD				m_uAttrsStatus = 0;

	DataReaderFactoryPtr_c		m_pDoclistFile;			///< doclist file
	DataReaderFactoryPtr_c		m_pHitlistFile;			///< hitlist file
	DataReaderFactoryPtr_c		m_pColumnarFile;			///< columnar file

	HistogramContainer_c *		m_pHistograms {nullptr};

private:
	CSphString					GetIndexFileName ( ESphExt eExt, bool bTemp=false ) const;
	CSphString					GetIndexFileName ( const char * szExt ) const;
	void						GetIndexFiles ( CSphVector<CSphString> & dFiles, const FilenameBuilder_i * pFilenameBuilder ) const override;

	bool						ParsedMultiQuery ( const CSphQuery & tQuery, CSphQueryResult & tResult, const VecTraits_T<ISphMatchSorter*> & dSorters, const XQQuery_t & tXQ, DictRefPtr_c pDict, const CSphMultiQueryArgs & tArgs, CSphQueryNodeCache * pNodeCache, int64_t tmMaxTimer ) const;

	template <bool ROWID_LIMITS>
	bool						ScanByBlocks ( const CSphQueryContext & tCtx, CSphQueryResultMeta & tMeta, const VecTraits_T<ISphMatchSorter *> & dSorters, CSphMatch & tMatch, int iCutoff, bool bRandomize, int iIndexWeight, int64_t tmMaxTimer, const RowIdBoundaries_t * pBoundaries = nullptr ) const;
	bool						RunFullscanOnAttrs ( const RowIdBoundaries_t & tBoundaries, const CSphQueryContext & tCtx, CSphQueryResultMeta & tMeta, const VecTraits_T<ISphMatchSorter *> & dSorters, CSphMatch & tMatch, int iCutoff, bool bRandomize, int iIndexWeight, int64_t tmMaxTimer ) const;
	bool						RunFullscanOnIterator ( RowidIterator_i * pIterator, const CSphQueryContext & tCtx, CSphQueryResultMeta & tMeta, const VecTraits_T<ISphMatchSorter *> & dSorters, CSphMatch & tMatch, int iCutoff, bool bRandomize, int iIndexWeight, int64_t tmMaxTimer ) const;
	bool						MultiScan ( CSphQueryResult& tResult, const CSphQuery& tQuery, const VecTraits_T<ISphMatchSorter*>& dSorters, const CSphMultiQueryArgs& tArgs, int64_t tmMaxTimer ) const;

	template<bool USE_KLIST, bool RANDOMIZE, bool USE_FACTORS>
	void						MatchExtended ( CSphQueryContext & tCtx, const CSphQuery & tQuery, const VecTraits_T<ISphMatchSorter *>& dSorters, ISphRanker * pRanker, int iTag, int iIndexWeight ) const;

	const CSphRowitem *			FindDocinfo ( DocID_t tDocID ) const;

	const DWORD *				GetDocinfoByRowID ( RowID_t tRowID ) const;
	RowID_t						GetRowIDByDocinfo ( const CSphRowitem * pDocinfo ) const;

	void						SetupStarDict ( DictRefPtr_c &pDict ) const;
	void						SetupExactDict ( DictRefPtr_c &pDict ) const;

	bool						RelocateBlock ( int iFile, BYTE * pBuffer, int iRelocationSize, SphOffset_t * pFileSize, CSphBin & dMinBin, SphOffset_t * pSharedOffset ); // build only

	bool						SortDocidLookup ( int iFD, int nBlocks, int iMemoryLimit, int nLookupsInBlock, int nLookupsInLastBlock, CSphIndexProgress& tProgress ); // build only

	bool						CollectQueryMvas ( const CSphVector<CSphSource*> & dSources, QueryMvaContainer_c & tMvaContainer ); // build only

private:
	bool						JuggleFile ( ESphExt eExt, CSphString & sError, bool bNeedSrc=true, bool bNeedDst=true ) const;
	XQNode_t *					ExpandPrefix ( XQNode_t * pNode, CSphQueryResultMeta & tMeta, CSphScopedPayload * pPayloads, DWORD uQueryDebugFlags ) const;

	static std::pair<DWORD,DWORD>		CreateRowMapsAndCountTotalDocs ( const CSphIndex_VLN* pSrcIndex, const CSphIndex_VLN* pDstIndex, CSphFixedVector<RowID_t>& dSrcRowMap, CSphFixedVector<RowID_t>& dDstRowMap, const ISphFilter* pFilter, bool bSupressDstDocids, MergeCb_c& tMonitor );
	RowsToUpdateData_t			Update_CollectRowPtrs ( const UpdateContext_t & tCtx );
	RowsToUpdate_t				Update_PrepareGatheredRowPtrs ( RowsToUpdate_t & dWRows, const VecTraits_T<DocID_t> & dDocids );
	bool						Update_WriteBlobRow ( UpdateContext_t & tCtx, CSphRowitem * pDocinfo, const BYTE * pBlob, int iLength, int nBlobAttrs, const CSphAttrLocator & tBlobRowLoc, bool & bCritical, CSphString & sError ) override;
	void						Update_MinMax ( const RowsToUpdate_t& dRows, const UpdateContext_t & tCtx );
	bool						DoUpdateAttributes ( const RowsToUpdate_t& dRows, UpdateContext_t& tCtx, bool & bCritical, CSphString & sError );

	bool						Alter_IsMinMax ( const CSphRowitem * pDocinfo, int iStride ) const override;
	bool						AddRemoveColumnarAttr ( bool bAddAttr, const CSphString & sAttrName, ESphAttr eAttrType, const ISphSchema & tOldSchema, const ISphSchema & tNewSchema, CSphString & sError );
	bool						DeleteFieldFromDict ( int iFieldId, BuildHeader_t & tBuildHeader, CSphString & sError );
	bool						AddRemoveFromDocstore ( const CSphSchema & tOldSchema, const CSphSchema & tNewSchema, CSphString & sError );

	bool						Build_SetupInplace ( SphOffset_t & iHitsGap, int iHitsMax, int iFdHits ) const; // fixme! build only
	bool						Build_SetupDocstore ( std::unique_ptr<DocstoreBuilder_i> & pDocstore, CSphBitvec & dStoredFields, CSphBitvec & dStoredAttrs, CSphVector<CSphVector<BYTE>> & dTmpDocstoreAttrStorage ); // fixme! build only
	bool						Build_SetupBlobBuilder ( std::unique_ptr<BlobRowBuilder_i> & pBuilder ); // fixme! build only
	bool						Build_SetupColumnar ( std::unique_ptr<columnar::Builder_i> & pBuilder ); // fixme! build only
	bool						Build_SetupHistograms ( std::unique_ptr<HistogramContainer_c> & pContainer, CSphVector<std::pair<Histogram_i*,int>> & dHistograms ); // fixme! build only

	void						Build_AddToDocstore ( DocstoreBuilder_i * pDocstoreBuilder, DocID_t tDocID, QueryMvaContainer_c & tMvaContainer, CSphSource & tSource, const CSphBitvec & dStoredFields, const CSphBitvec & dStoredAttrs, CSphVector<CSphVector<BYTE>> & dTmpDocstoreAttrStorage ); // fixme! build only
	bool						Build_StoreBlobAttrs ( DocID_t tDocId, SphOffset_t & tOffset, BlobRowBuilder_i & tBlobRowBuilderconst, QueryMvaContainer_c & tMvaContainer, AttrSource_i & tSource, bool bForceSource ); // fixme! build only
	void						Build_StoreColumnarAttrs ( DocID_t tDocId, columnar::Builder_i & tBuilder, CSphSource & tSource, QueryMvaContainer_c & tMvaContainer ); // fixme! build only
	void						Build_StoreHistograms ( CSphVector<std::pair<Histogram_i*,int>> dHistograms, CSphSource & tSource ); // fixme! build only

	bool						SpawnReader ( DataReaderFactoryPtr_c & m_pFile, ESphExt eExt, DataReaderFactory_c::Kind_e eKind, int iBuffer, FileAccess_e eAccess );
	bool						SpawnReaders();

	RowidIterator_i *			CreateColumnarAnalyzerOrPrefilter ( const CSphVector<CSphFilterSettings> & dFilters, CSphVector<CSphFilterSettings> & dModifiedFilters, bool & bFiltersChanged, const CSphVector<FilterTreeItem_t> & dFilterTree, const ISphFilter * pFilter, ESphCollation eCollation, const ISphSchema & tSchema, CSphString & sWarning ) const;

	bool						SplitQuery ( CSphQueryResult & tResult, const CSphQuery & tQuery, const VecTraits_T<ISphMatchSorter *> & dAllSorters, const CSphMultiQueryArgs & tArgs, int64_t tmMaxTimer ) const;
	RowidIterator_i *			SpawnIterators ( const CSphQuery & tQuery, CSphVector<CSphFilterSettings> & dModifiedFilters, CSphQueryContext & tCtx, CreateFilterContext_t & tFlx, const ISphSchema & tMaxSorterSchema, CSphQueryResultMeta & tMeta ) const;

	bool						IsQueryFast ( const CSphQuery & tQuery ) const;
};

class AttrMerger_c
{
	AttrIndexBuilder_c						m_tMinMax;
	HistogramContainer_c					m_tHistograms;
	CSphVector<PlainOrColumnar_t>			m_dAttrsForHistogram;
	CSphFixedVector<DocidRowidPair_t> 		m_dDocidLookup {0};
	CSphWriter								m_tWriterSPA;
	std::unique_ptr<BlobRowBuilder_i>		m_pBlobRowBuilder;
	std::unique_ptr<DocstoreBuilder_i>		m_pDocstoreBuilder;
	std::unique_ptr<columnar::Builder_i>	m_pColumnarBuilder;
	RowID_t									m_tResultRowID = 0;
	int64_t									m_iTotalBytes = 0;

	MergeCb_c & 							m_tMonitor;
	CSphString &							m_sError;
	int64_t									m_iTotalDocs;

private:
	bool CopyPureColumnarAttributes ( const CSphIndex_VLN& tIndex, const VecTraits_T<RowID_t>& dRowMap );
	bool CopyMixedAttributes ( const CSphIndex_VLN& tIndex, const VecTraits_T<RowID_t>& dRowMap );

public:
	AttrMerger_c ( MergeCb_c & tMonitor, CSphString & sError, int64_t iTotalDocs )
		: m_tMonitor ( tMonitor )
		, m_sError ( sError)
		, m_iTotalDocs ( iTotalDocs )
	{}

	bool Prepare ( const CSphIndex_VLN* pSrcIndex, const CSphIndex_VLN* pDstIndex );
	bool CopyAttributes ( const CSphIndex_VLN& tIndex, const VecTraits_T<RowID_t>& dRowMap, DWORD uAlive );
	bool FinishMergeAttributes ( const CSphIndex_VLN* pDstIndex, BuildHeader_t& tBuildHeader );
};

/////////////////////////////////////////////////////////////////////////////
// UTILITY FUNCTIONS
/////////////////////////////////////////////////////////////////////////////

/// indexer warning
void sphWarn ( const char * sTemplate, ... )
{
	va_list ap;
	va_start ( ap, sTemplate );
	fprintf ( stdout, "WARNING: " );
	vfprintf ( stdout, sTemplate, ap );
	fprintf ( stdout, "\n" );
	va_end ( ap );
}

//////////////////////////////////////////////////////////////////////////


void sphSleepMsec ( int iMsec )
{
	if ( iMsec<0 )
		return;

#if _WIN32
	Sleep ( iMsec );

#else
	struct timeval tvTimeout;
	tvTimeout.tv_sec = iMsec / 1000; // full seconds
	tvTimeout.tv_usec = ( iMsec % 1000 ) * 1000; // remainder is msec, so *1000 for usec

	select ( 0, NULL, NULL, NULL, &tvTimeout ); // FIXME? could handle EINTR
#endif
}


void SetUnhintedBuffer ( int iReadUnhinted )
{
	if ( iReadUnhinted<=0 )
		iReadUnhinted = DEFAULT_READ_UNHINTED;
	g_iReadUnhinted = Max ( iReadUnhinted, MIN_READ_UNHINTED );
}


int GetUnhintedBuffer()
{
	return g_iReadUnhinted;
}


// returns correct size even if iBuf is 0
int GetReadBuffer ( int iBuf )
{
	if ( !iBuf )
		return DEFAULT_READ_BUFFER;
	return Max ( iBuf, MIN_READ_BUFFER );
}

bool IsMlock ( FileAccess_e eType ) { return eType==FileAccess_e::MLOCK; }
bool IsOndisk ( FileAccess_e eType ) { return eType==FileAccess_e::FILE || eType==FileAccess_e::MMAP; }

bool FileAccessSettings_t::operator== ( const FileAccessSettings_t & tOther ) const
{
	return ( m_eAttr==tOther.m_eAttr && m_eBlob==tOther.m_eBlob && m_eDoclist==tOther.m_eDoclist && m_eHitlist==tOther.m_eHitlist &&
		m_iReadBufferDocList==tOther.m_iReadBufferDocList && m_iReadBufferHitList==tOther.m_iReadBufferHitList );
}

bool FileAccessSettings_t::operator!= ( const FileAccessSettings_t & tOther ) const
{
	return !operator==( tOther );
}


//////////////////////////////////////////////////////////////////////////

RowTagged_t::RowTagged_t ( const CSphMatch & tMatch )
{
	m_tID = tMatch.m_tRowID;
	m_iTag = tMatch.m_iTag;
}

RowTagged_t::RowTagged_t ( RowID_t tRowID, int iTag )
{
	m_tID = tRowID;
	m_iTag = iTag;
}

bool RowTagged_t::operator== ( const RowTagged_t & tRow ) const
{
	return ( m_tID==tRow.m_tID && m_iTag==tRow.m_iTag );
}

bool RowTagged_t::operator!= ( const RowTagged_t & tRow ) const
{
	return !( *this==tRow );
}


/////////////////////////////////////////////////////////////////////////////
void CSphEmbeddedFiles::Reset()
{
	m_dSynonyms.Reset();
	m_dStopwordFiles.Reset();
	m_dStopwords.Reset();
	m_dWordforms.Reset();
	m_dWordformFiles.Reset();
}


/////////////////////////////////////////////////////////////////////////////
// FILTER
/////////////////////////////////////////////////////////////////////////////
void CSphFilterSettings::SetExternalValues ( const SphAttr_t * pValues, int nValues )
{
	m_pValues = pValues;
	m_nValues = nValues;
}


bool CSphFilterSettings::operator == ( const CSphFilterSettings & rhs ) const
{
	// check name, mode, type
	if ( m_sAttrName!=rhs.m_sAttrName || m_bExclude!=rhs.m_bExclude || m_eType!=rhs.m_eType )
		return false;

	switch ( m_eType )
	{
		case SPH_FILTER_RANGE:
			return m_iMinValue==rhs.m_iMinValue && m_iMaxValue==rhs.m_iMaxValue;

		case SPH_FILTER_FLOATRANGE:
			return m_fMinValue==rhs.m_fMinValue && m_fMaxValue==rhs.m_fMaxValue;

		case SPH_FILTER_VALUES:
			if ( m_dValues.GetLength()!=rhs.m_dValues.GetLength() )
				return false;

			ARRAY_FOREACH ( i, m_dValues )
				if ( m_dValues[i]!=rhs.m_dValues[i] )
					return false;

			return true;

		case SPH_FILTER_STRING:
		case SPH_FILTER_USERVAR:
		case SPH_FILTER_STRING_LIST:
			if ( m_dStrings.GetLength ()!=rhs.m_dStrings.GetLength () )
				return false;
			ARRAY_FOREACH ( i, m_dStrings )
				if ( m_dStrings[i]!=rhs.m_dStrings[i] )
					return false;
			return ( m_eMvaFunc==rhs.m_eMvaFunc );

		default:
			assert ( 0 && "internal error: unhandled filter type in comparison" );
			return false;
	}
}


uint64_t CSphFilterSettings::GetHash() const
{
	uint64_t h = sphFNV64 ( &m_eType, sizeof(m_eType) );
	h = sphFNV64 ( &m_bExclude, sizeof(m_bExclude), h );
	switch ( m_eType )
	{
		case SPH_FILTER_VALUES:
			{
				int t = m_dValues.GetLength();
				h = sphFNV64 ( &t, sizeof(t), h );
				h = sphFNV64 ( m_dValues.Begin(), t*sizeof(SphAttr_t), h );
				break;
			}
		case SPH_FILTER_RANGE:
			h = sphFNV64 ( &m_iMaxValue, sizeof(m_iMaxValue), sphFNV64 ( &m_iMinValue, sizeof(m_iMinValue), h ) );
			break;
		case SPH_FILTER_FLOATRANGE:
			h = sphFNV64 ( &m_fMaxValue, sizeof(m_fMaxValue), sphFNV64 ( &m_fMinValue, sizeof(m_fMinValue), h ) );
			break;
		case SPH_FILTER_STRING:
		case SPH_FILTER_USERVAR:
		case SPH_FILTER_STRING_LIST:
			ARRAY_FOREACH ( iString, m_dStrings )
				h = sphFNV64cont ( m_dStrings[iString].cstr(), h );
			if ( m_eMvaFunc!=SPH_MVAFUNC_NONE )
				h = sphFNV64 ( &m_eMvaFunc, sizeof ( m_eMvaFunc ), h );
		break;
		case SPH_FILTER_NULL:
			break;
		default:
			assert ( 0 && "internal error: unhandled filter type in GetHash()" );
	}
	return h;
}


bool FilterTreeItem_t::operator == ( const FilterTreeItem_t & rhs ) const
{
	return ( m_iLeft==rhs.m_iLeft && m_iRight==rhs.m_iRight && m_iFilterItem==rhs.m_iFilterItem && m_bOr==rhs.m_bOr );
}


uint64_t FilterTreeItem_t::GetHash() const
{
	uint64_t uHash = sphFNV64 ( &m_iLeft, sizeof(m_iLeft) );
	uHash = sphFNV64 ( &m_iRight, sizeof(m_iRight), uHash );
	uHash = sphFNV64 ( &m_iFilterItem, sizeof(m_iFilterItem), uHash );
	uHash = sphFNV64 ( &m_bOr, sizeof(m_bOr), uHash );
	return uHash;
}


/////////////////////////////////////////////////////////////////////////////
// QUERY
/////////////////////////////////////////////////////////////////////////////


//////////////////////////////////////////////////////////////////////////

struct SelectBounds_t
{
	int		m_iStart;
	int		m_iEnd;
};
#define YYSTYPE SelectBounds_t
class SelectParser_t;

#include "bissphinxselect.h"

class SelectParser_t
{
public:
	int				GetToken ( YYSTYPE * lvalp );
	void			AddItem ( YYSTYPE * pExpr, ESphAggrFunc eAggrFunc=SPH_AGGR_NONE, YYSTYPE * pStart=NULL, YYSTYPE * pEnd=NULL );
	void			AddItem ( const char * pToken, YYSTYPE * pStart=NULL, YYSTYPE * pEnd=NULL );
	void			AliasLastItem ( YYSTYPE * pAlias );
	void			AddOption ( YYSTYPE * pOpt, YYSTYPE * pVal );

private:
	void			AutoAlias ( CSphQueryItem & tItem, YYSTYPE * pStart, YYSTYPE * pEnd );
	bool			IsTokenEqual ( YYSTYPE * pTok, const char * sRef );

public:
	CSphString		m_sParserError;
	const char *	m_pLastTokenStart;

	const char *	m_pStart;
	const char *	m_pCur;

	CSphQuery *		m_pQuery;
};

static int yylex ( YYSTYPE * lvalp, SelectParser_t * pParser )
{
	return pParser->GetToken ( lvalp );
}

static void yyerror ( SelectParser_t * pParser, const char * sMessage )
{
	pParser->m_sParserError.SetSprintf ( "%s near '%s'", sMessage, pParser->m_pLastTokenStart );
}

#include "bissphinxselect.c"

int SelectParser_t::GetToken ( YYSTYPE * lvalp )
{
	// skip whitespace, check eof
	while ( isspace ( *m_pCur ) )
		m_pCur++;
	if ( !*m_pCur )
		return 0;

	// begin working that token
	m_pLastTokenStart = m_pCur;
	lvalp->m_iStart = int ( m_pCur-m_pStart );

	// check for constant
	if ( isdigit ( *m_pCur ) )
	{
		char * pEnd = NULL;
		double VARIABLE_IS_NOT_USED fDummy = strtod ( m_pCur, &pEnd );
		m_pCur = pEnd;
		lvalp->m_iEnd = int ( m_pCur-m_pStart );
		return SEL_TOKEN;
	}

	// check for token
	if ( sphIsAttr ( m_pCur[0] ) || ( m_pCur[0]=='@' && sphIsAttr ( m_pCur[1] ) && !isdigit ( m_pCur[1] ) ) )
	{
		m_pCur++;
		while ( sphIsAttr ( *m_pCur ) ) m_pCur++;
		lvalp->m_iEnd = int ( m_pCur-m_pStart );

		#define LOC_CHECK(_str,_len,_ret) \
			if ( lvalp->m_iEnd==_len+lvalp->m_iStart && strncasecmp ( m_pStart+lvalp->m_iStart, _str, _len )==0 ) return _ret;

		LOC_CHECK ( "ID", 2, SEL_ID );
		LOC_CHECK ( "AS", 2, SEL_AS );
		LOC_CHECK ( "OR", 2, TOK_OR );
		LOC_CHECK ( "AND", 3, TOK_AND );
		LOC_CHECK ( "NOT", 3, TOK_NOT );
		LOC_CHECK ( "DIV", 3, TOK_DIV );
		LOC_CHECK ( "MOD", 3, TOK_MOD );
		LOC_CHECK ( "AVG", 3, SEL_AVG );
		LOC_CHECK ( "MIN", 3, SEL_MIN );
		LOC_CHECK ( "MAX", 3, SEL_MAX );
		LOC_CHECK ( "SUM", 3, SEL_SUM );
		LOC_CHECK ( "GROUP_CONCAT", 12, SEL_GROUP_CONCAT );
		LOC_CHECK ( "GROUPBY", 7, SEL_GROUPBY );
		LOC_CHECK ( "COUNT", 5, SEL_COUNT );
		LOC_CHECK ( "DISTINCT", 8, SEL_DISTINCT );
		LOC_CHECK ( "WEIGHT", 6, SEL_WEIGHT );
		LOC_CHECK ( "OPTION", 6, SEL_OPTION );
		LOC_CHECK ( "IS", 2, TOK_IS );
		LOC_CHECK ( "NULL", 4, TOK_NULL );
		LOC_CHECK ( "FOR", 3, TOK_FOR );
		LOC_CHECK ( "IN", 2, TOK_FUNC_IN );
		LOC_CHECK ( "RAND", 4, TOK_FUNC_RAND );

		#undef LOC_CHECK

		return SEL_TOKEN;
	}

	// check for equality checks
	lvalp->m_iEnd = 1+lvalp->m_iStart;
	switch ( *m_pCur )
	{
		case '<':
			m_pCur++;
			if ( *m_pCur=='>' ) { m_pCur++; lvalp->m_iEnd++; return TOK_NE; }
			if ( *m_pCur=='=' ) { m_pCur++; lvalp->m_iEnd++; return TOK_LTE; }
			return '<';

		case '>':
			m_pCur++;
			if ( *m_pCur=='=' ) { m_pCur++; lvalp->m_iEnd++; return TOK_GTE; }
			return '>';

		case '=':
			m_pCur++;
			if ( *m_pCur=='=' ) { m_pCur++; lvalp->m_iEnd++; }
			return TOK_EQ;

		case '\'':
		{
			const char cEnd = *m_pCur;
			for ( const char * s = m_pCur+1; *s; s++ )
			{
				if ( *s==cEnd && s-1>=m_pCur && *(s-1)!='\\' )
				{
					m_pCur = s+1;
					return TOK_CONST_STRING;
				}
			}
			return -1;
		}
	}

	// check for comment begin/end
	if ( m_pCur[0]=='/' && m_pCur[1]=='*' )
	{
		m_pCur += 2;
		lvalp->m_iEnd += 1;
		return SEL_COMMENT_OPEN;
	}
	if ( m_pCur[0]=='*' && m_pCur[1]=='/' )
	{
		m_pCur += 2;
		lvalp->m_iEnd += 1;
		return SEL_COMMENT_CLOSE;
	}

	// return char as a token
	return *m_pCur++;
}

void SelectParser_t::AutoAlias ( CSphQueryItem & tItem, YYSTYPE * pStart, YYSTYPE * pEnd )
{
	if ( pStart && pEnd )
	{
		tItem.m_sAlias.SetBinary ( m_pStart + pStart->m_iStart, pEnd->m_iEnd - pStart->m_iStart );
		sphColumnToLowercase ( const_cast<char *>( tItem.m_sAlias.cstr() ) ); // as in SqlParser_c
	} else
		tItem.m_sAlias = tItem.m_sExpr;
}

void SelectParser_t::AddItem ( YYSTYPE * pExpr, ESphAggrFunc eAggrFunc, YYSTYPE * pStart, YYSTYPE * pEnd )
{
	CSphQueryItem & tItem = m_pQuery->m_dItems.Add();
	tItem.m_sExpr.SetBinary ( m_pStart + pExpr->m_iStart, pExpr->m_iEnd - pExpr->m_iStart );
	sphColumnToLowercase ( const_cast<char *>( tItem.m_sExpr.cstr() ) );
	tItem.m_eAggrFunc = eAggrFunc;
	AutoAlias ( tItem, pStart, pEnd );
}

void SelectParser_t::AddItem ( const char * pToken, YYSTYPE * pStart, YYSTYPE * pEnd )
{
	CSphQueryItem & tItem = m_pQuery->m_dItems.Add();
	tItem.m_sExpr = pToken;
	tItem.m_eAggrFunc = SPH_AGGR_NONE;
	sphColumnToLowercase ( const_cast<char *>( tItem.m_sExpr.cstr() ) );
	AutoAlias ( tItem, pStart, pEnd );
}

void SelectParser_t::AliasLastItem ( YYSTYPE * pAlias )
{
	if ( pAlias )
	{
		CSphQueryItem & tItem = m_pQuery->m_dItems.Last();
		tItem.m_sAlias.SetBinary ( m_pStart + pAlias->m_iStart, pAlias->m_iEnd - pAlias->m_iStart );
		tItem.m_sAlias.ToLower();
	}
}

bool SelectParser_t::IsTokenEqual ( YYSTYPE * pTok, const char * sRef )
{
	auto iLen = (int) strlen(sRef);
	if ( iLen!=( pTok->m_iEnd - pTok->m_iStart ) )
		return false;
	return strncasecmp ( m_pStart + pTok->m_iStart, sRef, iLen )==0;
}

void SelectParser_t::AddOption ( YYSTYPE * pOpt, YYSTYPE * pVal )
{
	if ( IsTokenEqual ( pOpt, "sort_method" ) )
	{
		if ( IsTokenEqual ( pVal, "kbuffer" ) )
			m_pQuery->m_bSortKbuffer = true;
	} else if ( IsTokenEqual ( pOpt, "max_predicted_time" ) )
	{
		char szNumber[256];
		int iLen = pVal->m_iEnd-pVal->m_iStart;
		assert ( iLen < (int)sizeof(szNumber) );
		strncpy ( szNumber, m_pStart+pVal->m_iStart, iLen );
		int64_t iMaxPredicted = strtoull ( szNumber, NULL, 10 );
		m_pQuery->m_iMaxPredictedMsec = int(iMaxPredicted > INT_MAX ? INT_MAX : iMaxPredicted );
	}
}

bool ParseSelectList ( CSphString & sError, CSphQuery & tQuery )
{
	tQuery.m_dItems.Reset();
	if ( tQuery.m_sSelect.IsEmpty() )
		return true; // empty is ok; will just return everything

	SelectParser_t tParser;
	tParser.m_pStart = tQuery.m_sSelect.cstr();
	tParser.m_pCur = tParser.m_pStart;
	tParser.m_pQuery = &tQuery;

	yyparse ( &tParser );

	sError = tParser.m_sParserError;
	return sError.IsEmpty ();
}


int ExpandKeywords ( int iIndexOpt, QueryOption_e eQueryOpt, const CSphIndexSettings & tSettings, bool bWordDict )
{
	if ( tSettings.m_iMinInfixLen<=0 && tSettings.GetMinPrefixLen ( bWordDict )<=0 && !tSettings.m_bIndexExactWords )
		return KWE_DISABLED;

	int iOpt = KWE_DISABLED;
	if ( eQueryOpt==QUERY_OPT_DEFAULT )
		iOpt = iIndexOpt;
	else if ( eQueryOpt==QUERY_OPT_MORPH_NONE )
		iOpt = KWE_MORPH_NONE;
	else
		iOpt = ( eQueryOpt==QUERY_OPT_ENABLED ? KWE_ENABLED : KWE_DISABLED );

	if ( ( iOpt & KWE_STAR )==KWE_STAR && tSettings.m_iMinInfixLen<=0 && tSettings.GetMinPrefixLen ( bWordDict )<=0 )
		iOpt ^= KWE_STAR;

	if ( ( iOpt & KWE_EXACT )==KWE_EXACT && !tSettings.m_bIndexExactWords )
		iOpt ^= KWE_EXACT;

	if ( ( iOpt & KWE_MORPH_NONE )==KWE_MORPH_NONE && !tSettings.m_bIndexExactWords )
		iOpt ^= KWE_MORPH_NONE;

	return iOpt;
}


/////////////////////////////////////////////////////////////////////////////
// QUERY STATS
/////////////////////////////////////////////////////////////////////////////
void CSphQueryStats::Add ( const CSphQueryStats & tStats )
{
	m_iFetchedDocs += tStats.m_iFetchedDocs;
	m_iFetchedHits += tStats.m_iFetchedHits;
	m_iSkips += tStats.m_iSkips;
}


/////////////////////////////////////////////////////////////////////////////
// SCHEMAS
/////////////////////////////////////////////////////////////////////////////

/// make string lowercase but keep case of JSON.field
void sphColumnToLowercase ( char * sVal )
{
	if ( !sVal || !*sVal )
		return;

	// make all chars lowercase but only prior to '.', ',', and '[' delimiters
	// leave quoted values unchanged
	for ( bool bQuoted=false; *sVal && *sVal!='.' && *sVal!=',' && *sVal!='['; sVal++ )
	{
		if ( !bQuoted )
			*sVal = (char) tolower ( *sVal );
		if ( *sVal=='\'' )
			bQuoted = !bQuoted;
	}
}

CSphMultiQueryArgs::CSphMultiQueryArgs ( int iIndexWeight )
	: m_iIndexWeight ( iIndexWeight )
{
	assert ( iIndexWeight>0 );
}

/////////////////////////////////////////////////////////////////////////////
// INDEX
/////////////////////////////////////////////////////////////////////////////

std::atomic<long> CSphIndex::m_tIdGenerator {0};

CSphIndex::CSphIndex ( const char * sIndexName, const char * sFilename )
	: m_tSchema ( sFilename )
	, m_sIndexName ( sIndexName )
	, m_sFilename ( sFilename )
{
	m_iIndexId = m_tIdGenerator.fetch_add ( 1, std::memory_order_relaxed );
	m_tMutableSettings = MutableIndexSettings_c::GetDefaults();
}


CSphIndex::~CSphIndex ()
{
	QcacheDeleteIndex ( m_iIndexId );

	SkipCache_c * pSkipCache = SkipCache_c::Get();
	if ( pSkipCache )
		pSkipCache->DeleteAll(m_iIndexId);
}


void CSphIndex::SetInplaceSettings ( int iHitGap, float fRelocFactor, float fWriteFactor ) // fixme! build only
{
	m_iHitGap = iHitGap;
	m_fRelocFactor = fRelocFactor;
	m_fWriteFactor = fWriteFactor;
	m_bInplaceSettings = true;
}


void CSphIndex::SetFieldFilter ( std::unique_ptr<ISphFieldFilter> pFieldFilter )
{
	m_pFieldFilter = std::move ( pFieldFilter );
}


void CSphIndex::SetTokenizer ( TokenizerRefPtr_c pTokenizer )
{
	m_pTokenizer = std::move ( pTokenizer );
}


void CSphIndex::SetupQueryTokenizer()
{
	bool bWordDict = m_pDict->GetSettings().m_bWordDict;

	// create and setup a master copy of query time tokenizer
	// that we can then use to create lightweight clones
	m_pQueryTokenizer = sphCloneAndSetupQueryTokenizer ( m_pTokenizer, IsStarDict ( bWordDict ), m_tSettings.m_bIndexExactWords, false );
	m_pQueryTokenizerJson = sphCloneAndSetupQueryTokenizer ( m_pTokenizer, IsStarDict ( bWordDict ), m_tSettings.m_bIndexExactWords, true );
}

TokenizerRefPtr_c CSphIndex::GetTokenizer() const
{
	return m_pTokenizer;
}

TokenizerRefPtr_c CSphIndex::GetQueryTokenizer() const
{
	return m_pQueryTokenizer;
}

TokenizerRefPtr_c&	CSphIndex::ModifyTokenizer ()
{
	return m_pTokenizer;
}


void CSphIndex::SetDictionary ( DictRefPtr_c pDict )
{
	m_pDict = std::move ( pDict );
}

DictRefPtr_c CSphIndex::GetDictionary() const
{
	return m_pDict;
}

void CSphIndex::Setup ( const CSphIndexSettings & tSettings )
{
	m_tSettings = tSettings;
}

void CSphIndex::SetCacheSize ( int iMaxCachedDocs, int iMaxCachedHits )
{
	m_iMaxCachedDocs = iMaxCachedDocs;
	m_iMaxCachedHits = iMaxCachedHits;
}


float CSphIndex::GetGlobalIDF ( const CSphString & sWord, int64_t iDocsLocal, bool bPlainIDF ) const
{
	auto pIDFer = sph::GetIDFer ( m_sGlobalIDFPath );
	if ( !pIDFer )
		return 0.0;
	return pIDFer->GetIDF ( sWord, iDocsLocal, bPlainIDF );
}


int CSphIndex::UpdateAttributes ( AttrUpdateSharedPtr_t pUpd, bool & bCritical, CSphString & sError, CSphString & sWarning )
{
	AttrUpdateInc_t tUpdInc { std::move (pUpd) };
	return UpdateAttributes ( tUpdInc, bCritical, sError, sWarning );
}

CSphVector<SphAttr_t> CSphIndex::BuildDocList () const
{
	TlsMsg::Err(); // reset error
	return {};
}

void CSphIndex::GetFieldFilterSettings ( CSphFieldFilterSettings & tSettings ) const
{
	if ( m_pFieldFilter )
		m_pFieldFilter->GetSettings ( tSettings );
}


void CSphIndex::SetMutableSettings ( const MutableIndexSettings_c & tSettings )
{
	m_tMutableSettings = tSettings;
}


int64_t CSphIndex::GetPseudoShardingMetric ( const VecTraits_T<const CSphQuery> & dQueries ) const
{
	int64_t iTotalDocs = GetStats().m_iTotalDocuments;
	return iTotalDocs > g_iSplitThresh ? iTotalDocs : -1;
}

//////////////////////////////////////////////////////////////////////////

static void PooledAttrsToPtrAttrs ( const VecTraits_T<ISphMatchSorter *> & dSorters, const BYTE * pBlobPool, columnar::Columnar_i * pColumnar, bool bFinalizeMatches )
{
	dSorters.Apply ( [&] ( ISphMatchSorter * p )
	{
		if ( p )
			p->TransformPooled2StandalonePtrs ( [pBlobPool] ( const CSphMatch * ) { return pBlobPool; }, [pColumnar] ( const CSphMatch * ) { return pColumnar; }, bFinalizeMatches );
	});
}


std::unique_ptr<CSphIndex> sphCreateIndexPhrase ( const char* szIndexName, const char * sFilename )
{
	return std::make_unique<CSphIndex_VLN> ( szIndexName, sFilename );
}

//////////////////////////////////////////////////////////////////////////


CSphIndex_VLN::CSphIndex_VLN ( const char * szIndexName, const char * szFilename )
	: CSphIndex ( szIndexName, szFilename )
	, m_iLockFD ( -1 )
	, m_dFieldLens ( SPH_MAX_FIELDS )
{
	m_sFilename = szFilename;

	m_iDocinfo = 0;
	m_iDocinfoIndex = 0;
	m_pDocinfoIndex = nullptr;

	m_uVersion = INDEX_FORMAT_VERSION;
	m_bPassedRead = false;
	m_bPassedAlloc = false;
	m_bIsEmpty = true;
	m_bDebugCheck = false;
	m_uAttrsStatus = 0;

	m_iMinMaxIndex = 0;

	m_dFieldLens.ZeroVec();
}


CSphIndex_VLN::~CSphIndex_VLN ()
{
	SafeDelete ( m_pHistograms );
	Unlock();
}

class DocIdIndexReader_c
{
public:
	DocIdIndexReader_c ( const VecTraits_T<int>& dIdx, const VecTraits_T<DocID_t>& dDocids )
		: m_pCur ( dIdx.begin() )
		, m_pEnd ( dIdx.end() )
		, m_dDocids ( dDocids )
	{}

	inline bool ReadDocID ( DocID_t & tDocID )
	{
		if ( m_pCur>=m_pEnd )
			return false;

		tDocID = m_dDocids[*m_pCur];
		++m_pCur;
		return true;
	}

	int GetIndex() const
	{
		return *( m_pCur-1 );
	}

private:
	const int * m_pCur;
	const int * m_pEnd;
	const VecTraits_T<DocID_t> & m_dDocids;
};

template <typename FUNCTOR>
void Intersect ( LookupReaderIterator_c& tReader1, DocIdIndexReader_c & tReader2, FUNCTOR && tFunctor )
{
	RowID_t tRowID1 = INVALID_ROWID;
	DocID_t tDocID1 = 0, tDocID2 = 0;
	bool bHaveDocs1 = tReader1.Read ( tDocID1, tRowID1 );
	bool bHaveDocs2 = tReader2.ReadDocID ( tDocID2 );

	while ( bHaveDocs1 && bHaveDocs2 )
	{
		if ( tDocID1 < tDocID2 )
		{
			tReader1.HintDocID ( tDocID2 );
			bHaveDocs1 = tReader1.Read ( tDocID1, tRowID1 );
		}
		else if (  tDocID1 > tDocID2 )
			bHaveDocs2 = tReader2.ReadDocID ( tDocID2 );
		else
		{
			tFunctor ( tRowID1, tReader2.GetIndex () );
			bHaveDocs1 = tReader1.Read ( tDocID1, tRowID1 );
			bHaveDocs2 = tReader2.ReadDocID ( tDocID2 );
		}
	}
}

// fill collect rows which will be updated in this index
RowsToUpdateData_t CSphIndex_VLN::Update_CollectRowPtrs ( const UpdateContext_t & tCtx )
{
	RowsToUpdateData_t dRowsToUpdate;
	const auto & dDocids = tCtx.m_tUpd.m_pUpdate->m_dDocids;

	// collect idxes of alive (not-yet-updated) rows
	CSphVector<int> dSorted;
	dSorted.Reserve ( dDocids.GetLength() - tCtx.m_tUpd.m_iAffected );
	ARRAY_CONSTFOREACH (i, dDocids)
		if ( !tCtx.m_tUpd.m_dUpdated.BitGet ( i ) )
			dSorted.Add ( i );

	if ( dSorted.IsEmpty () )
		return dRowsToUpdate;

	dSorted.Sort ( Lesser ( [&dDocids] ( int a, int b ) { return dDocids[a]<dDocids[b]; } ) );
	DocIdIndexReader_c tSortedReader ( dSorted, dDocids );
	LookupReaderIterator_c tLookupReader ( m_tDocidLookup.GetReadPtr() );
	Intersect ( tLookupReader, tSortedReader, [&dRowsToUpdate, this] ( RowID_t tRowID, int iIdx )
	{
		auto& dUpd = dRowsToUpdate.Add();
		dUpd.m_pRow = GetDocinfoByRowID ( tRowID );
		dUpd.m_iIdx = iIdx;
		assert ( dUpd.m_pRow );
	} );
	return dRowsToUpdate;
}

// We fill docinfo ptr for actual rows, and move out non-actual (the ones which doesn't point to existing document)
// note, it actually changes (rearranges) rows!
RowsToUpdate_t CSphIndex_VLN::Update_PrepareGatheredRowPtrs ( RowsToUpdate_t & dWRows, const VecTraits_T<DocID_t>& dDocids )
{
	RowsToUpdate_t dRows = dWRows; // that is actually to indicate that we CHANGE contents inside dWRows, so it should be passed by non-const reference.

	dRows.Sort ( Lesser ( [&dDocids] ( auto& a, auto& b ) { return dDocids[a.m_iIdx]<dDocids[b.m_iIdx]; } ) );
	LookupReaderIterator_c tLookupReader ( m_tDocidLookup.GetReadPtr() );

	RowID_t tRowID = INVALID_ROWID;
	DocID_t tDocID = 0;
	bool bHaveDocs = tLookupReader.Read ( tDocID, tRowID );
	bool bHaveDocsToUpdate = !dRows.IsEmpty();
	DocID_t tDocIDPrepared = bHaveDocsToUpdate ? dDocids[dRows[0].m_iIdx] : 0;
	int iReadIdx = 0;
	int iWriteIdx = 0;

	while ( bHaveDocs && bHaveDocsToUpdate )
	{
		if ( tDocID < tDocIDPrepared )
		{
			tLookupReader.HintDocID ( tDocIDPrepared );
			bHaveDocs = tLookupReader.Read ( tDocID, tRowID );
			continue;
		} else if ( tDocID == tDocIDPrepared )
		{
			dRows[iWriteIdx].m_pRow = GetDocinfoByRowID ( tRowID );
			assert ( dRows[iWriteIdx].m_pRow );
			Swap ( dRows[iWriteIdx].m_iIdx, dRows[iReadIdx].m_iIdx );
			bHaveDocs = tLookupReader.Read ( tDocID, tRowID );
			++iWriteIdx;
		}

		++iReadIdx;
		bHaveDocsToUpdate = iReadIdx < dRows.GetLength();
		if ( bHaveDocsToUpdate )
			tDocIDPrepared = dDocids[dRows[iReadIdx].m_iIdx];
	}
	return dWRows.Slice ( 0, iWriteIdx );
}


bool CSphIndex_VLN::Update_WriteBlobRow ( UpdateContext_t & tCtx, CSphRowitem * pDocinfo, const BYTE * pBlob, int iLength, int nBlobAttrs, const CSphAttrLocator & tBlobRowLoc, bool & bCritical, CSphString & sError )
{
	BYTE * pExistingBlob = m_tBlobAttrs.GetWritePtr() + sphGetRowAttr ( pDocinfo, tBlobRowLoc );
	DWORD uExistingBlobLen = sphGetBlobTotalLen ( pExistingBlob, nBlobAttrs );

	bCritical = false;

	// overwrite old record (because we have the write lock)
	if ( (DWORD)iLength<=uExistingBlobLen )
	{
		memcpy ( pExistingBlob, pBlob, iLength );
		return true;
	}

	BYTE * pOldBlobPool = m_tBlobAttrs.GetWritePtr();
	SphOffset_t tBlobSpaceUsed = *(SphOffset_t*)pOldBlobPool;
	SphOffset_t tSpaceLeft = m_tBlobAttrs.GetLengthBytes()-tBlobSpaceUsed;

	// not great: we have to resize our .spb file and create new memory maps
	if ( (SphOffset_t)iLength > tSpaceLeft )
	{
		SphOffset_t tSizeDelta = Max ( (SphOffset_t)iLength-tSpaceLeft, m_tSettings.m_tBlobUpdateSpace );
		CSphString sWarning;
		size_t tOldSize = m_tBlobAttrs.GetLengthBytes();
		if ( !m_tBlobAttrs.Resize ( tOldSize + tSizeDelta, sWarning, sError ) )
		{
			// try to map again, using old size
			if ( !m_tBlobAttrs.Resize ( tOldSize, sWarning, sError ) )
				bCritical = true;	// real bad, index unusable

			sError = "unable to resize .SPB file";
			return false;
		}

		// update blob pool ptr since it might be changed after resize
		tCtx.m_pBlobPool = m_tBlobAttrs.GetWritePtr();
	}

	BYTE * pEnd = m_tBlobAttrs.GetWritePtr() + tBlobSpaceUsed;
	memcpy ( pEnd, pBlob, iLength );

	sphSetRowAttr ( pDocinfo, tBlobRowLoc, tBlobSpaceUsed );

	tBlobSpaceUsed += iLength;

	*(SphOffset_t*)m_tBlobAttrs.GetWritePtr() = tBlobSpaceUsed;

	return true;
}


void CSphIndex_VLN::Update_MinMax ( const RowsToUpdate_t& dRows, const UpdateContext_t & tCtx )
{
	int iRowStride = tCtx.m_tSchema.GetRowSize();

	for ( const auto & tRow : dRows )
	{
		int64_t iBlock = int64_t ( tRow.m_pRow-tCtx.m_pAttrPool ) / ( iRowStride*DOCINFO_INDEX_FREQ );
		DWORD * pBlockRanges = m_pDocinfoIndex + ( iBlock * iRowStride * 2 );
		DWORD * pIndexRanges = m_pDocinfoIndex + ( m_iDocinfoIndex * iRowStride * 2 );
		assert ( iBlock>=0 && iBlock<m_iDocinfoIndex );

		ARRAY_CONSTFOREACH ( iCol, tCtx.m_tUpd.m_pUpdate->m_dAttributes )
		{
			const UpdatedAttribute_t & tUpdAttr = tCtx.m_dUpdatedAttrs[iCol];
			if ( !tUpdAttr.m_bExisting )
				continue;

			const CSphAttrLocator & tLoc = tUpdAttr.m_tLocator;
			if ( tLoc.IsBlobAttr() )
				continue;

			SphAttr_t uValue = sphGetRowAttr ( tRow.m_pRow, tLoc );

			// update block and index ranges
			for ( int i=0; i<2; i++ )
			{
				DWORD * pBlock = i ? pBlockRanges : pIndexRanges;
				SphAttr_t uMin = sphGetRowAttr ( pBlock, tLoc );
				SphAttr_t uMax = sphGetRowAttr ( pBlock+iRowStride, tLoc );
				if ( tUpdAttr.m_eAttrType==SPH_ATTR_FLOAT ) // update float's indexes assumes float comparision
				{
					float fValue = sphDW2F ( (DWORD) uValue );
					float fMin = sphDW2F ( (DWORD) uMin );
					float fMax = sphDW2F ( (DWORD) uMax );
					if ( fValue<fMin )
						sphSetRowAttr ( pBlock, tLoc, sphF2DW ( fValue ) );
					if ( fValue>fMax )
						sphSetRowAttr ( pBlock+iRowStride, tLoc, sphF2DW ( fValue ) );
				} else // update usual integers
				{
					if ( uValue<uMin )
						sphSetRowAttr ( pBlock, tLoc, uValue );
					if ( uValue>uMax )
						sphSetRowAttr ( pBlock+iRowStride, tLoc, uValue );
				}
			}
		}
	}
}

bool CSphIndex_VLN::DoUpdateAttributes ( const RowsToUpdate_t& dRows, UpdateContext_t& tCtx, bool& bCritical, CSphString& sError )
{
	if ( dRows.IsEmpty() )
		return true;

	tCtx.m_pHistograms = m_pHistograms;
	tCtx.m_pBlobPool = m_tBlobAttrs.GetWritePtr();
	tCtx.m_pAttrPool = m_tAttr.GetWritePtr ();
	tCtx.m_pSegment = this;

	if ( !Update_CheckAttributes ( *tCtx.m_tUpd.m_pUpdate, tCtx.m_tSchema, sError ) )
		return false;

	Update_PrepareListOfUpdatedAttributes ( tCtx, sError );

	// FIXME! FIXME! FIXME! overwriting just-freed blocks might hurt concurrent searchers;
	// should implement a simplistic MVCC-style delayed-free to avoid that

	// first pass, if needed
	if ( tCtx.m_tUpd.m_pUpdate->m_bStrict )
		if ( !Update_InplaceJson ( dRows, tCtx, sError, true ) )
			return false;

	// second pass
	tCtx.m_iJsonWarnings = 0;
	Update_InplaceJson ( dRows, tCtx, sError, false );

	if ( !Update_Blobs ( dRows, tCtx, bCritical, sError ) )
		return false;

	Update_Plain ( dRows, tCtx );
	Update_MinMax ( dRows, tCtx );
	return true;
}

int CSphIndex_VLN::UpdateAttributes ( AttrUpdateInc_t & tUpd, bool & bCritical, CSphString & sError, CSphString & sWarning )
{
	assert ( tUpd.m_pUpdate->m_dRowOffset.IsEmpty() || tUpd.m_pUpdate->m_dDocids.GetLength()==tUpd.m_pUpdate->m_dRowOffset.GetLength() );

	// check if we have to
	if ( !m_iDocinfo || tUpd.m_pUpdate->m_dDocids.IsEmpty() )
		return 0;

	UpdateContext_t tCtx ( tUpd, m_tSchema );
	int iUpdated = tUpd.m_iAffected;

	auto dRowsToUpdate = Update_CollectRowPtrs ( tCtx );
	if ( !DoUpdateAttributes ( dRowsToUpdate, tCtx, bCritical, sError ))
		return -1;

	iUpdated = tUpd.m_iAffected - iUpdated;

	if ( !Update_HandleJsonWarnings ( tCtx, iUpdated, sWarning, sError ) )
		return -1;

	if ( tCtx.m_uUpdateMask && m_bBinlog )
		Binlog::CommitUpdateAttributes ( &m_iTID, m_sIndexName.cstr(), *tUpd.m_pUpdate );

	m_uAttrsStatus |= tCtx.m_uUpdateMask; // FIXME! add lock/atomic?

	if ( m_bAttrsBusy.load ( std::memory_order_acquire ) )
	{
		auto& tNewUpdate = m_dPostponedUpdates.Add();
		tNewUpdate.m_pUpdate = MakeReusableUpdate(tUpd.m_pUpdate);
		tNewUpdate.m_dRowsToUpdate.SwapData ( dRowsToUpdate );
	}

	return iUpdated;
}

void CSphIndex_VLN::UpdateAttributesOffline ( VecTraits_T<PostponedUpdate_t> & dUpdates, IndexSegment_c *)
{
	if ( dUpdates.IsEmpty () )
		return;

	CSphString sError;
	bool bCritical;

	for ( auto & tUpdate : dUpdates )
	{
		AttrUpdateInc_t tUpdInc { tUpdate.m_pUpdate }; // dont move, keep update (need twice when split chunks)
		UpdateContext_t tCtx ( tUpdInc, m_tSchema );
		RowsToUpdate_t dRows = Update_PrepareGatheredRowPtrs ( tUpdate.m_dRowsToUpdate, tCtx.m_tUpd.m_pUpdate->m_dDocids );
		if ( !DoUpdateAttributes ( dRows, tCtx, bCritical, sError ) )
		{
			sphWarning ("UpdateAttributesOffline: %s", sError.cstr() );
			break;
		}
		m_uAttrsStatus |= tCtx.m_uUpdateMask; // FIXME! add lock/atomic?
	}
}

// safely rename an index file
bool CSphIndex_VLN::JuggleFile ( ESphExt eExt, CSphString & sError, bool bNeedSrc, bool bNeedDst ) const
{
	CSphString sExt = GetIndexFileName ( eExt );
	CSphString sExtNew = GetIndexFileName ( eExt, true );
	CSphString sExtOld;
	sExtOld.SetSprintf ( "%s.old", sExt.cstr() );

	if ( sph::rename ( sExt.cstr(), sExtOld.cstr() ) )
	{
		if ( bNeedSrc )
		{
			sError.SetSprintf ( "rename '%s' to '%s' failed: %s", sExt.cstr(), sExtOld.cstr(), strerror(errno) );
			return false;
		}
	}

	if ( sph::rename ( sExtNew.cstr(), sExt.cstr() ) )
	{
		if ( bNeedDst )
		{
			if ( bNeedSrc && !sph::rename ( sExtOld.cstr(), sExt.cstr() ) )
			{
				// rollback failed too!
				sError.SetSprintf ( "rollback rename to '%s' failed: %s; INDEX UNUSABLE; FIX FILE NAMES MANUALLY", sExt.cstr(), strerror(errno) );
			} else
			{
				// rollback went ok
				sError.SetSprintf ( "rename '%s' to '%s' failed: %s", sExtNew.cstr(), sExt.cstr(), strerror(errno) );
			}
			return false;
		}
	}

	// all done
	::unlink ( sExtOld.cstr() );
	return true;
}

bool CSphIndex_VLN::SaveAttributes ( CSphString & sError ) const
{
	if ( !m_uAttrsStatus || !m_iDocinfo )
		return true;

	DWORD uAttrStatus = m_uAttrsStatus;

	sphLogDebugvv ( "index '%s' attrs (%u) saving...", m_sIndexName.cstr(), uAttrStatus );

	if ( uAttrStatus & IndexUpdateHelper_c::ATTRS_UPDATED )
	{
		if ( !m_tAttr.Flush ( true, sError ) )
			return false;

		if ( m_pHistograms && !m_pHistograms->Save ( GetIndexFileName(SPH_EXT_SPHI), sError ) )
			return false;
	}

	if ( uAttrStatus & IndexUpdateHelper_c::ATTRS_BLOB_UPDATED )
	{
		if ( !m_tBlobAttrs.Flush ( true, sError ) )
			return false;
	}

	if ( uAttrStatus & IndexUpdateHelper_c::ATTRS_ROWMAP_UPDATED )
	{
		if ( !m_tDeadRowMap.Flush ( true, sError ) )
			return false;
	}

	if ( m_bBinlog )
		Binlog::NotifyIndexFlush ( m_sIndexName.cstr(), m_iTID, false );

	if ( m_uAttrsStatus==uAttrStatus )
		m_uAttrsStatus = 0;

	sphLogDebugvv ( "index '%s' attrs (%u) saved", m_sIndexName.cstr(), m_uAttrsStatus );

	return true;
}

DWORD CSphIndex_VLN::GetAttributeStatus () const
{
	return m_uAttrsStatus;
}


//////////////////////////////////////////////////////////////////////////

struct CmpDocidLookup_fn
{
	static inline bool IsLess ( const DocidRowidPair_t & a, const DocidRowidPair_t & b )
	{
		if ( a.m_tDocID==b.m_tDocID )
			return a.m_tRowID < b.m_tRowID;

		return a.m_tDocID < b.m_tDocID;
	}
};


struct CmpQueuedLookup_fn
{
	static DocidRowidPair_t * m_pStorage;

	static inline bool IsLess ( const int a, const int b )
	{
		if ( m_pStorage[a].m_tDocID==m_pStorage[b].m_tDocID )
			return m_pStorage[a].m_tRowID < m_pStorage[b].m_tRowID;

		return m_pStorage[a].m_tDocID < m_pStorage[b].m_tDocID;
	}
};

DocidRowidPair_t * CmpQueuedLookup_fn::m_pStorage = nullptr;

bool CSphIndex_VLN::Alter_IsMinMax ( const CSphRowitem * pDocinfo, int iStride ) const
{
	return pDocinfo-m_tAttr.GetWritePtr() >= m_iDocinfo*iStride;
}


bool CSphIndex_VLN::AddRemoveColumnarAttr ( bool bAddAttr, const CSphString & sAttrName, ESphAttr eAttrType, const ISphSchema & tOldSchema, const ISphSchema & tNewSchema, CSphString & sError )
{
	auto pBuilder = CreateColumnarBuilder ( tNewSchema, m_tSettings, GetIndexFileName ( SPH_EXT_SPC, true ), sError );
	if ( !pBuilder )
		return false;

	return Alter_AddRemoveColumnar ( bAddAttr, m_tSchema, tNewSchema, m_pColumnar.get(), pBuilder.get(), (DWORD)m_iDocinfo, m_sIndexName, sError );
}


bool CSphIndex_VLN::AddRemoveAttribute ( bool bAddAttr, const AttrAddRemoveCtx_t & tCtx, CSphString & sError )
{
	AttrEngine_e eAttrEngine = CombineEngines ( m_tSettings.m_eEngine, tCtx.m_eEngine );
	AttrAddRemoveCtx_t tNewCtx = tCtx;
	if ( eAttrEngine==AttrEngine_e::COLUMNAR )
		tNewCtx.m_uFlags |= CSphColumnInfo::ATTR_COLUMNAR;
	else
		tNewCtx.m_uFlags &= ~( CSphColumnInfo::ATTR_COLUMNAR_HASHES | CSphColumnInfo::ATTR_STORED );

	CSphSchema tNewSchema = m_tSchema;
	if ( !Alter_AddRemoveFromSchema ( tNewSchema, tNewCtx, bAddAttr, sError ) )
		return false;

	int iNewStride = tNewSchema.GetRowSize();

	int64_t iNewMinMaxIndex = m_iDocinfo * iNewStride;

	BuildHeader_t tBuildHeader ( m_tStats );
	tBuildHeader.m_iMinMaxIndex = iNewMinMaxIndex;

	*(DictHeader_t*)&tBuildHeader = *(DictHeader_t*)&m_tWordlist;

	CSphString sHeaderName = GetIndexFileName ( SPH_EXT_SPH, true );
	WriteHeader_t tWriteHeader;
	tWriteHeader.m_pSettings = &m_tSettings;
	tWriteHeader.m_pSchema = &tNewSchema;
	tWriteHeader.m_pTokenizer = m_pTokenizer;
	tWriteHeader.m_pDict = m_pDict;
	tWriteHeader.m_pFieldFilter = m_pFieldFilter.get();
	tWriteHeader.m_pFieldLens = m_dFieldLens.Begin();

	// save the header
	if ( !IndexBuildDone ( tBuildHeader, tWriteHeader, sHeaderName, sError ) )
		return false;

	// generate new .SPA, .SPB files
	CSphWriter tSPAWriter;
	CSphWriter tSPBWriter;
	tSPAWriter.SetBufferSize ( 524288 );
	tSPBWriter.SetBufferSize ( 524288 );

	std::unique_ptr<WriteWrapper_c> pSPAWriteWrapper { CreateWriteWrapperDisk(tSPAWriter) };
	std::unique_ptr<WriteWrapper_c> pSPBWriteWrapper { CreateWriteWrapperDisk(tSPBWriter) };

	CSphString sSPAfile = GetIndexFileName ( SPH_EXT_SPA, true );
	CSphString sSPBfile = GetIndexFileName ( SPH_EXT_SPB, true );
	CSphString sSPHIfile = GetIndexFileName ( SPH_EXT_SPHI, true );
	if ( !tSPAWriter.OpenFile ( sSPAfile, sError ) )
		return false;

	bool bHadBlobs = false;
	for ( int i = 0; i < m_tSchema.GetAttrsCount(); i++ )
		bHadBlobs |= sphIsBlobAttr ( m_tSchema.GetAttr(i) );

	bool bHaveBlobs = false;
	for ( int i = 0; i < tNewSchema.GetAttrsCount(); i++ )
		bHaveBlobs |= sphIsBlobAttr ( tNewSchema.GetAttr(i) );

	bool bBlob = sphIsBlobAttr ( tCtx.m_eType );
	bool bBlobsModified = bBlob && ( bAddAttr || bHaveBlobs==bHadBlobs );
	if ( bBlobsModified )
	{
		if ( !tSPBWriter.OpenFile ( sSPBfile, sError ) )
			return false;

		tSPBWriter.PutOffset(0);
	}

	if ( !tNewSchema.GetAttrsCount() )
	{
		sError = "index must have at least one attribute";
		return false;
	}

	bool bColumnar = bAddAttr ? tNewSchema.GetAttr ( tCtx.m_sName.cstr() )->IsColumnar() : m_tSchema.GetAttr ( tCtx.m_sName.cstr() )->IsColumnar();
	if ( bColumnar )
		AddRemoveColumnarAttr ( bAddAttr, tCtx.m_sName, tCtx.m_eType, m_tSchema, tNewSchema, sError );
	else
	{
		int64_t iTotalRows = m_iDocinfo + (m_iDocinfoIndex+1)*2;
		Alter_AddRemoveRowwiseAttr ( m_tSchema, tNewSchema, m_tAttr.GetWritePtr(), (DWORD)iTotalRows, m_tBlobAttrs.GetWritePtr(), *pSPAWriteWrapper, *pSPBWriteWrapper, bAddAttr, tCtx.m_sName );
	}

	if ( m_pHistograms )
	{
		if ( bAddAttr )
		{
			std::unique_ptr<Histogram_i> pNewHistogram = CreateHistogram ( tCtx.m_sName, tCtx.m_eType );
			if ( pNewHistogram )
			{
				for ( DWORD i = 0; i < m_iDocinfo; i++ )
					pNewHistogram->Insert(0);

				m_pHistograms->Add ( std::move ( pNewHistogram ) );
			}
		}
		else
			m_pHistograms->Remove ( tCtx.m_sName );

		if ( !m_pHistograms->Save ( sSPHIfile, sError ) )
			return false;
	}

	if ( !AddRemoveFromDocstore ( m_tSchema, tNewSchema, sError ) )
		return false;

	if ( tSPAWriter.IsError() )
	{
		sError.SetSprintf ( "error writing to %s", sSPAfile.cstr() );
		return false;
	}

	tSPAWriter.CloseFile();

	bool bHadColumnar = m_tSchema.HasColumnarAttrs();
	bool bHaveColumnar = tNewSchema.HasColumnarAttrs();

	bool bHadNonColumnar = m_tSchema.HasNonColumnarAttrs();
	bool bHaveNonColumnar = tNewSchema.HasNonColumnarAttrs();

	m_tAttr.Reset();

	if ( bColumnar )
	{
		if ( !JuggleFile ( SPH_EXT_SPC, sError, bHadColumnar, bHaveColumnar ) )
			return false;

		if ( tNewSchema.HasColumnarAttrs() )
		{
			m_pColumnar = CreateColumnarStorageReader ( GetIndexFileName(SPH_EXT_SPC).cstr(), (DWORD)m_iDocinfo, sError );
			if ( !m_pColumnar )
				return false;
		}
		else
			m_pColumnar.reset();
	}
	else
	{
		if ( !JuggleFile ( SPH_EXT_SPA, sError, bHadNonColumnar, bHaveNonColumnar ) )
			return false;
	}

	if ( !JuggleFile ( SPH_EXT_SPH, sError ) )
		return false;

	if ( !JuggleFile ( SPH_EXT_SPHI, sError ) )
		return false;

	if ( bHaveNonColumnar && !m_tAttr.Setup ( GetIndexFileName(SPH_EXT_SPA), sError, true ) )
		return false;

	if ( bBlob )
	{
		m_tBlobAttrs.Reset();

		if ( bAddAttr || bHaveBlobs==bHadBlobs )
		{
			if ( tSPBWriter.IsError() )
			{
				sError.SetSprintf ( "error writing to %s", sSPBfile.cstr() );
				return false;
			}

			SphOffset_t tPos = tSPBWriter.GetPos();
			// FIXME!!! made single function from this mess as order matters here
			tSPBWriter.Flush(); // store collected data as SeekTo might got rid of buffer collected so far
			tSPBWriter.SeekTo ( 0 );
			tSPBWriter.PutOffset ( tPos );
			tSPBWriter.SeekTo ( tPos + m_tSettings.m_tBlobUpdateSpace, true );
			tSPBWriter.CloseFile();

			if ( !JuggleFile ( SPH_EXT_SPB, sError, bHadBlobs ) )
				return false;

			if ( !m_tBlobAttrs.Setup ( GetIndexFileName(SPH_EXT_SPB), sError, true ) )
				return false;
		} else
			::unlink ( GetIndexFileName(SPH_EXT_SPB).cstr() );
	}

	m_tSchema = tNewSchema;
	m_iMinMaxIndex = iNewMinMaxIndex;
	m_pDocinfoIndex = m_tAttr.GetWritePtr() + m_iMinMaxIndex;

	PrereadMapping ( m_sIndexName.cstr(), "attributes", IsMlock ( m_tMutableSettings.m_tFileAccess.m_eAttr ), IsOndisk ( m_tMutableSettings.m_tFileAccess.m_eAttr ), m_tAttr );

	if ( bBlobsModified )
		PrereadMapping ( m_sIndexName.cstr(), "blob attributes", IsMlock ( m_tMutableSettings.m_tFileAccess.m_eBlob ), IsOndisk ( m_tMutableSettings.m_tFileAccess.m_eBlob ), m_tBlobAttrs );

	return true;
}


void CSphIndex_VLN::FlushDeadRowMap ( bool bWaitComplete ) const
{
	// FIXME! handle errors
	CSphString sError;
	m_tDeadRowMap.Flush ( bWaitComplete, sError );
}


bool CSphIndex_VLN::LoadKillList ( CSphFixedVector<DocID_t> *pKillList, KillListTargets_c & tTargets, CSphString & sError ) const
{
	CSphString sSPK = GetIndexFileName(SPH_EXT_SPK);
	if ( !sphIsReadable ( sSPK.cstr() ) )
		return true;

	CSphAutoreader tReader;
	if ( !tReader.Open ( sSPK, sError ) )
		return false;

	DWORD nIndexes = tReader.GetDword();
	tTargets.m_dTargets.Resize ( nIndexes );
	for ( auto & tIndex : tTargets.m_dTargets )
	{
		tIndex.m_sIndex = tReader.GetString();
		tIndex.m_uFlags = tReader.GetDword();
	}

	if ( pKillList )
	{
		DWORD nKills = tReader.GetDword();

		pKillList->Reset(nKills);
		DocID_t tDocID = 0;
		for ( int i = 0; i < (int)nKills; i++ )
		{
			DocID_t tDelta = tReader.UnzipOffset();
			assert ( tDelta>0 );
			tDocID += tDelta;
			(*pKillList)[i] = tDocID;
		}
	}

	if ( tReader.GetErrorFlag() )
	{
		sError = tReader.GetErrorMessage();
		return false;
	}

	return true;
}


bool WriteKillList ( const CSphString & sFilename, const DocID_t * pKlist, int nEntries, const KillListTargets_c & tTargets, CSphString & sError )
{
	if ( !nEntries && !tTargets.m_dTargets.GetLength() )
		return true;

	CSphWriter tKillList;
	if ( !tKillList.OpenFile ( sFilename, sError ) )
		return false;

	tKillList.PutDword ( tTargets.m_dTargets.GetLength() );
	for ( const auto & tTarget : tTargets.m_dTargets )
	{
		tKillList.PutString ( tTarget.m_sIndex );
		tKillList.PutDword ( tTarget.m_uFlags );
	}

	tKillList.PutDword ( nEntries );

	if ( pKlist )
	{
		DocID_t tPrevDocID = 0;
		for ( int i = 0; i < nEntries; i++ )
		{
			DocID_t tDocID = pKlist[i];
			tKillList.ZipOffset ( tDocID-tPrevDocID );
			tPrevDocID = tDocID;
		}
	}

	tKillList.CloseFile();
	if ( tKillList.IsError() )
	{
		sError.SetSprintf ( "error writing kill list to %s", sFilename.cstr() );
		return false;
	}

	return true;
}


bool CSphIndex_VLN::AlterKillListTarget ( KillListTargets_c & tTargets, CSphString & sError )
{
	CSphFixedVector<DocID_t> dKillList(0);
	KillListTargets_c tOldTargets;
	if ( !LoadKillList ( &dKillList, tOldTargets, sError ) )
		return false;

	if ( !WriteKillList ( GetIndexFileName ( SPH_EXT_SPK, true ), dKillList.Begin(), dKillList.GetLength(), tTargets, sError ) )
		return false;

	if ( !JuggleFile ( SPH_EXT_SPK, sError, false ) )
		return false;

	return true;
}


void CSphIndex_VLN::KillExistingDocids ( CSphIndex * pTarget ) const
{
	// FIXME! collecting all docids is a waste of memory
	LookupReaderIterator_c tLookup ( m_tDocidLookup.GetReadPtr() );
	CSphFixedVector<DocID_t> dKillList ( m_iDocinfo );
	for ( auto& dKill : dKillList )
		tLookup.ReadDocID ( dKill );

	pTarget->KillMulti ( dKillList );
}


int CSphIndex_VLN::KillMulti ( const VecTraits_T<DocID_t> & dKlist )
{
	LookupReaderIterator_c tTargetReader ( m_tDocidLookup.GetWritePtr() );
	DocidListReader_c tKillerReader ( dKlist );

	int iTotalKilled;
	if ( !m_pKillHook )
		iTotalKilled = KillByLookup ( tTargetReader, tKillerReader, m_tDeadRowMap, [] ( DocID_t ) {} );
	else
		iTotalKilled = KillByLookup ( tTargetReader, tKillerReader, m_tDeadRowMap,
				[this] ( DocID_t tDoc ) { m_pKillHook->Kill ( tDoc ); } );

	if ( iTotalKilled )
		m_uAttrsStatus |= IndexUpdateHelper_c::ATTRS_ROWMAP_UPDATED;

	return iTotalKilled;
}


bool CSphIndex_VLN::IsQueryFast ( const CSphQuery & tQuery ) const
{
	if ( m_pFieldFilter )
		return false;

	if ( !tQuery.m_sQueryTokenFilterName.IsEmpty() )
		return false;

	if ( m_tSettings.m_uAotFilterMask!=0 )
		return false;

	if ( m_tSettings.GetMinPrefixLen ( m_pDict->GetSettings().m_bWordDict )>0 )
		return false;

	if ( m_tSettings.m_iMinInfixLen>0 )
		return false;

	GetKeywordsSettings_t tSettings;
	tSettings.m_bStats = true;
	tSettings.m_iCutoff = 1;

	CSphVector <CSphKeywordInfo> dKeywords;
	if ( !GetKeywords ( dKeywords, tQuery.m_sQuery.cstr(), tSettings, nullptr ) )
		return true;

	if ( dKeywords.GetLength()<1 )
		return true;

	if ( dKeywords.GetLength()>1 )
		return false;

	const int DOCS_THRESH = 1024;
	return dKeywords[0].m_iDocs<=DOCS_THRESH;
}


int64_t CSphIndex_VLN::GetPseudoShardingMetric ( const VecTraits_T<const CSphQuery> & dQueries ) const
{
	bool bAllFast = true;
	const float COST_THRESH = 0.5f;

	for ( const auto& i : dQueries )
	{
		CSphVector<SecondaryIndexInfo_t> dEnabledIndexes;
		float fCost = GetEnabledSecondaryIndexes ( dEnabledIndexes, i.m_dFilters, i.m_dFilterTree, i.m_dIndexHints, *m_pHistograms );

		bool bFastQuery = false;
		if ( i.m_sQuery.IsEmpty() )
			bFastQuery = dEnabledIndexes.GetLength() && fCost<=COST_THRESH;
		else
			bFastQuery = IsQueryFast(i);

		bAllFast &= bFastQuery;
		if ( !bAllFast )
			break;
	}

	if ( bAllFast )
		return -1;

	return CSphIndex::GetPseudoShardingMetric(dQueries);
}

/////////////////////////////////////////////////////////////////////////////

struct CmpHit_fn
{
	inline static bool IsLess ( const CSphWordHit & a, const CSphWordHit & b )
	{
		return ( a.m_uWordID<b.m_uWordID ) ||
				( a.m_uWordID==b.m_uWordID && a.m_tRowID<b.m_tRowID ) ||
				( a.m_uWordID==b.m_uWordID && a.m_tRowID==b.m_tRowID && HITMAN::GetPosWithField ( a.m_uWordPos )<HITMAN::GetPosWithField ( b.m_uWordPos ) );
	}
};


CSphString CSphIndex_VLN::GetIndexFileName ( ESphExt eExt, bool bTemp ) const
{
	CSphString sRes;
	sRes.SetSprintf ( bTemp ? "%s.tmp%s" : "%s%s", m_sFilename.cstr(), sphGetExt(eExt) );
	return sRes;
}


CSphString CSphIndex_VLN::GetIndexFileName ( const char * szExt ) const
{
	CSphString sRes;
	sRes.SetSprintf ( "%s.%s", m_sFilename.cstr(), szExt );
	return sRes;
}

void CSphIndex_VLN::GetIndexFiles ( CSphVector<CSphString> & dFiles, const FilenameBuilder_i * pFilenameBuilder ) const
{
	for ( int iExt=0; iExt<SPH_EXT_TOTAL; iExt++ )
	{
		if ( iExt==SPH_EXT_SPL )
			continue;

		CSphString sName = GetIndexFileName ( (ESphExt)iExt, false );
		if ( !sphIsReadable ( sName.cstr() ) )
			continue;

		dFiles.Add ( sName );
	}

	// might be pFilenameBuilder from parent RT index
	std::unique_ptr<FilenameBuilder_i> pFilename;
	if ( !pFilenameBuilder && GetIndexFilenameBuilder() )
	{
		std::unique_ptr<FilenameBuilder_i> pFilename = GetIndexFilenameBuilder() ( m_sIndexName.cstr() );
		pFilenameBuilder = pFilename.get();
	}

	GetSettingsFiles ( m_pTokenizer, m_pDict, GetSettings(), pFilenameBuilder, dFiles );
}

void GetSettingsFiles ( const TokenizerRefPtr_c& pTok, const DictRefPtr_c& pDict, const CSphIndexSettings & tSettings, const FilenameBuilder_i * pFilenameBuilder, StrVec_t & dFiles )
{
	assert ( pTok );
	assert ( pDict );

	StringBuilder_c sFiles ( "," );
	sFiles += pDict->GetSettings().m_sStopwords.cstr();
	sFiles += pTok->GetSettings().m_sSynonymsFile.cstr();
	sFiles += tSettings.m_sHitlessFiles.cstr();

	for ( const CSphString & sName : pDict->GetSettings().m_dWordforms )
		dFiles.Add ( pFilenameBuilder ? pFilenameBuilder->GetFullPath ( sName ) : sName );

	StrVec_t dFileNames = sphSplit ( sFiles.cstr(), ", " );
	for ( const CSphString & sName : dFileNames )
		dFiles.Add ( pFilenameBuilder ? pFilenameBuilder->GetFullPath ( sName ) : sName );
}


class CSphHitBuilder
{
public:
	CSphHitBuilder ( const CSphIndexSettings & tSettings, const CSphVector<SphWordID_t> & dHitless, bool bMerging, int iBufSize, DictRefPtr_c pDict, CSphString * sError );

	bool	CreateIndexFiles ( const char * sDocName, const char * sHitName, const char * sSkipName, bool bInplace, int iWriteBuffer, CSphAutofile & tHit, SphOffset_t * pSharedOffset );
	void	HitReset ();

	void	cidxHit ( AggregateHit_t * pHit );
	bool	cidxDone ( int iMemLimit, int & iMinInfixLen, int iMaxCodepointLen, DictHeader_t * pDictHeader );
	int		cidxWriteRawVLB ( int fd, CSphWordHit * pHit, int iHits );

	SphOffset_t		GetHitfilePos () const { return m_wrHitlist.GetPos (); }
	void			CloseHitlist () { m_wrHitlist.CloseFile (); }
	bool			IsError () const { return ( m_pDict->DictIsError() || m_wrDoclist.IsError() || m_wrHitlist.IsError() ); }
	void			HitblockBegin () { m_pDict->HitblockBegin(); }
	bool			IsWordDict () const { return m_pDict->GetSettings().m_bWordDict; }

private:
	void	DoclistBeginEntry ( RowID_t tDocid );
	void	DoclistEndEntry ( Hitpos_t uLastPos );
	void	DoclistEndList ();

	CSphWriter					m_wrDoclist;			///< wordlist writer
	CSphWriter					m_wrHitlist;			///< hitlist writer
	CSphWriter					m_wrSkiplist;			///< skiplist writer
	CSphFixedVector<BYTE>		m_dWriteBuffer;			///< my write buffer (for temp files)

	AggregateHit_t				m_tLastHit;				///< hitlist entry
	Hitpos_t					m_iPrevHitPos {0};		///< previous hit position
	bool						m_bGotFieldEnd = false;
	BYTE						m_sLastKeyword [ MAX_KEYWORD_BYTES ];

	const CSphVector<SphWordID_t> &	m_dHitlessWords;
	DictRefPtr_c				m_pDict;
	CSphString *				m_pLastError;

	int							m_iSkiplistBlockSize = 0;
	SphOffset_t					m_iLastHitlistPos = 0;		///< doclist entry
	SphOffset_t					m_iLastHitlistDelta = 0;	///< doclist entry
	FieldMask_t					m_dLastDocFields;		///< doclist entry
	DWORD						m_uLastDocHits = 0;			///< doclist entry

	DictEntry_t					m_tWord;				///< dictionary entry

	ESphHitFormat				m_eHitFormat;
	ESphHitless					m_eHitless;

	CSphVector<SkiplistEntry_t>	m_dSkiplist;
#ifndef NDEBUG
	bool m_bMerging;
#endif
};


CSphHitBuilder::CSphHitBuilder ( const CSphIndexSettings & tSettings,
	const CSphVector<SphWordID_t> & dHitless, bool bMerging, int iBufSize,
	DictRefPtr_c pDict, CSphString * sError )
	: m_dWriteBuffer ( iBufSize )
	, m_dHitlessWords ( dHitless )
	, m_pDict ( std::move ( pDict ) )
	, m_pLastError ( sError )
	, m_iSkiplistBlockSize ( tSettings.m_iSkiplistBlockSize )
	, m_eHitFormat ( tSettings.m_eHitFormat )
	, m_eHitless ( tSettings.m_eHitless )
#ifndef NDEBUG
	, m_bMerging ( bMerging )
#endif
{
	m_sLastKeyword[0] = '\0';
	HitReset();
	m_dLastDocFields.UnsetAll();
	assert ( m_pDict );
	assert ( m_pLastError );

	m_pDict->SetSkiplistBlockSize ( m_iSkiplistBlockSize );
}


bool CSphHitBuilder::CreateIndexFiles ( const char * sDocName, const char * sHitName, const char * sSkipName, bool bInplace, int iWriteBuffer, CSphAutofile & tHit, SphOffset_t * pSharedOffset )
{
	// doclist and hitlist files
	m_wrDoclist.CloseFile();
	m_wrHitlist.CloseFile();
	m_wrSkiplist.CloseFile();

	m_wrDoclist.SetBufferSize ( m_dWriteBuffer.GetLength() );
	m_wrHitlist.SetBufferSize ( bInplace ? iWriteBuffer : m_dWriteBuffer.GetLength() );

	if ( !m_wrDoclist.OpenFile ( sDocName, *m_pLastError ) )
		return false;

	if ( bInplace )
	{
		sphSeek ( tHit.GetFD(), 0, SEEK_SET );
		m_wrHitlist.SetFile ( tHit, pSharedOffset, *m_pLastError );
	} else
	{
		if ( !m_wrHitlist.OpenFile ( sHitName, *m_pLastError ) )
			return false;
	}

	if ( !m_wrSkiplist.OpenFile ( sSkipName, *m_pLastError ) )
		return false;

	// put dummy byte (otherwise offset would start from 0, first delta would be 0
	// and VLB encoding of offsets would fuckup)
	BYTE bDummy = 1;
	m_wrDoclist.PutBytes ( &bDummy, 1 );
	m_wrHitlist.PutBytes ( &bDummy, 1 );
	m_wrSkiplist.PutBytes ( &bDummy, 1 );
	return true;
}


void CSphHitBuilder::HitReset()
{
	m_tLastHit.m_tRowID = INVALID_ROWID;
	m_tLastHit.m_uWordID = 0;
	m_tLastHit.m_iWordPos = EMPTY_HIT;
	m_tLastHit.m_sKeyword = m_sLastKeyword;
	m_iPrevHitPos = 0;
	m_bGotFieldEnd = false;
}


// doclist entry format
// (with the new and shiny "inline hit" format, that is)
//
// zint docid_delta
// zint doc_hits
// if doc_hits==1:
// 		zint field_pos
// 		zint field_no
// else:
// 		zint field_mask
// 		zint hlist_offset_delta
//
// so 4 bytes/doc minimum
// avg 4-6 bytes/doc according to our tests


void CSphHitBuilder::DoclistBeginEntry ( RowID_t tRowid )
{
	assert ( m_iSkiplistBlockSize>0 );

	// build skiplist
	// that is, save decoder state and doclist position per every 128 documents
	if ( ( m_tWord.m_iDocs & ( m_iSkiplistBlockSize-1 ) )==0 )
	{
		SkiplistEntry_t & tBlock = m_dSkiplist.Add();
		tBlock.m_tBaseRowIDPlus1 = m_tLastHit.m_tRowID+1;
		tBlock.m_iOffset = m_wrDoclist.GetPos();
		tBlock.m_iBaseHitlistPos = m_iLastHitlistPos;
	}

	// begin doclist entry
	m_wrDoclist.ZipInt ( tRowid - m_tLastHit.m_tRowID );
}


void CSphHitBuilder::DoclistEndEntry ( Hitpos_t uLastPos )
{
	// end doclist entry
	if ( m_eHitFormat==SPH_HIT_FORMAT_INLINE )
	{
		bool bIgnoreHits =
			( m_eHitless==SPH_HITLESS_ALL ) ||
			( m_eHitless==SPH_HITLESS_SOME && ( m_tWord.m_iDocs & HITLESS_DOC_FLAG ) );

		// inline the only hit into doclist (unless it is completely discarded)
		// and finish doclist entry
		m_wrDoclist.ZipInt ( m_uLastDocHits );
		if ( m_uLastDocHits==1 && !bIgnoreHits )
		{
			m_wrHitlist.SeekTo ( m_iLastHitlistPos );
			m_wrDoclist.ZipInt ( uLastPos & 0x7FFFFF );
			m_wrDoclist.ZipInt ( uLastPos >> 23 );
			m_iLastHitlistPos -= m_iLastHitlistDelta;
			assert ( m_iLastHitlistPos>=0 );

		} else
		{
			m_wrDoclist.ZipInt ( m_dLastDocFields.GetMask32() );
			m_wrDoclist.ZipOffset ( m_iLastHitlistDelta );
		}
	} else // plain format - finish doclist entry
	{
		assert ( m_eHitFormat==SPH_HIT_FORMAT_PLAIN );
		m_wrDoclist.ZipOffset ( m_iLastHitlistDelta );
		m_wrDoclist.ZipInt ( m_dLastDocFields.GetMask32() );
		m_wrDoclist.ZipInt ( m_uLastDocHits );
	}
	m_dLastDocFields.UnsetAll();
	m_uLastDocHits = 0;

	// update keyword stats
	m_tWord.m_iDocs++;
}


void CSphHitBuilder::DoclistEndList ()
{
	assert ( m_iSkiplistBlockSize>0 );

	// emit eof marker
	m_wrDoclist.ZipInt ( 0 );

	// emit skiplist
	// OPTIMIZE? placing it after doclist means an extra seek on searching
	// however placing it before means some (longer) doclist data moves while indexing
	if ( m_tWord.m_iDocs>m_iSkiplistBlockSize )
	{
		assert ( m_dSkiplist.GetLength() );
		assert ( m_dSkiplist[0].m_iOffset==m_tWord.m_iDoclistOffset );
		assert ( m_dSkiplist[0].m_tBaseRowIDPlus1==0 );
		assert ( m_dSkiplist[0].m_iBaseHitlistPos==0 );

		m_tWord.m_iSkiplistOffset = m_wrSkiplist.GetPos();

		// delta coding, but with a couple of skiplist specific tricks
		// 1) first entry is omitted, it gets reconstructed from dict itself
		// both base values are zero, and offset equals doclist offset
		// 2) docids are at least SKIPLIST_BLOCK apart
		// doclist entries are at least 4*SKIPLIST_BLOCK bytes apart
		// so we additionally subtract that to improve delta coding
		// 3) zero deltas are allowed and *not* used as any markers,
		// as we know the exact skiplist entry count anyway
		SkiplistEntry_t tLast = m_dSkiplist[0];
		for ( int i=1; i<m_dSkiplist.GetLength(); i++ )
		{
			const SkiplistEntry_t & t = m_dSkiplist[i];
			assert ( t.m_tBaseRowIDPlus1 - tLast.m_tBaseRowIDPlus1>=(DWORD)m_iSkiplistBlockSize );
			assert ( t.m_iOffset - tLast.m_iOffset>=4*m_iSkiplistBlockSize );
			m_wrSkiplist.ZipInt ( t.m_tBaseRowIDPlus1 - tLast.m_tBaseRowIDPlus1 - m_iSkiplistBlockSize );
			m_wrSkiplist.ZipOffset ( t.m_iOffset - tLast.m_iOffset - 4*m_iSkiplistBlockSize );
			m_wrSkiplist.ZipOffset ( t.m_iBaseHitlistPos - tLast.m_iBaseHitlistPos );
			tLast = t;
		}
	}

	// in any event, reset skiplist
	m_dSkiplist.Resize ( 0 );
}

static int strcmpp (const char* l, const char* r)
{
	const char* szEmpty = "";
	if ( !l )
		l = szEmpty;
	if ( !r )
		r = szEmpty;
	return strcmp ( l, r );
}

void CSphHitBuilder::cidxHit ( AggregateHit_t * pHit )
{
	assert (
		( pHit->m_uWordID!=0 && pHit->m_iWordPos!=EMPTY_HIT && pHit->m_tRowID!=INVALID_ROWID ) || // it's either ok hit
		( pHit->m_uWordID==0 && pHit->m_iWordPos==EMPTY_HIT ) ); // or "flush-hit"

	/////////////
	// next word
	/////////////

	const bool bNextWord = ( m_tLastHit.m_uWordID!=pHit->m_uWordID ||	( m_pDict->GetSettings().m_bWordDict && strcmpp ( (const char*)m_tLastHit.m_sKeyword, (const char*)pHit->m_sKeyword ) ) ); // OPTIMIZE?
	const bool bNextDoc = bNextWord || ( m_tLastHit.m_tRowID!=pHit->m_tRowID );

	if ( m_bGotFieldEnd && ( bNextWord || bNextDoc ) )
	{
		// writing hits only without duplicates
		assert ( HITMAN::GetPosWithField ( m_iPrevHitPos )!=HITMAN::GetPosWithField ( m_tLastHit.m_iWordPos ) );
		HITMAN::SetEndMarker ( &m_tLastHit.m_iWordPos );
		m_wrHitlist.ZipInt ( m_tLastHit.m_iWordPos - m_iPrevHitPos );
		m_bGotFieldEnd = false;
	}


	if ( bNextDoc )
	{
		// finish hitlist, if any
		Hitpos_t uLastPos = m_tLastHit.m_iWordPos;
		if ( m_tLastHit.m_iWordPos!=EMPTY_HIT )
		{
			m_wrHitlist.ZipInt ( 0 );
			m_tLastHit.m_iWordPos = EMPTY_HIT;
			m_iPrevHitPos = EMPTY_HIT;
		}

		// finish doclist entry, if any
		if ( m_tLastHit.m_tRowID!=INVALID_ROWID )
			DoclistEndEntry ( uLastPos );
	}

	if ( bNextWord )
	{
		// finish doclist, if any
		if ( m_tLastHit.m_tRowID!=INVALID_ROWID )
		{
			// emit end-of-doclist marker
			DoclistEndList ();

			// emit dict entry
			m_tWord.m_uWordID = m_tLastHit.m_uWordID;
			m_tWord.m_sKeyword = m_tLastHit.m_sKeyword;
			m_tWord.m_iDoclistLength = m_wrDoclist.GetPos() - m_tWord.m_iDoclistOffset;
			m_pDict->DictEntry ( m_tWord );

			// reset trackers
			m_tWord.m_iDocs = 0;
			m_tWord.m_iHits = 0;

			m_tLastHit.m_tRowID = INVALID_ROWID;
			m_iLastHitlistPos = 0;
		}

		// flush wordlist, if this is the end
		if ( pHit->m_iWordPos==EMPTY_HIT )
		{
			m_pDict->DictEndEntries ( m_wrDoclist.GetPos() );
			return;
		}
#ifndef NDEBUG
		assert ( pHit->m_uWordID > m_tLastHit.m_uWordID
			|| ( m_pDict->GetSettings().m_bWordDict &&
				pHit->m_uWordID==m_tLastHit.m_uWordID && strcmp ( (const char*)pHit->m_sKeyword, (const char*)m_tLastHit.m_sKeyword )>0 )
			|| m_bMerging );
#endif // usually assert excluded in release, but this is 'paranoid' clause
		m_tWord.m_iDoclistOffset = m_wrDoclist.GetPos();
		m_tLastHit.m_uWordID = pHit->m_uWordID;
		if ( m_pDict->GetSettings().m_bWordDict )
		{
			assert ( strlen ( (const char *)pHit->m_sKeyword )<sizeof(m_sLastKeyword)-1 );
			strncpy ( (char*)const_cast<BYTE*>(m_tLastHit.m_sKeyword), (const char*)pHit->m_sKeyword, sizeof(m_sLastKeyword) ); // OPTIMIZE?
		}
	}

	if ( bNextDoc )
	{
		// begin new doclist entry for new doc id
		assert ( m_tLastHit.m_tRowID==INVALID_ROWID || pHit->m_tRowID>m_tLastHit.m_tRowID );
		assert ( m_wrHitlist.GetPos()>=m_iLastHitlistPos );

		DoclistBeginEntry ( pHit->m_tRowID );
		m_iLastHitlistDelta = m_wrHitlist.GetPos() - m_iLastHitlistPos;

		m_tLastHit.m_tRowID = pHit->m_tRowID;
		m_iLastHitlistPos = m_wrHitlist.GetPos();
	}

	///////////
	// the hit
	///////////

	if ( !pHit->m_dFieldMask.TestAll(false) ) // merge aggregate hits into the current hit
	{
		int iHitCount = pHit->GetAggrCount();
		assert ( m_eHitless );
		assert ( iHitCount );
		assert ( !pHit->m_dFieldMask.TestAll(false) );

		m_uLastDocHits += iHitCount;
		for ( int i=0; i<FieldMask_t::SIZE; i++ )
			m_dLastDocFields[i] |= pHit->m_dFieldMask[i];
		m_tWord.m_iHits += iHitCount;

		if ( m_eHitless==SPH_HITLESS_SOME )
			m_tWord.m_iDocs |= HITLESS_DOC_FLAG;

	} else // handle normal hits
	{
		Hitpos_t iHitPosPure = HITMAN::GetPosWithField ( pHit->m_iWordPos );

		// skip any duplicates and keep only 1st position in place
		// duplicates are hit with same position: [N, N] [N, N | FIELDEND_MASK] [N | FIELDEND_MASK, N] [N | FIELDEND_MASK, N | FIELDEND_MASK]
		if ( iHitPosPure==m_tLastHit.m_iWordPos )
			return;

		// storing previous hit that might have a field end flag
		if ( m_bGotFieldEnd )
		{
			if ( HITMAN::GetField ( pHit->m_iWordPos )!=HITMAN::GetField ( m_tLastHit.m_iWordPos ) ) // is field end flag real?
				HITMAN::SetEndMarker ( &m_tLastHit.m_iWordPos );

			m_wrHitlist.ZipInt ( m_tLastHit.m_iWordPos - m_iPrevHitPos );
			m_bGotFieldEnd = false;
		}

		/* duplicate hits from duplicated documents
		... 0x03, 0x03 ... 
		... 0x8003, 0x8003 ... 
		... 1, 0x8003, 0x03 ... 
		... 1, 0x03, 0x8003 ... 
		... 1, 0x8003, 0x04 ... 
		... 1, 0x03, 0x8003, 0x8003 ... 
		... 1, 0x03, 0x8003, 0x03 ... 
		*/

		assert ( m_tLastHit.m_iWordPos < pHit->m_iWordPos );

		// add hit delta without field end marker
		// or postpone adding to hitlist till got another uniq hit
		if ( iHitPosPure==pHit->m_iWordPos )
		{
			m_wrHitlist.ZipInt ( pHit->m_iWordPos - m_tLastHit.m_iWordPos );
			m_tLastHit.m_iWordPos = pHit->m_iWordPos;
		} else
		{
			assert ( HITMAN::IsEnd ( pHit->m_iWordPos ) );
			m_bGotFieldEnd = true;
			m_iPrevHitPos = m_tLastHit.m_iWordPos;
			m_tLastHit.m_iWordPos = HITMAN::GetPosWithField ( pHit->m_iWordPos );
		}

		// update matched fields mask
		m_dLastDocFields.Set ( HITMAN::GetField ( pHit->m_iWordPos ) );

		m_uLastDocHits++;
		m_tWord.m_iHits++;
	}
}


static void ReadSchemaColumn ( CSphReader & rdInfo, CSphColumnInfo & tCol, DWORD uVersion )
{
	tCol.m_sName = rdInfo.GetString ();
	if ( tCol.m_sName.IsEmpty () )
		tCol.m_sName = "@emptyname";

	tCol.m_sName.ToLower ();
	tCol.m_eAttrType = (ESphAttr) rdInfo.GetDword (); // FIXME? check/fixup?

	rdInfo.GetDword (); // ignore rowitem
	tCol.m_tLocator.m_iBitOffset = rdInfo.GetDword ();
	tCol.m_tLocator.m_iBitCount = rdInfo.GetDword ();
	tCol.m_bPayload = ( rdInfo.GetByte()!=0 );

	if ( uVersion>=61 )
		tCol.m_uAttrFlags = rdInfo.GetDword();

	if ( uVersion>=63 )
		tCol.m_eEngine = (AttrEngine_e)rdInfo.GetDword();

	// WARNING! max version used here must be in sync with RtIndex_c::Prealloc
}


static void ReadSchemaField ( CSphReader & rdInfo, CSphColumnInfo & tCol, DWORD uVersion )
{
	if ( uVersion>=57  )
	{
		tCol.m_sName = rdInfo.GetString();
		tCol.m_uFieldFlags = rdInfo.GetDword();
		tCol.m_bPayload = !!rdInfo.GetByte();
	}
	else
		ReadSchemaColumn ( rdInfo, tCol, uVersion );

	if ( uVersion<59 )
		tCol.m_uFieldFlags |= CSphColumnInfo::FIELD_INDEXED;
}


void ReadSchema ( CSphReader & rdInfo, CSphSchema & tSchema, DWORD uVersion )
{
	tSchema.Reset ();

	int iNumFields = rdInfo.GetDword();
	for ( int i=0; i<iNumFields; i++ )
	{
		CSphColumnInfo tCol;
		ReadSchemaField ( rdInfo, tCol, uVersion );
		tSchema.AddField ( tCol );
	}

	int iNumAttrs = rdInfo.GetDword();
	for ( int i=0; i<iNumAttrs; i++ )
	{
		CSphColumnInfo tCol;
		ReadSchemaColumn ( rdInfo, tCol, uVersion );
		tSchema.AddAttr ( tCol, false );
	}
}

static void ReadLocatorJson ( bson::Bson_c tNode, CSphAttrLocator & tLoc )
{
	using namespace bson;
	tLoc.m_iBitOffset = (int) Int ( tNode.ChildByName ( "pos" ) );
	tLoc.m_iBitCount = (int) Int ( tNode.ChildByName ( "bits" ) );
}

static void ReadSchemaColumnJson ( bson::Bson_c tNode, CSphColumnInfo & tCol )
{
	using namespace bson;
	tCol.m_sName = String ( tNode.ChildByName ( "name" ), "@emptyname" );
	tCol.m_sName.ToLower();
	tCol.m_uAttrFlags = (DWORD)Int ( tNode.ChildByName ( "flags" ), CSphColumnInfo::ATTR_NONE );
	tCol.m_bPayload = Bool ( tNode.ChildByName ( "payload" ), false );
	tCol.m_eEngine = (AttrEngine_e)Int ( tNode.ChildByName ( "engine" ), (DWORD)AttrEngine_e::DEFAULT );
	tCol.m_eAttrType = (ESphAttr)Int ( tNode.ChildByName ( "type" ) );
	ReadLocatorJson ( tNode.ChildByName ("locator"), tCol.m_tLocator );
}


static void ReadSchemaFieldJson ( bson::Bson_c tNode, CSphColumnInfo & tCol )
{
	using namespace bson;
	tCol.m_sName = String ( tNode.ChildByName ( "name" ) );
	tCol.m_uFieldFlags = (DWORD)Int ( tNode.ChildByName ( "flags" ), CSphColumnInfo::FIELD_INDEXED );
	tCol.m_bPayload = Bool ( tNode.ChildByName ( "payload" ) );
}


void ReadSchemaJson ( bson::Bson_c tNode, CSphSchema & tSchema )
{
	using namespace bson;
	tSchema.Reset ();

	Bson_c ( tNode.ChildByName ( "fields" ) ).ForEach ( [&tSchema] ( const NodeHandle_t& tNode )
	{
		CSphColumnInfo tCol;
		ReadSchemaFieldJson ( tNode, tCol );
		tSchema.AddField ( tCol );
	} );

	Bson_c ( tNode.ChildByName ( "attributes" ) ).ForEach ( [&tSchema] ( const NodeHandle_t& tNode )
	{
		CSphColumnInfo tCol;
		ReadSchemaColumnJson ( tNode, tCol );
		tSchema.AddAttr ( tCol, false );
	} );
}

static void WriteSchemaField ( CSphWriter & fdInfo, const CSphColumnInfo & tCol )
{
	fdInfo.PutString ( tCol.m_sName );
	fdInfo.PutDword ( tCol.m_uFieldFlags );
	fdInfo.PutByte ( tCol.m_bPayload );
}


static void WriteSchemaColumn ( CSphWriter & fdInfo, const CSphColumnInfo & tCol )
{
	fdInfo.PutString( tCol.m_sName );
	fdInfo.PutDword ( tCol.m_eAttrType );

	fdInfo.PutDword ( tCol.m_tLocator.CalcRowitem() ); // for backwards compatibility
	fdInfo.PutDword ( tCol.m_tLocator.m_iBitOffset );
	fdInfo.PutDword ( tCol.m_tLocator.m_iBitCount );

	fdInfo.PutByte ( tCol.m_bPayload );
	fdInfo.PutDword ( tCol.m_uAttrFlags );
	fdInfo.PutDword ( (DWORD)tCol.m_eEngine );
}


void WriteSchema ( CSphWriter & fdInfo, const CSphSchema & tSchema )
{
	fdInfo.PutDword ( tSchema.GetFieldsCount() );
	for ( int i=0; i<tSchema.GetFieldsCount(); i++ )
		WriteSchemaField ( fdInfo, tSchema.GetField(i) );

	fdInfo.PutDword ( tSchema.GetAttrsCount() );
	for ( int i=0; i<tSchema.GetAttrsCount(); i++ )
		WriteSchemaColumn ( fdInfo, tSchema.GetAttr(i) );
}

void operator<< ( JsonEscapedBuilder& tOut, const CSphAttrLocator& tLoc )
{
	auto _ = tOut.Object();
	tOut.NamedVal ( "pos", tLoc.m_iBitOffset );
	tOut.NamedVal ( "bits", tLoc.m_iBitCount );
}

namespace {

void DumpFieldToJson ( JsonEscapedBuilder& tOut, const CSphColumnInfo& tCol )
{
	auto _ = tOut.Object();
	tOut.NamedString ( "name", tCol.m_sName );
	tOut.NamedValNonDefault ( "flags", tCol.m_uFieldFlags, (DWORD)CSphColumnInfo::FIELD_INDEXED );
	tOut.NamedValNonDefault ( "payload", tCol.m_bPayload, false );
}

void DumpAttrToJson ( JsonEscapedBuilder& tOut, const CSphColumnInfo& tCol )
{
	auto _ = tOut.Object();
	tOut.NamedString ( "name", tCol.m_sName );
	tOut.NamedValNonDefault ( "flags", tCol.m_uAttrFlags, (DWORD)CSphColumnInfo::ATTR_NONE );
	tOut.NamedValNonDefault ( "payload", tCol.m_bPayload, false );
	tOut.NamedValNonDefault ( "engine", (DWORD)tCol.m_eEngine, (DWORD)AttrEngine_e::DEFAULT );
	tOut.NamedVal ( "type", tCol.m_eAttrType );
	tOut.NamedVal ( "locator", tCol.m_tLocator );
}
} // namespace

void operator<< ( JsonEscapedBuilder& tOut, const CSphSchema& tSchema )
{
	auto _ = tOut.ObjectW();
	if ( tSchema.GetFieldsCount() > 0 )
	{
		tOut.Named ( "fields" );
		auto _ = tOut.ArrayW();
		for ( int i = 0; i < tSchema.GetFieldsCount(); ++i )
			DumpFieldToJson ( tOut, tSchema.GetField ( i ) );
	}
	if ( tSchema.GetAttrsCount() > 0 )
	{
		tOut.Named ( "attributes" );
		auto _ = tOut.ArrayW();
		for ( int i = 0; i < tSchema.GetAttrsCount(); ++i )
			DumpAttrToJson ( tOut, tSchema.GetAttr ( i ) );
	}
}


void SaveIndexSettings ( CSphWriter & tWriter, const CSphIndexSettings & tSettings )
{
	tWriter.PutDword ( tSettings.RawMinPrefixLen() );
	tWriter.PutDword ( tSettings.m_iMinInfixLen );
	tWriter.PutDword ( tSettings.m_iMaxSubstringLen );
	tWriter.PutByte ( tSettings.m_bHtmlStrip ? 1 : 0 );
	tWriter.PutString ( tSettings.m_sHtmlIndexAttrs.cstr () );
	tWriter.PutString ( tSettings.m_sHtmlRemoveElements.cstr () );
	tWriter.PutByte ( tSettings.m_bIndexExactWords ? 1 : 0 );
	tWriter.PutDword ( tSettings.m_eHitless );
	tWriter.PutDword ( tSettings.m_eHitFormat );
	tWriter.PutByte ( tSettings.m_bIndexSP );
	tWriter.PutString ( tSettings.m_sZones );
	tWriter.PutDword ( tSettings.m_iBoundaryStep );
	tWriter.PutDword ( tSettings.m_iStopwordStep );
	tWriter.PutDword ( tSettings.m_iOvershortStep );
	tWriter.PutDword ( tSettings.m_iEmbeddedLimit );
	tWriter.PutByte ( tSettings.m_eBigramIndex );
	tWriter.PutString ( tSettings.m_sBigramWords );
	tWriter.PutByte ( tSettings.m_bIndexFieldLens );
	tWriter.PutByte ( tSettings.m_ePreprocessor==Preprocessor_e::ICU ? 1 : 0 );
	tWriter.PutString("");	// was: RLP context
	tWriter.PutString ( tSettings.m_sIndexTokenFilter );
	tWriter.PutOffset ( tSettings.m_tBlobUpdateSpace );
	tWriter.PutDword ( tSettings.m_iSkiplistBlockSize );
	tWriter.PutString ( tSettings.m_sHitlessFiles );
	tWriter.PutDword ( (DWORD)tSettings.m_eEngine );
}

void operator<< ( JsonEscapedBuilder& tOut, const CSphIndexSettings& tSettings )
{
	auto _ = tOut.ObjectW();
	tOut.NamedValNonDefault ( "min_prefix_len", tSettings.RawMinPrefixLen() );
	tOut.NamedValNonDefault ( "min_infix_len", tSettings.m_iMinInfixLen );
	tOut.NamedValNonDefault ( "max_substring_len", tSettings.m_iMaxSubstringLen );
	tOut.NamedValNonDefault ( "strip_html", tSettings.m_bHtmlStrip, false );
	tOut.NamedStringNonEmpty ( "html_index_attrs", tSettings.m_sHtmlIndexAttrs );
	tOut.NamedStringNonEmpty ( "html_remove_elements", tSettings.m_sHtmlRemoveElements );
	tOut.NamedValNonDefault ( "index_exact_words", tSettings.m_bIndexExactWords, false );
	tOut.NamedValNonDefault ( "hitless", tSettings.m_eHitless, SPH_HITLESS_NONE );
	tOut.NamedValNonDefault ( "hit_format", tSettings.m_eHitFormat, SPH_HIT_FORMAT_PLAIN );
	tOut.NamedValNonDefault ( "index_sp", tSettings.m_bIndexSP, false );
	tOut.NamedStringNonEmpty ( "zones", tSettings.m_sZones );
	tOut.NamedValNonDefault ( "boundary_step", tSettings.m_iBoundaryStep );
	tOut.NamedValNonDefault ( "stopword_step", tSettings.m_iStopwordStep, 1 );
	tOut.NamedValNonDefault ( "overshort_step", tSettings.m_iOvershortStep, 1 );
	tOut.NamedValNonDefault ( "embedded_limit", tSettings.m_iEmbeddedLimit );
	tOut.NamedValNonDefault ( "bigram_index", tSettings.m_eBigramIndex, SPH_BIGRAM_NONE );
	tOut.NamedStringNonEmpty ( "bigram_words", tSettings.m_sBigramWords );
	tOut.NamedValNonDefault ( "index_field_lens", tSettings.m_bIndexFieldLens, false );
	tOut.NamedValNonDefault ( "icu", (DWORD)tSettings.m_ePreprocessor, (DWORD)Preprocessor_e::NONE );
	tOut.NamedStringNonEmpty ( "index_token_filter", tSettings.m_sIndexTokenFilter );
	tOut.NamedValNonDefault ( "blob_update_space", tSettings.m_tBlobUpdateSpace );
	tOut.NamedValNonDefault ( "skiplist_block_size", tSettings.m_iSkiplistBlockSize, 32 );
	tOut.NamedStringNonEmpty ( "hitless_files", tSettings.m_sHitlessFiles );
	tOut.NamedValNonDefault ( "engine", (DWORD)tSettings.m_eEngine, (DWORD)AttrEngine_e::DEFAULT );
}

void IndexWriteHeader ( const BuildHeader_t & tBuildHeader, const WriteHeader_t & tWriteHeader, JsonEscapedBuilder& sJson, bool bForceWordDict, bool SkipEmbeddDict )
{
	auto _ = sJson.ObjectW();

	// human-readable sugar
	sJson.NamedString ( "meta_created_time_utc", sphCurrentUtcTime() );

	// version
	sJson.NamedVal ( "index_format_version", INDEX_FORMAT_VERSION );

	// index stats - json (put here to be similar with .meta)
	sJson.NamedValNonDefault ( "total_documents", tBuildHeader.m_iTotalDocuments );
	sJson.NamedValNonDefault ( "total_bytes", tBuildHeader.m_iTotalBytes );

	// schema
	sJson.NamedVal ( "schema", *tWriteHeader.m_pSchema );

	// index settings
	sJson.NamedVal ( "index_settings", *tWriteHeader.m_pSettings );

	// tokenizer info
	assert ( tWriteHeader.m_pTokenizer );
	sJson.Named ( "tokenizer_settings" );
	SaveTokenizerSettings ( sJson, tWriteHeader.m_pTokenizer, tWriteHeader.m_pSettings->m_iEmbeddedLimit );

	// dictionary info
	assert ( tWriteHeader.m_pDict );
	sJson.Named ( "dictionary_settings" );
	SaveDictionarySettings ( sJson, tWriteHeader.m_pDict, bForceWordDict, SkipEmbeddDict ? 0 : tWriteHeader.m_pSettings->m_iEmbeddedLimit );

	// wordlist checkpoints - json
	sJson.NamedValNonDefault ( "dict_checkpoints_offset", tBuildHeader.m_iDictCheckpointsOffset );
	sJson.NamedValNonDefault ( "dict_checkpoints", tBuildHeader.m_iDictCheckpoints );
	sJson.NamedValNonDefault ( "infix_codepoint_bytes", tBuildHeader.m_iInfixCodepointBytes );
	sJson.NamedValNonDefault ( "infix_blocks_offset", tBuildHeader.m_iInfixBlocksOffset );
	sJson.NamedValNonDefault ( "infix_block_words_size", tBuildHeader.m_iInfixBlocksWordsSize );

	sJson.NamedValNonDefault ( "docinfo", tBuildHeader.m_iDocinfo );
	sJson.NamedValNonDefault ( "docinfo_index", tBuildHeader.m_iDocinfoIndex );
	sJson.NamedValNonDefault ( "min_max_index", tBuildHeader.m_iMinMaxIndex );

	// field filter info
	CSphFieldFilterSettings tFieldFilterSettings;
	if ( tWriteHeader.m_pFieldFilter )
	{
		tWriteHeader.m_pFieldFilter->GetSettings ( tFieldFilterSettings );
		sJson.NamedVal ( "field_filter_settings", tFieldFilterSettings );
	}

	// average field lengths
	if ( tWriteHeader.m_pSettings->m_bIndexFieldLens )
	{
		sJson.Named ( "index_fields_lens" );
		auto _ = sJson.Array();
		for ( int i=0; i < tWriteHeader.m_pSchema->GetFieldsCount(); ++i )
		{
			sJson << tWriteHeader.m_pFieldLens[i];
		}
	}
}


bool IndexBuildDone ( const BuildHeader_t & tBuildHeader, const WriteHeader_t & tWriteHeader, const CSphString & sFileName, CSphString & sError )
{
	JsonEscapedBuilder sJson;
	IndexWriteHeader ( tBuildHeader, tWriteHeader, sJson, false );

	CSphWriter wrHeaderJson;
	if ( wrHeaderJson.OpenFile ( sFileName, sError ) )
	{
		wrHeaderJson.PutString ( (Str_t)sJson );
		wrHeaderJson.CloseFile();
		assert ( bson::ValidateJson ( sJson.cstr(), &sError ) );
		return true;
	}

	sphWarning ( "failed to serialize header to json: %s", sError.cstr() );
	return false;
}


bool CSphHitBuilder::cidxDone ( int iMemLimit, int & iMinInfixLen, int iMaxCodepointLen, DictHeader_t * pDictHeader )
{
	assert ( pDictHeader );

	if ( m_bGotFieldEnd )
	{
		HITMAN::SetEndMarker ( &m_tLastHit.m_iWordPos );
		m_wrHitlist.ZipInt ( m_tLastHit.m_iWordPos - m_iPrevHitPos );
		m_bGotFieldEnd = false;
	}

	// finalize dictionary
	// in dict=crc mode, just flushes wordlist checkpoints
	// in dict=keyword mode, also creates infix index, if needed

	if ( iMinInfixLen>0 && m_pDict->GetSettings().m_bWordDict )
	{
		pDictHeader->m_iInfixCodepointBytes = iMaxCodepointLen;
		if ( iMinInfixLen==1 )
		{
			sphWarn ( "min_infix_len must be greater than 1, changed to 2" );
			iMinInfixLen = 2;
		}
	}

	if ( !m_pDict->DictEnd ( pDictHeader, iMemLimit, *m_pLastError ) )
		return false;

	// close all data files
	m_wrDoclist.CloseFile ();
	m_wrHitlist.CloseFile ( true );
	m_wrSkiplist.CloseFile ();
	return !IsError();
}


inline int encodeVLB ( BYTE * buf, DWORD v )
{
	register BYTE b;
	register int n = 0;

	do
	{
		b = (BYTE)(v & 0x7f);
		v >>= 7;
		if ( v )
			b |= 0x80;
		*buf++ = b;
		n++;
	} while ( v );
	return n;
}


inline int encodeKeyword ( BYTE * pBuf, const char * pKeyword )
{
	auto iLen = (int) strlen ( pKeyword ); // OPTIMIZE! remove this and memcpy and check if thats faster
	assert ( iLen>0 && iLen<128 ); // so that ReadVLB()

	*pBuf = (BYTE) iLen;
	memcpy ( pBuf+1, pKeyword, iLen );
	return 1+iLen;
}


int CSphHitBuilder::cidxWriteRawVLB ( int fd, CSphWordHit * pHit, int iHits )
{
	assert ( pHit );
	assert ( iHits>0 );

	///////////////////////////////////////
	// encode through a small write buffer
	///////////////////////////////////////

	BYTE *pBuf, *maxP;
	int n = 0, w;
	SphWordID_t d1, l1 = 0;
	RowID_t d2, l2 = (RowID_t)-1; // rowids start from 0 and we can't have delta=0
	DWORD d3, l3 = 0; // !COMMIT must be wide enough

	int iGap = (int)Max ( 16*sizeof(DWORD) + ( m_pDict->GetSettings().m_bWordDict ? MAX_KEYWORD_BYTES : 0 ), 128u );
	pBuf = m_dWriteBuffer.Begin();
	maxP = m_dWriteBuffer.Begin() + m_dWriteBuffer.GetLength() - iGap;

	// hit aggregation state
	DWORD uHitCount = 0;
	DWORD uHitFieldMask = 0;

	const int iPositionShift = m_eHitless==SPH_HITLESS_SOME ? 1 : 0;

	while ( iHits-- )
	{
		// calc deltas
		d1 = pHit->m_uWordID - l1;
		d2 = pHit->m_tRowID - l2;
		d3 = pHit->m_uWordPos - l3;

		// ignore duplicate hits
		if ( d1==0 && d2==0 && d3==0 ) // OPTIMIZE? check if ( 0==(d1|d2|d3) ) is faster
		{
			pHit++;
			continue;
		}

		// checks below are intended handle several "fun" cases
		//
		// case 1, duplicate documents (same docid), different field contents, but ending with
		// the same keyword, ending up in multiple field end markers within the same keyword
		// eg. [foo] in positions {1, 0x800005} in 1st dupe, {3, 0x800007} in 2nd dupe
		//
		// case 2, blended token in the field end, duplicate parts, different positions (as expected)
		// for those parts but still multiple field end markers, eg. [U.S.S.R.] in the end of field

		// replacement of hit itself by field-end form
		if ( d1==0 && d2==0 && HITMAN::GetPosWithField ( pHit->m_uWordPos )==HITMAN::GetPosWithField ( l3 ) )
		{
			l3 = pHit->m_uWordPos;
			pHit++;
			continue;
		}

		// reset field-end inside token stream due of document duplicates
		if ( d1==0 && d2==0 && HITMAN::IsEnd ( l3 ) && HITMAN::GetField ( pHit->m_uWordPos )==HITMAN::GetField ( l3 ) )
		{
			l3 = HITMAN::GetPosWithField ( l3 );
			d3 = HITMAN::GetPosWithField ( pHit->m_uWordPos ) - l3;

			if ( d3==0 )
			{
				pHit++;
				continue;
			}
		}

		// non-zero delta restarts all the fields after it
		// because their deltas might now be negative
		if ( d1 ) d2 = pHit->m_tRowID+1;
		if ( d2 ) d3 = pHit->m_uWordPos;

		// when we moved to the next word or document
		bool bFlushed = false;
		if ( d1 || d2 )
		{
			// flush previous aggregate hit
			if ( uHitCount )
			{
				// we either skip all hits or the high bit must be available for marking
				// failing that, we can't produce a consistent index
				assert ( m_eHitless!=SPH_HITLESS_NONE );
				assert ( m_eHitless==SPH_HITLESS_ALL || !( uHitCount & 0x80000000UL ) );

				if ( m_eHitless!=SPH_HITLESS_ALL )
					uHitCount = ( uHitCount << 1 ) | 1;
				pBuf += encodeVLB ( pBuf, uHitCount );
				pBuf += encodeVLB ( pBuf, uHitFieldMask );
				assert ( pBuf<m_dWriteBuffer.Begin() + m_dWriteBuffer.GetLength() );

				uHitCount = 0;
				uHitFieldMask = 0;

				bFlushed = true;
			}

			// start aggregating if we're skipping all hits or this word is in a list of ignored words
			if ( ( m_eHitless==SPH_HITLESS_ALL ) ||
				( m_eHitless==SPH_HITLESS_SOME && m_dHitlessWords.BinarySearch ( pHit->m_uWordID ) ) )
			{
				uHitCount = 1;
				uHitFieldMask |= 1 << HITMAN::GetField ( pHit->m_uWordPos );
			}

		} else if ( uHitCount ) // next hit for the same word/doc pair, update state if we need it
		{
			uHitCount++;
			uHitFieldMask |= 1 << HITMAN::GetField ( pHit->m_uWordPos );
		}

		// encode enough restart markers
		if ( d1 ) pBuf += encodeVLB ( pBuf, 0 );
		if ( d2 && !bFlushed ) pBuf += encodeVLB ( pBuf, 0 );

		assert ( pBuf<m_dWriteBuffer.Begin() + m_dWriteBuffer.GetLength() );

		// encode deltas

		// encode keyword
		if ( d1 )
		{
			if ( m_pDict->GetSettings().m_bWordDict )
				pBuf += encodeKeyword ( pBuf, m_pDict->HitblockGetKeyword ( pHit->m_uWordID ) ); // keyword itself in case of keywords dict
			else
				pBuf += sphEncodeVLB8 ( pBuf, d1 ); // delta in case of CRC dict

			assert ( pBuf<m_dWriteBuffer.Begin() + m_dWriteBuffer.GetLength() );
		}

		// encode docid delta
		if ( d2 )
		{
			pBuf += sphEncodeVLB8 ( pBuf, d2 );
			assert ( pBuf<m_dWriteBuffer.Begin() + m_dWriteBuffer.GetLength() );
		}

		assert ( d3 );
		if ( !uHitCount ) // encode position delta, unless accumulating hits
		{
			pBuf += encodeVLB ( pBuf, d3 << iPositionShift );
			assert ( pBuf<m_dWriteBuffer.Begin() + m_dWriteBuffer.GetLength() );
		}

		// update current state
		l1 = pHit->m_uWordID;
		l2 = pHit->m_tRowID;
		l3 = pHit->m_uWordPos;

		pHit++;

		if ( pBuf>maxP )
		{
			w = (int)(pBuf - m_dWriteBuffer.Begin());
			assert ( w<m_dWriteBuffer.GetLength() );
			if ( !sphWriteThrottled ( fd, m_dWriteBuffer.Begin(), w, "raw_hits", *m_pLastError ) )
				return -1;
			n += w;
			pBuf = m_dWriteBuffer.Begin();
		}
	}

	// flush last aggregate
	if ( uHitCount )
	{
		assert ( m_eHitless!=SPH_HITLESS_NONE );
		assert ( m_eHitless==SPH_HITLESS_ALL || !( uHitCount & 0x80000000UL ) );

		if ( m_eHitless!=SPH_HITLESS_ALL )
			uHitCount = ( uHitCount << 1 ) | 1;
		pBuf += encodeVLB ( pBuf, uHitCount );
		pBuf += encodeVLB ( pBuf, uHitFieldMask );

		assert ( pBuf<m_dWriteBuffer.Begin() + m_dWriteBuffer.GetLength() );
	}

	pBuf += encodeVLB ( pBuf, 0 );
	pBuf += encodeVLB ( pBuf, 0 );
	pBuf += encodeVLB ( pBuf, 0 );
	assert ( pBuf<m_dWriteBuffer.Begin() + m_dWriteBuffer.GetLength() );
	w = (int)(pBuf - m_dWriteBuffer.Begin());
	assert ( w<m_dWriteBuffer.GetLength() );
	if ( !sphWriteThrottled ( fd, m_dWriteBuffer.Begin(), w, "raw_hits", *m_pLastError ) )
		return -1;
	n += w;

	return n;
}

/////////////////////////////////////////////////////////////////////////////

// OPTIMIZE?
inline bool SPH_CMPAGGRHIT_LESS ( const AggregateHit_t & a, const AggregateHit_t & b )
{
	if ( a.m_uWordID < b.m_uWordID )
		return true;

	if ( a.m_uWordID > b.m_uWordID )
		return false;

	if ( a.m_sKeyword )
	{
		int iCmp = strcmp ( (const char*)a.m_sKeyword, (const char*)b.m_sKeyword ); // OPTIMIZE?
		if ( iCmp!=0 )
			return ( iCmp<0 );
	}

	return
		( a.m_tRowID < b.m_tRowID ) ||
		( a.m_tRowID==b.m_tRowID && HITMAN::GetPosWithField ( a.m_iWordPos )<HITMAN::GetPosWithField ( b.m_iWordPos ) );
}


/// hit priority queue entry
struct CSphHitQueueEntry : public AggregateHit_t // fixme! used for build
{
	int m_iBin;
};


/// hit priority queue
struct CSphHitQueue // fixme! used for build
{
public:
	CSphHitQueueEntry *		m_pData;
	int						m_iSize;
	int						m_iUsed;

public:
	/// create queue
	explicit CSphHitQueue ( int iSize )
	{
		assert ( iSize>0 );
		m_iSize = iSize;
		m_iUsed = 0;
		m_pData = new CSphHitQueueEntry [ iSize ];
	}

	/// destroy queue
	~CSphHitQueue ()
	{
		SafeDeleteArray ( m_pData );
	}

	/// add entry to the queue
	void Push ( AggregateHit_t & tHit, int iBin )
	{
		// check for overflow and do add
		assert ( m_iUsed<m_iSize );
		auto & tEntry = m_pData[m_iUsed];

		tEntry.m_tRowID = tHit.m_tRowID;
		tEntry.m_uWordID = tHit.m_uWordID;
		tEntry.m_sKeyword = tHit.m_sKeyword; // bin must hold the actual data for the queue
		tEntry.m_iWordPos = tHit.m_iWordPos;
		tEntry.m_dFieldMask = tHit.m_dFieldMask;
		tEntry.m_iBin = iBin;

		int iEntry = m_iUsed++;

		// sift up if needed
		while ( iEntry )
		{
			int iParent = ( iEntry-1 ) >> 1;
			if ( SPH_CMPAGGRHIT_LESS ( m_pData[iEntry], m_pData[iParent] ) )
			{
				// entry is less than parent, should float to the top
				Swap ( m_pData[iEntry], m_pData[iParent] );
				iEntry = iParent;
			} else
				break;
		}
	}

	/// remove root (ie. top priority) entry
	void Pop ()
	{
		assert ( m_iUsed );
		if ( !(--m_iUsed) ) // empty queue? just return
			return;

		// make the last entry my new root
		m_pData[0] = m_pData[m_iUsed];

		// sift down if needed
		int iEntry = 0;
		while (true)
		{
			// select child
			int iChild = (iEntry<<1) + 1;
			if ( iChild>=m_iUsed )
				break;

			// select smallest child
			if ( iChild+1<m_iUsed )
				if ( SPH_CMPAGGRHIT_LESS ( m_pData[iChild+1], m_pData[iChild] ) )
					iChild++;

			// if smallest child is less than entry, do float it to the top
			if ( SPH_CMPAGGRHIT_LESS ( m_pData[iChild], m_pData[iEntry] ) )
			{
				Swap ( m_pData[iChild], m_pData[iEntry] );
				iEntry = iChild;
				continue;
			}

			break;
		}
	}
};

static const int MIN_KEYWORDS_DICT	= 4*1048576;	// FIXME! ideally must be in sync with impl (ENTRY_CHUNKS, KEYWORD_CHUNKS)

/////////////////////////////////////////////////////////////////////////////

bool CSphIndex_VLN::RelocateBlock ( int iFile, BYTE * pBuffer, int iRelocationSize,
	SphOffset_t * pFileSize, CSphBin & dMinBin, SphOffset_t * pSharedOffset ) // build only
{
	assert ( pBuffer && pFileSize && pSharedOffset );

	SphOffset_t iBlockStart = dMinBin.m_iFilePos;
	SphOffset_t iBlockLeft = dMinBin.m_iFileLeft;

	ESphBinRead eRes = dMinBin.Precache ();
	switch ( eRes )
	{
	case BIN_PRECACHE_OK:
		return true;
	case BIN_READ_ERROR:
		m_sLastError = "block relocation: preread error";
		return false;
	default:
		break;
	}

	int nTransfers = (int)( ( iBlockLeft+iRelocationSize-1) / iRelocationSize );

	SphOffset_t uTotalRead = 0;
	SphOffset_t uNewBlockStart = *pFileSize;

	for ( int i = 0; i < nTransfers; i++ )
	{
		if ( !SeekAndWarn ( iFile, iBlockStart + uTotalRead, "block relocation" ))
			return false;

		int iToRead = i==nTransfers-1 ? (int)( iBlockLeft % iRelocationSize ) : iRelocationSize;
		size_t iRead = sphReadThrottled ( iFile, pBuffer, iToRead );
		if ( iRead!=size_t(iToRead) )
		{
			m_sLastError.SetSprintf ( "block relocation: read error (%d of %d bytes read): %s", (int)iRead, iToRead, strerrorm(errno) );
			return false;
		}

		if ( !SeekAndWarn ( iFile, *pFileSize, "block relocation" ))
			return false;

		uTotalRead += iToRead;

		if ( !sphWriteThrottled ( iFile, pBuffer, iToRead, "block relocation", m_sLastError ) )
			return false;

		*pFileSize += iToRead;
	}

	assert ( uTotalRead==iBlockLeft );

	// update block pointers
	dMinBin.m_iFilePos = uNewBlockStart;
	*pSharedOffset = *pFileSize;

	return true;
}


bool LoadHitlessWords ( const CSphString & sHitlessFiles, const TokenizerRefPtr_c& pTok, const DictRefPtr_c& pDict, CSphVector<SphWordID_t> & dHitlessWords, CSphString & sError )
{
	assert ( dHitlessWords.GetLength()==0 );

	if ( sHitlessFiles.IsEmpty() )
		return true;

	StrVec_t dFiles;
	sphSplit ( dFiles, sHitlessFiles.cstr(), ", " );

	for ( const CSphString & sFilename : dFiles )
	{
		CSphAutofile tFile ( sFilename.cstr(), SPH_O_READ, sError );
		if ( tFile.GetFD()==-1 )
			return false;

		CSphVector<BYTE> dBuffer ( (int)tFile.GetSize() );
		if ( !tFile.Read ( &dBuffer[0], dBuffer.GetLength(), sError ) )
			return false;

		// FIXME!!! dict=keywords + hitless_words=some
		pTok->SetBuffer ( &dBuffer[0], dBuffer.GetLength() );
		while ( BYTE * sToken = pTok->GetToken() )
			dHitlessWords.Add ( pDict->GetWordID ( sToken ) );
	}

	dHitlessWords.Uniq();
	return true;
}


class DeleteOnFail_c : public ISphNoncopyable
{
public:
	DeleteOnFail_c() : m_bShitHappened ( true )
	{}
	~DeleteOnFail_c()
	{
		if ( m_bShitHappened )
		{
			ARRAY_FOREACH ( i, m_dWriters )
				m_dWriters[i]->UnlinkFile();

			ARRAY_FOREACH ( i, m_dAutofiles )
				m_dAutofiles[i]->SetTemporary();
		}
	}
	void AddWriter ( CSphWriter * pWr )
	{
		if ( pWr )
			m_dWriters.Add ( pWr );
	}
	void AddAutofile ( CSphAutofile * pAf )
	{
		if ( pAf )
			m_dAutofiles.Add ( pAf );
	}
	void AllIsDone()
	{
		m_bShitHappened = false;
	}
private:
	bool	m_bShitHappened;
	CSphVector<CSphWriter*> m_dWriters;
	CSphVector<CSphAutofile*> m_dAutofiles;
};


bool CSphIndex_VLN::CollectQueryMvas ( const CSphVector<CSphSource*> & dSources, QueryMvaContainer_c & tMvaContainer )
{
	CSphBitvec dQueryMvas ( m_tSchema.GetAttrsCount() );
	for ( int i=0; i<m_tSchema.GetAttrsCount(); i++ )
	{
		const CSphColumnInfo & tAttr = m_tSchema.GetAttr(i);
		if ( tAttr.m_eSrc!=SPH_ATTRSRC_FIELD && ( tAttr.m_eAttrType==SPH_ATTR_UINT32SET || tAttr.m_eAttrType==SPH_ATTR_INT64SET ) )
			dQueryMvas.BitSet(i);
	}

	if ( !dQueryMvas.BitCount() )
		return true;

	assert ( !tMvaContainer.m_tContainer.GetLength() );
	tMvaContainer.m_tContainer.Resize ( m_tSchema.GetAttrsCount() );
	for ( auto & i : tMvaContainer.m_tContainer )
		i = nullptr;

	for ( auto & pSource : dSources )
	{
		assert ( pSource );
		if ( !pSource->Connect ( m_sLastError ) )
			return false;

		for ( int i=0; i<m_tSchema.GetAttrsCount(); i++ )
		{
			if ( !dQueryMvas.BitGet(i) )
				continue;

			auto * & pHash = tMvaContainer.m_tContainer[i];
			if ( !pHash )
				pHash = new OpenHash_T<CSphVector<int64_t>, int64_t, HashFunc_Int64_t>;

			if ( !pSource->IterateMultivaluedStart ( i, m_sLastError ) )
				return false;

			int64_t iDocID;
			int64_t iMvaValue;
			while ( pSource->IterateMultivaluedNext ( iDocID, iMvaValue) )
			{
				auto & tMva = pHash->Acquire ( iDocID );
				tMva.Add ( iMvaValue );
			}
		}

		pSource->Disconnect ();
	}

	return true;
}

struct Mva32Uniq_fn
{
	bool IsLess ( const uint64_t & iA, const uint64_t & iB ) const
	{
		DWORD uA = (DWORD)iA;
		DWORD uB = (DWORD)iB;

		return uA<uB;
	}

	bool IsEq ( const uint64_t & iA, const uint64_t & iB ) const
	{
		DWORD uA = (DWORD)iA;
		DWORD uB = (DWORD)iB;
		return uA==uB;
	}
};


static void SortMva ( CSphVector<int64_t> & tMva, bool bMva32 )
{
	if ( !bMva32 )
	{
		tMva.Uniq();
		return;
	}

	tMva.Sort ( Mva32Uniq_fn() );
	int iLeft = sphUniq ( tMva.Begin(), tMva.GetLength(), Mva32Uniq_fn() );
	tMva.Resize ( iLeft );
}


static const CSphVector<int64_t> * FetchMVA ( DocID_t tDocId, int iAttr, const CSphColumnInfo & tAttr, QueryMvaContainer_c & tMvaContainer, AttrSource_i & tSource, bool bForceSource )
{
	CSphVector<int64_t> * pMva = nullptr;

	if ( tAttr.m_eSrc==SPH_ATTRSRC_FIELD || bForceSource )
		pMva = tSource.GetFieldMVA(iAttr);
	else
	{
		assert ( tMvaContainer.m_tContainer[iAttr] );
		pMva = tMvaContainer.m_tContainer[iAttr]->Find(tDocId);
	}

	if ( pMva )
		SortMva ( *pMva, ( tAttr.m_eAttrType==SPH_ATTR_UINT32SET ) );

	return pMva;
}


bool CSphIndex_VLN::Build_StoreBlobAttrs ( DocID_t tDocId, SphOffset_t & tOffset, BlobRowBuilder_i & tBlobRowBuilder, QueryMvaContainer_c & tMvaContainer, AttrSource_i & tSource, bool bForceSource )
{
	CSphString sError;
	int iBlobAttr = 0;

	for ( int i=0; i < m_tSchema.GetAttrsCount(); i++ )
	{
		const CSphColumnInfo & tAttr = m_tSchema.GetAttr(i);

		if ( !sphIsBlobAttr(tAttr) )
			continue;

		bool bOk = true;
		bool bFatal = false;

		switch ( tAttr.m_eAttrType )
		{
		case SPH_ATTR_UINT32SET:
		case SPH_ATTR_INT64SET:
			{
				const CSphVector<int64_t> * pMva = FetchMVA ( tDocId, i, tAttr, tMvaContainer, tSource, bForceSource );
				bOk = tBlobRowBuilder.SetAttr ( iBlobAttr++, pMva ? (const BYTE*)(pMva->Begin()) : nullptr, pMva ? pMva->GetLength()*sizeof(int64_t) : 0, sError );
			}
			break;

		case SPH_ATTR_STRING:
		case SPH_ATTR_JSON:
			{
				const CSphString & sStrAttr = tSource.GetStrAttr(i);
				bOk = tBlobRowBuilder.SetAttr ( iBlobAttr++, (const BYTE*)sStrAttr.cstr(), sStrAttr.Length(), sError );
				if ( !bOk )
					bFatal = tAttr.m_eAttrType==SPH_ATTR_JSON && g_bJsonStrict;
			}
			break;

		default:
			break;
		}

		if ( !bOk )
		{
			sError.SetSprintf ( "document " INT64_FMT ", attribute %s: %s", tDocId, tAttr.m_sName.cstr(), sError.cstr() );
			if ( bFatal )
			{
				m_sLastError = sError;
				return false;
			}
			else
				sphWarning ( "%s", sError.cstr() );
		}
	}

	tOffset = tBlobRowBuilder.Flush();
	return true;
}


void CSphIndex_VLN::Build_StoreColumnarAttrs ( DocID_t tDocId, columnar::Builder_i & tBuilder, CSphSource & tSource, QueryMvaContainer_c & tMvaContainer )
{
	int iColumnarAttrId = 0;
	for ( int i=0; i < m_tSchema.GetAttrsCount(); i++ )
	{
		const CSphColumnInfo & tAttr = m_tSchema.GetAttr(i);
		if ( !tAttr.IsColumnar() )
			continue;

		switch ( tAttr.m_eAttrType )
		{
		case SPH_ATTR_STRING:
			{
				const CSphString & sStrAttr = tSource.GetStrAttr(i);
				tBuilder.SetAttr ( iColumnarAttrId, (const BYTE*)sStrAttr.cstr(), sStrAttr.Length() );
			}
			break;

		case SPH_ATTR_UINT32SET:
		case SPH_ATTR_INT64SET:
			{
				const CSphVector<int64_t> * pMva = FetchMVA ( tDocId, i, tAttr, tMvaContainer, tSource, false );
				tBuilder.SetAttr ( iColumnarAttrId, pMva ? pMva->Begin() : nullptr, pMva ? pMva->GetLength() : 0 );
			}
			break;

		default:
			tBuilder.SetAttr ( iColumnarAttrId, tSource.GetAttr(i) );
			break;
		}

		iColumnarAttrId++;
	}
}


void CSphIndex_VLN::Build_StoreHistograms ( CSphVector<std::pair<Histogram_i*,int>> dHistograms, CSphSource & tSource )
{
	for ( auto & i : dHistograms )
		i.first->Insert ( tSource.GetAttr ( i.second ) );
}

template <typename T>
void SourceCopyMva ( const BYTE * pData, int iLenBytes, CSphVector<int64_t> & dDst )
{
	const T * pSrc = (const T *)pData;
	int iValues = iLenBytes / sizeof(T);

	dDst.Resize ( iValues );
	int64_t * pDst = dDst.Begin();
	const int64_t * pDstEnd = pDst + iValues;
	while ( pDst<pDstEnd )
	{
		*pDst = sphUnalignedRead ( *pSrc );
		pSrc++;
		pDst++;
	}
}


static void ResetFileAccess ( CSphIndex * pIndex )
{
	MutableIndexSettings_c tMutable = pIndex->GetMutableSettings();
	tMutable.m_tFileAccess = FileAccessSettings_t();
	pIndex->SetMutableSettings ( tMutable );
}

class KeepAttrs_c : public AttrSource_i
{
public:
	explicit KeepAttrs_c ( QueryMvaContainer_c & tMvaContainer )
		: m_pIndex ( nullptr )
		, m_tMvaContainer ( tMvaContainer )
	{}

	void SetBlobSource ( AttrSource_i * pSource )
	{
		m_pBlobSource = pSource;
	}

	bool Init ( const CSphString & sKeepAttrs, const StrVec_t & dKeepAttrs, const CSphSchema & tSchema )
	{
		if ( sKeepAttrs.IsEmpty() && !dKeepAttrs.GetLength() )
			return false;

		m_pBlobRowLocator = tSchema.GetAttr ( sphGetBlobLocatorName() );
		m_bHasBlobAttrs = tSchema.HasBlobAttrs();
		m_iStride = tSchema.GetRowSize();

		CSphString sError;
		StrVec_t dWarnings;

		m_pIndex = std::make_unique<CSphIndex_VLN> ( "keep-attrs", sKeepAttrs.cstr() );
		ResetFileAccess ( m_pIndex.get() );

		if ( !m_pIndex->Prealloc ( false, nullptr, dWarnings ) )
		{
			if ( !m_pIndex->GetLastError().IsEmpty() )
				sError.SetSprintf ( "%s error: '%s'", sError.scstr(), m_pIndex->GetLastError().cstr() );

			sphWarn ( "unable to load 'keep-attrs' index (%s); ignoring --keep-attrs", sError.cstr() );

			m_pIndex.reset();
		} else
		{
			// check schema
			if ( !tSchema.CompareTo ( m_pIndex->GetMatchSchema(), sError, false ) )
			{
				sphWarn ( "schemas are different (%s); ignoring --keep-attrs", sError.cstr() );
				m_pIndex.reset();
			}
		}

		for ( const auto & i : dWarnings )
			sphWarn ( "%s", i.cstr() );

		if ( m_pIndex )
		{
			if ( dKeepAttrs.GetLength() )
			{
				m_dLocMva.Init ( tSchema.GetAttrsCount() );
				m_dLocString.Init ( tSchema.GetAttrsCount() );
				m_bKeepSomeAttrs = true;

				ARRAY_FOREACH ( i, dKeepAttrs )
				{
					int iCol = tSchema.GetAttrIndex ( dKeepAttrs[i].cstr() );
					if ( iCol==-1 )
					{
						sphWarn ( "no attribute found '%s'; ignoring --keep-attrs", dKeepAttrs[i].cstr() );
						m_pIndex.reset();
						break;
					}

					const CSphColumnInfo & tCol = tSchema.GetAttr ( iCol );
					if ( tCol.m_eAttrType==SPH_ATTR_UINT32SET || tCol.m_eAttrType==SPH_ATTR_INT64SET )
					{
						m_dLocMva.BitSet ( iCol );
						m_bHasMva = true;
					} else if ( tCol.m_eAttrType==SPH_ATTR_STRING || tCol.m_eAttrType==SPH_ATTR_JSON )
					{
						m_dLocString.BitSet ( iCol );
						m_bHasString = true;
					} else
					{
						m_dLocPlain.Add ( tCol.m_tLocator );
					}
				}
			}

			m_dMvaField.Init ( tSchema.GetAttrsCount() );
			for ( int i=0; i<tSchema.GetAttrsCount(); i++ )
			{
				const CSphColumnInfo & tCol = tSchema.GetAttr ( i );
				if ( ( tCol.m_eAttrType==SPH_ATTR_UINT32SET || tCol.m_eAttrType==SPH_ATTR_INT64SET ) && tCol.m_eSrc==SPH_ATTRSRC_FIELD )
				{
					m_dMvaField.BitSet ( i );
				}
			}
		}

		if ( m_pIndex )
			m_pIndex->Preread();

		return ( m_pIndex!=nullptr );
	}

	bool Keep ( DocID_t tDocid )
	{
		if ( !m_pIndex )
			return false;

		m_tDocid = tDocid;
		m_pRow = m_pIndex->FindDocinfo ( tDocid );
		return ( m_pRow!=nullptr );
	}

	SphAttr_t GetAttr ( int iAttr ) override
	{
		assert ( 0 && "internal error" );
		return 0;
	}

	CSphVector<int64_t> * GetFieldMVA ( int iAttr ) override
	{
		if ( !m_pIndex || !m_pRow )
			return nullptr;

		// fallback to indexed data
		if ( m_bKeepSomeAttrs && ( !m_bHasMva || !m_dLocMva.BitGet ( iAttr ) ) )
		{
			if ( m_dMvaField.BitGet ( iAttr ) )
			{
				return m_pBlobSource->GetFieldMVA ( iAttr );
			} else
			{
				assert ( m_tMvaContainer.m_tContainer[iAttr] );
				return m_tMvaContainer.m_tContainer[iAttr]->Find ( m_tDocid );
			}
		}

		int iLen = 0;
		ESphAttr eAttr = SPH_ATTR_NONE;
		const BYTE * pData = GetBlobData ( iAttr, iLen, eAttr );
		assert ( eAttr==SPH_ATTR_UINT32SET || eAttr==SPH_ATTR_INT64SET );

		if ( eAttr==SPH_ATTR_INT64SET )
		{
			SourceCopyMva<int64_t> ( pData, iLen, m_dDataMva );
		} else
		{
			SourceCopyMva<DWORD> ( pData, iLen, m_dDataMva );
		}

		return &m_dDataMva;
	}

	/// returns string attributes for a given attribute
	virtual const CSphString & GetStrAttr ( int iAttr ) override
	{
		if ( !m_pIndex || !m_pRow )
			return m_sEmpty;

		// fallback to indexed data
		if ( m_bKeepSomeAttrs && ( !m_bHasString || !m_dLocString.BitGet ( iAttr ) ) )
		{
			assert ( m_pBlobSource );
			return m_pBlobSource->GetStrAttr ( iAttr );
		}

		int iLen = 0;
		ESphAttr eAttr = SPH_ATTR_NONE;
		const BYTE * pData = GetBlobData ( iAttr, iLen, eAttr );
		assert ( eAttr==SPH_ATTR_STRING || eAttr==SPH_ATTR_JSON );

		if ( !iLen )
			return m_sEmpty;

		m_sDataString.SetBinary ( (const char *)pData, iLen );
		return m_sDataString;
	}

	const CSphRowitem * GetRow ( CSphRowitem * pSrc )
	{
		if ( !m_pIndex || !m_pRow )
			return pSrc;

		// keep only blob attributes
		if ( m_bKeepSomeAttrs && !m_dLocPlain.GetLength() )
			return pSrc;

		if ( m_bKeepSomeAttrs )
		{
			// keep only some plain attributes
			ARRAY_FOREACH ( i, m_dLocPlain )
			{
				const CSphAttrLocator & tLoc = m_dLocPlain[i];
				SphAttr_t tAtrr = sphGetRowAttr ( m_pRow, tLoc );
				sphSetRowAttr ( pSrc, tLoc, tAtrr );
			}
			return pSrc;
		}
		else if ( m_bHasBlobAttrs )
		{
			// copy whole row except blob row offset
			assert(m_pBlobRowLocator);
			SphOffset_t tOffset = sphGetRowAttr ( pSrc, m_pBlobRowLocator->m_tLocator );
			memcpy ( pSrc, m_pRow, m_iStride*sizeof(CSphRowitem) );
			sphSetRowAttr ( pSrc, m_pBlobRowLocator->m_tLocator, tOffset );
			return pSrc;
		}

		// keep whole row
		return m_pRow;
	}

	void Reset()
	{
		m_pIndex.reset();
	}

private:
	std::unique_ptr<CSphIndex_VLN>	m_pIndex;
	CSphVector<CSphAttrLocator>		m_dLocPlain;
	CSphBitvec						m_dLocMva;
	CSphBitvec						m_dMvaField;
	CSphBitvec						m_dLocString;
	const CSphColumnInfo *			m_pBlobRowLocator = nullptr;

	bool							m_bKeepSomeAttrs = false;
	bool							m_bHasMva = false;
	bool							m_bHasString = false;
	bool							m_bHasBlobAttrs = false;

	int								m_iStride = 0;
	const CSphRowitem *				m_pRow = nullptr;
	CSphVector<int64_t>				m_dDataMva;
	CSphString						m_sDataString;
	const CSphString				m_sEmpty = "";

	AttrSource_i *					m_pBlobSource = nullptr;
	DocID_t							m_tDocid = 0;
	QueryMvaContainer_c &			m_tMvaContainer;


	const BYTE * GetBlobData ( int iAttr, int & iLen, ESphAttr & eAttr )
	{
		const BYTE * pPool = m_pIndex->m_tBlobAttrs.GetWritePtr();
		const CSphColumnInfo & tCol = m_pIndex->GetMatchSchema().GetAttr ( iAttr );
		assert ( tCol.m_tLocator.IsBlobAttr() );
		eAttr = tCol.m_eAttrType;

		return sphGetBlobAttr ( m_pRow, tCol.m_tLocator, pPool, iLen );
	}
};


void WarnAboutKillList ( const CSphVector<DocID_t> & dKillList, const KillListTargets_c & tTargets )
{
	if ( dKillList.GetLength() && !tTargets.m_dTargets.GetLength() )
		sphWarn ( "kill-list not empty but no killlist_target specified" );

	if ( !dKillList.GetLength() )
	{
		for ( const auto & tTarget : tTargets.m_dTargets )
			if ( tTarget.m_uFlags==KillListTarget_t::USE_KLIST )
			{
				sphWarn ( "killlist_target is specified, but kill-list is empty" );
				break;
			}
	}
}


bool CSphIndex_VLN::SortDocidLookup ( int iFD, int nBlocks, int iMemoryLimit, int nLookupsInBlock, int nLookupsInLastBlock, CSphIndexProgress & tProgress ) // build only
{
	tProgress.PhaseBegin ( CSphIndexProgress::PHASE_LOOKUP );
	assert (!tProgress.m_iDocids);
	tProgress.m_iDocidsTotal = m_tStats.m_iTotalDocuments;

	if ( !nBlocks )
		return true;

	DocidLookupWriter_c tWriter ( (DWORD)m_tStats.m_iTotalDocuments );
	if ( !tWriter.Open ( GetIndexFileName(SPH_EXT_SPT), m_sLastError ) )
		return false;

	DeleteOnFail_c tWatchdog;
	tWatchdog.AddWriter ( &tWriter.GetWriter() );

	RawVector_T<CSphBin> dBins;
	SphOffset_t iSharedOffset = -1;

	dBins.Reserve ( nBlocks );

	int iBinSize = CSphBin::CalcBinSize ( iMemoryLimit, nBlocks, "sort_lookup" );

	dBins.Reserve_static (nBlocks);
	for ( int i=0; i<nBlocks; ++i )
	{
		auto& dBin = dBins.Add();
		dBin.m_iFileLeft = ( ( i==nBlocks-1 ) ? nLookupsInLastBlock : nLookupsInBlock )*sizeof(DocidRowidPair_t);
		dBin.m_iFilePos = ( i==0 ) ? 0 : dBins[i-1].m_iFilePos + dBins[i-1].m_iFileLeft;
		dBin.Init ( iFD, &iSharedOffset, iBinSize );
	}

	CSphFixedVector<DocidRowidPair_t> dTopDocIDs ( nBlocks );
	CSphQueue<int, CmpQueuedLookup_fn> tLookupQueue ( nBlocks );

	CmpQueuedLookup_fn::m_pStorage = dTopDocIDs.Begin();

	for ( int i=0; i<nBlocks; ++i )
	{
		if ( dBins[i].ReadBytes ( &dTopDocIDs[i], sizeof(DocidRowidPair_t) )!=BIN_READ_OK )
		{
			m_sLastError.SetSprintf ( "sort_lookup: warmup failed (io error?)" );
			return false;
		}

		tLookupQueue.Push(i);
	}

	DWORD tProcessed = 0;
	while ( tLookupQueue.GetLength() )
	{
		int iBin = tLookupQueue.Root();

		tWriter.AddPair ( dTopDocIDs[iBin] );

		tLookupQueue.Pop();
		ESphBinRead eRes = dBins[iBin].ReadBytes ( &dTopDocIDs[iBin], sizeof(DocidRowidPair_t) );
		if ( eRes==BIN_READ_ERROR )
		{
			m_sLastError.SetSprintf ( "sort_lookup: failed to read entry" );
			return false;
		}

		if ( eRes==BIN_READ_OK )
			tLookupQueue.Push(iBin);

		tProcessed++;
		if ( ( tProcessed % 10000 )==0 )
		{
			tProgress.m_iDocids = tProcessed;
			tProgress.Show ( );
		}
	}

	if ( !tWriter.Finalize ( m_sLastError ) )
		return false;

	// clean up readers
	dBins.Reset();

	tWatchdog.AllIsDone();
	tProgress.m_iDocids = tProgress.m_iDocidsTotal;
	tProgress.PhaseEnd();
	return true;
}


bool CSphIndex_VLN::Build_SetupInplace ( SphOffset_t & iHitsGap, int iHitsMax, int iFdHits ) const
{
	if ( !m_bInplaceSettings )
		return true;

	const int HIT_SIZE_AVG = 4;
	const float HIT_BLOCK_FACTOR = 1.0f;

	if ( m_iHitGap )
		iHitsGap = (SphOffset_t) m_iHitGap;
	else
		iHitsGap = (SphOffset_t)( iHitsMax*HIT_BLOCK_FACTOR*HIT_SIZE_AVG );

	iHitsGap = Max ( iHitsGap, 1 );
	if ( !SeekAndWarn ( iFdHits, iHitsGap, "CSphIndex_VLN::Build" ))
		return false;

	return true;
}


void SetupDocstoreFields ( DocstoreAddField_i & tFields, const CSphSchema & tSchema )
{
	int iStored = 0;
	for ( int i = 0; i < tSchema.GetFieldsCount(); i++ )
		if ( tSchema.IsFieldStored(i) )
		{
			tFields.AddField ( tSchema.GetFieldName(i), DOCSTORE_TEXT );
			iStored++;
		}

	for ( int i = 0; i < tSchema.GetAttrsCount(); i++ )
		if ( tSchema.IsAttrStored(i) )
		{
			tFields.AddField ( tSchema.GetAttr(i).m_sName, DOCSTORE_ATTR );
			iStored++;
		}

	assert(iStored);
}


bool CheckStoredFields ( const CSphSchema & tSchema, const CSphIndexSettings & tSettings, CSphString & sError )
{
	for ( const auto & i : tSettings.m_dStoredFields )
		if ( tSchema.GetAttr ( i.cstr() ) )
		{
			sError.SetSprintf ( "existing attribute specified in stored_fields: '%s'\n", i.cstr() );
			return false;
		}

	for ( const auto & i : tSettings.m_dStoredOnlyFields )
		if ( tSchema.GetAttr ( i.cstr() ) )
		{
			sError.SetSprintf ( "existing attribute specified in stored_fields: '%s'\n", i.cstr() );
			return false;
		}

	return true;
}


bool CSphIndex_VLN::Build_SetupDocstore ( std::unique_ptr<DocstoreBuilder_i> & pDocstore, CSphBitvec & dStoredFields, CSphBitvec & dStoredAttrs, CSphVector<CSphVector<BYTE>> & dTmpDocstoreAttrStorage )
{
	if ( !m_tSchema.HasStoredFields() && !m_tSchema.HasStoredAttrs() )
		return true;

	auto pBuilder = CreateDocstoreBuilder ( GetIndexFileName(SPH_EXT_SPDS), GetSettings(), m_sLastError );
	if ( !pBuilder )
		return false;

	SetupDocstoreFields ( *pBuilder, m_tSchema );

	dStoredFields.Init ( m_tSchema.GetFieldsCount() );
	dStoredAttrs.Init ( m_tSchema.GetAttrsCount() );

	for ( int i = 0; i < m_tSchema.GetFieldsCount(); i++ )
		if ( pBuilder->GetFieldId ( m_tSchema.GetFieldName(i), DOCSTORE_TEXT )!=-1 )
			dStoredFields.BitSet(i);

	for ( int i = 0; i < m_tSchema.GetAttrsCount(); i++ )
		if ( pBuilder->GetFieldId ( m_tSchema.GetAttr(i).m_sName, DOCSTORE_ATTR )!=-1 )
			dStoredAttrs.BitSet(i);

	dTmpDocstoreAttrStorage.Resize ( m_tSchema.GetAttrsCount() );

	pDocstore = std::move ( pBuilder );
	return true;
}


bool CSphIndex_VLN::Build_SetupBlobBuilder ( std::unique_ptr<BlobRowBuilder_i> & pBuilder )
{
	if ( !m_tSchema.HasBlobAttrs() )
		return true;

	pBuilder = sphCreateBlobRowBuilder ( m_tSchema, GetIndexFileName ( SPH_EXT_SPB, true ), m_tSettings.m_tBlobUpdateSpace, m_sLastError );
	return !!pBuilder;
}


bool CSphIndex_VLN::Build_SetupColumnar ( std::unique_ptr<columnar::Builder_i> & pBuilder )
{
	if ( !m_tSchema.HasColumnarAttrs() )
		return true;

	pBuilder = CreateColumnarBuilder ( m_tSchema, m_tSettings, GetIndexFileName ( SPH_EXT_SPC, true ), m_sLastError );
	return !!pBuilder;
}


bool CSphIndex_VLN::Build_SetupHistograms ( std::unique_ptr<HistogramContainer_c> & pContainer, CSphVector<std::pair<Histogram_i*,int>> & dHistograms )
{
	for ( int i = 0; i < m_tSchema.GetAttrsCount(); ++i )
	{
		const CSphColumnInfo & tAttr = m_tSchema.GetAttr(i);
		Histogram_i * pHistogram = CreateHistogram ( tAttr.m_sName, tAttr.m_eAttrType ).release();
		if ( pHistogram )
			dHistograms.Add ( { pHistogram, i } );
	}

	if ( dHistograms.IsEmpty() )
		return true;

	pContainer = std::make_unique<HistogramContainer_c>();
	for ( const auto & i : dHistograms )
		Verify ( pContainer->Add ( std::unique_ptr<Histogram_i> {i.first} ) );

	return true;
}


static VecTraits_T<const BYTE> GetAttrForDocstore ( DocID_t tDocID, int iAttr, const CSphSchema & tSchema, QueryMvaContainer_c & tMvaContainer, CSphSource & tSource, CSphVector<BYTE> & dTmpStorage )
{
	const CSphColumnInfo & tAttr = tSchema.GetAttr(iAttr);

	switch ( tAttr.m_eAttrType )
	{
	case SPH_ATTR_STRING:
	{
		const CSphString & sStrAttr = tSource.GetStrAttr(iAttr);
		return { (const BYTE*)sStrAttr.cstr(), sStrAttr.Length() };
	}

	case SPH_ATTR_UINT32SET:
	{
		const CSphVector<int64_t> * pMva = FetchMVA ( tDocID, iAttr, tAttr, tMvaContainer, tSource, false );
		dTmpStorage.Resize ( pMva->GetLength()*sizeof(DWORD) );
		DWORD * pAttrs = (DWORD*)dTmpStorage.Begin();
		for ( int iValue = 0; iValue < pMva->GetLength(); iValue++ )
			pAttrs[iValue] = (DWORD)(*pMva)[iValue];

		return dTmpStorage;
	}

	case SPH_ATTR_INT64SET:
	{
		const CSphVector<int64_t> * pMva = FetchMVA ( tDocID, iAttr, tAttr, tMvaContainer, tSource, false );
		return { pMva ? (const BYTE*)pMva->Begin() : nullptr, pMva ? (int64_t)pMva->GetLengthBytes() : 0 };
	}

	case SPH_ATTR_BIGINT:
	{
		int64_t iValue = tSource.GetAttr(iAttr);
		dTmpStorage.Resize ( sizeof(iValue) );
		memcpy ( dTmpStorage.Begin(), &iValue, dTmpStorage.GetLength() );
		return dTmpStorage;
	}

	default:
		// assume 32-bit integer
		uint32_t uValue = tSource.GetAttr(iAttr);
		dTmpStorage.Resize ( sizeof(uValue) );
		memcpy ( dTmpStorage.Begin(), &uValue, dTmpStorage.GetLength() );
		return dTmpStorage;
	}
}


void CSphIndex_VLN::Build_AddToDocstore ( DocstoreBuilder_i * pDocstoreBuilder, DocID_t tDocID, QueryMvaContainer_c & tMvaContainer, CSphSource & tSource, const CSphBitvec & dStoredFields, const CSphBitvec & dStoredAttrs, CSphVector<CSphVector<BYTE>> & dTmpDocstoreAttrStorage )
{
	if ( !pDocstoreBuilder )
		return;

	DocstoreBuilder_i::Doc_t tDoc;
	tSource.GetDocFields ( tDoc.m_dFields );

	assert ( tDoc.m_dFields.GetLength()==m_tSchema.GetFieldsCount() );

	// filter out non-hl fields (should already be null)
	int iField = 0;
	for ( int i = 0; i < dStoredFields.GetBits(); i++ )
	{
		if ( !dStoredFields.BitGet(i) )
			tDoc.m_dFields.Remove(iField);
		else
			iField++;
	}

	VecTraits_T<BYTE> * pAddedAttrs = tDoc.m_dFields.AddN ( dStoredAttrs.BitCount() );
	int iAttr = 0;
	for ( int i = 0; i < dStoredAttrs.GetBits(); i++ )
		if ( dStoredAttrs.BitGet(i) )
			pAddedAttrs[iAttr++] = GetAttrForDocstore ( tDocID, i, m_tSchema, tMvaContainer, tSource, dTmpDocstoreAttrStorage[i] );

	pDocstoreBuilder->AddDoc ( tSource.m_tDocInfo.m_tRowID, tDoc );
}


int CSphIndex_VLN::Build ( const CSphVector<CSphSource*> & dSources, int iMemoryLimit, int iWriteBuffer, CSphIndexProgress& tProgress )
{
	assert ( dSources.GetLength() );

	CSphVector<SphWordID_t> dHitlessWords;

	if ( !LoadHitlessWords ( m_tSettings.m_sHitlessFiles, m_pTokenizer, m_pDict, dHitlessWords, m_sLastError ) )
		return 0;

	// vars shared between phases
	RawVector_T<CSphBin> dBins;
	SphOffset_t iSharedOffset = -1;

	m_pDict->HitblockBegin();

	// setup sources
	ARRAY_FOREACH ( iSource, dSources )
	{
		CSphSource * pSource = dSources[iSource];
		assert ( pSource );

		pSource->SetDict ( m_pDict );
		pSource->Setup ( m_tSettings, nullptr );
	}

	// connect 1st source and fetch its schema
	// and don't disconnect it because some sources can't survive connect/disconnect
	CSphSource * pSource0 = dSources[0];
	if ( !pSource0->Connect ( m_sLastError )
		|| !pSource0->IterateStart ( m_sLastError )
		|| !pSource0->UpdateSchema ( &m_tSchema, m_sLastError )
		|| !pSource0->SetupMorphFields ( m_sLastError ) )
	{
		return 0;
	}

	if ( !CheckStoredFields ( m_tSchema, m_tSettings, m_sLastError ) )
		return 0;

	bool bHaveQueryMVAs = false;
	for ( int i=0; i<m_tSchema.GetAttrsCount(); i++ )
	{
		const CSphColumnInfo & tAttr = m_tSchema.GetAttr(i);
		if ( ( tAttr.m_eAttrType==SPH_ATTR_UINT32SET || tAttr.m_eAttrType==SPH_ATTR_INT64SET ) && tAttr.m_eSrc!=SPH_ATTRSRC_FIELD )
		{
			bHaveQueryMVAs = true;
			break;
		}
	}

	// non-SQL sources don't survive connect+disconnect+reconnect
	// and if we don't disconnect now we won't be able to fetch query MVAs from SQL sources
	QueryMvaContainer_c tQueryMvaContainer;
	if ( bHaveQueryMVAs )
	{
		pSource0->Disconnect();

		// temporary storage for MVAs that we fetch from queries
		// we might want to dump that to file later
		if ( !CollectQueryMvas ( dSources, tQueryMvaContainer ) )
			return 0;
	}


	int iFieldLens = m_tSchema.GetAttrId_FirstFieldLen();

	const CSphColumnInfo * pBlobLocatorAttr = m_tSchema.GetAttr ( sphGetBlobLocatorName() );

	if ( !m_pTokenizer->SetFilterSchema ( m_tSchema, m_sLastError ) )
		return 0;

	int iHitBuilderBufferSize = ( iWriteBuffer>0 )
		? Max ( iWriteBuffer, MIN_WRITE_BUFFER )
		: DEFAULT_WRITE_BUFFER;

	CSphHitBuilder tHitBuilder ( m_tSettings, dHitlessWords, false, iHitBuilderBufferSize, m_pDict, &m_sLastError );

	////////////////////////////////////////////////
	// collect and partially sort hits
	////////////////////////////////////////////////

	CSphVector <DocID_t> dKillList;

	// adjust memory requirements
	int iOldLimit = iMemoryLimit;

	// book at least 2 MB for keywords dict, if needed
	int iDictSize = 0;
	if ( m_pDict->GetSettings().m_bWordDict )
		iDictSize = Max ( MIN_KEYWORDS_DICT, iMemoryLimit/8 );

	// reserve for sorting docid-rowid pairs
	int iDocidLookupSize = Max ( 32768, iMemoryLimit/16 );

	iMemoryLimit -= iDocidLookupSize+iDictSize;

	// do we have enough left for hits?
	int iHitsMax = 1048576;
	if ( iMemoryLimit < iHitsMax*(int)sizeof(CSphWordHit) )
	{
		iMemoryLimit = iOldLimit + iHitsMax*sizeof(CSphWordHit) - iMemoryLimit;
		sphWarn ( "collect_hits: mem_limit=%d kb too low, increasing to %d kb",	iOldLimit/1024, iMemoryLimit/1024 );
	} else
		iHitsMax = iMemoryLimit / sizeof(CSphWordHit);

	// allocate raw hits block
	CSphFixedVector<CSphWordHit> dHits ( iHitsMax + MAX_SOURCE_HITS );
	CSphWordHit * pHits = dHits.Begin();
	CSphWordHit * pHitsMax = dHits.Begin() + iHitsMax;

	int nDocidLookupsPerBlock = iDocidLookupSize/sizeof(DocidRowidPair_t);
	int nDocidLookup = 0;
	int nDocidLookupBlocks = 0;
	CSphFixedVector<DocidRowidPair_t> dDocidLookup ( nDocidLookupsPerBlock );

	// fallback blob source (for mva)
	KeepAttrs_c tPrevAttrs ( tQueryMvaContainer );
	const bool bGotPrevIndex = tPrevAttrs.Init ( m_sKeepAttrs, m_dKeepAttrs, m_tSchema );

	// create temp files
	CSphString sFileSPP = m_bInplaceSettings ? GetIndexFileName(SPH_EXT_SPP) : GetIndexFileName("tmp1");

	CSphAutofile fdLock ( GetIndexFileName("tmp0"), SPH_O_NEW, m_sLastError, true );
	CSphAutofile fdHits ( sFileSPP, SPH_O_NEW, m_sLastError, !m_bInplaceSettings );
	CSphAutofile fdTmpLookup ( GetIndexFileName("tmp2"), SPH_O_NEW, m_sLastError, true );

	CSphWriter tWriterSPA;
	bool bHaveNonColumnarAttrs = m_tSchema.HasNonColumnarAttrs();

	// write to temp file because of possible --keep-attrs option which loads prev index
	if ( bHaveNonColumnarAttrs && !tWriterSPA.OpenFile ( GetIndexFileName ( SPH_EXT_SPA, true ), m_sLastError ) )
		return 0;

	DeleteOnFail_c dFileWatchdog;

	if ( m_bInplaceSettings )
		dFileWatchdog.AddAutofile ( &fdHits );

	if ( fdLock.GetFD()<0 || fdHits.GetFD()<0 )
		return 0;

	std::unique_ptr<BlobRowBuilder_i> pBlobRowBuilder;
	if ( !Build_SetupBlobBuilder(pBlobRowBuilder) )
		return 0;

	std::unique_ptr<columnar::Builder_i> pColumnarBuilder;
	if ( !Build_SetupColumnar(pColumnarBuilder) )
		return 0;

	std::unique_ptr<DocstoreBuilder_i> pDocstoreBuilder;
	CSphBitvec dStoredFields, dStoredAttrs;
	CSphVector<CSphVector<BYTE>> dTmpDocstoreAttrStorage;
	if ( !Build_SetupDocstore ( pDocstoreBuilder, dStoredFields, dStoredAttrs, dTmpDocstoreAttrStorage ) )
		return 0;

	std::unique_ptr<HistogramContainer_c> pHistogramContainer;
	CSphVector<std::pair<Histogram_i*,int>> dHistograms;
	if ( !Build_SetupHistograms ( pHistogramContainer, dHistograms ) )
		return 0;

	SphOffset_t iHitsGap = 0;
	if ( !Build_SetupInplace ( iHitsGap, iHitsMax, fdHits.GetFD() ) )
		return 0;

	if ( !sphLockEx ( fdLock.GetFD(), false ) )
	{
		m_sLastError.SetSprintf ( "failed to lock '%s': another indexer running?", fdLock.GetFilename() );
		return 0;
	}

	m_tStats.Reset ();
	tProgress.PhaseBegin ( CSphIndexProgress::PHASE_COLLECT );

	CSphVector<int> dHitBlocks;
	dHitBlocks.Reserve ( 1024 );

	AttrIndexBuilder_c tMinMax(m_tSchema);
	RowID_t tRowID = 0;
	int64_t iHitsTotal = 0;

	ARRAY_FOREACH ( iSource, dSources )
	{
		// connect and check schema
		CSphSource * pSource = dSources[iSource];

		bool bNeedToConnect = iSource>0 || bHaveQueryMVAs;
		if ( bNeedToConnect )
		{
			if ( !pSource->Connect ( m_sLastError )
				|| !pSource->IterateStart ( m_sLastError )
				|| !pSource->UpdateSchema ( &m_tSchema, m_sLastError )
				|| !pSource->SetupMorphFields ( m_sLastError ) )
			{
				return 0;
			}
		}

		// joined filter
		bool bGotJoined = pSource->HasJoinedFields();

		// fallback blob source (for string and json )
		if ( bGotPrevIndex )
			tPrevAttrs.SetBlobSource ( pSource );

		// fetch documents
		for ( ;; )
		{
			// get next doc, and handle errors
			bool bEOF = false;
			if ( !pSource->IterateDocument ( bEOF, m_sLastError ) )
				return 0;

			// check if we have no more documents
			if ( bEOF )
				break;

			pSource->m_tDocInfo.m_tRowID = tRowID++;
			DocID_t tDocID = pSource->GetAttr(0);

			pSource->RowIDAssigned ( tDocID, tRowID-1 );
			bool bKeepRow = ( bGotPrevIndex && tPrevAttrs.Keep ( tDocID ) );

			// show progress bar
			if ( ( pSource->GetStats().m_iTotalDocuments % 1000 )==0 )
			{
				tProgress.m_iDocuments = m_tStats.m_iTotalDocuments + pSource->GetStats().m_iTotalDocuments;
				tProgress.m_iBytes = m_tStats.m_iTotalBytes + pSource->GetStats().m_iTotalBytes;
				tProgress.Show();
			}

			// update crashdump
			g_iIndexerCurrentDocID = pSource->m_tDocInfo.m_tRowID;
			g_iIndexerCurrentHits = pHits-dHits.Begin();

			// store mva, strings and JSON blobs
			if ( pBlobRowBuilder )
			{
				AttrSource_i * pBlobSource = pSource;
				if ( bKeepRow )
					pBlobSource = &tPrevAttrs;
				SphOffset_t tBlobOffset = 0;
				if ( !Build_StoreBlobAttrs ( tDocID, tBlobOffset, *pBlobRowBuilder, tQueryMvaContainer, *pBlobSource, bKeepRow ) )
					return 0;

				pSource->m_tDocInfo.SetAttr ( pBlobLocatorAttr->m_tLocator, tBlobOffset );
			}

			// store anything columnar
			if ( pColumnarBuilder )
				Build_StoreColumnarAttrs ( tDocID, *pColumnarBuilder, *pSource, tQueryMvaContainer );

			Build_StoreHistograms ( dHistograms, *pSource );

			// store hits
			while ( const ISphHits * pDocHits = pSource->IterateHits ( m_sLastWarning ) )
			{
				int iDocHits = pDocHits->GetLength();
#if PARANOID
				for ( int i=0; i<iDocHits; i++ )
				{
					assert ( pDocHits->m_dData[i].m_uDocID==pSource->m_tDocInfo.m_uDocID );
					assert ( pDocHits->m_dData[i].m_uWordID );
					assert ( pDocHits->m_dData[i].m_iWordPos );
				}
#endif

				assert ( ( pHits+iDocHits )<=( pHitsMax+MAX_SOURCE_HITS ) );

				memcpy ( pHits, pDocHits->Begin(), iDocHits*sizeof(CSphWordHit) );
				pHits += iDocHits;

				// check if we need to flush
				if ( pHits<pHitsMax	&& !( iDictSize && m_pDict->HitblockGetMemUse() > iDictSize ) )
					continue;

				// update crashdump
				g_iIndexerPoolStartDocID = tDocID;
				g_iIndexerPoolStartHit = pHits-dHits.Begin();

				// sort hits
				int iHits = int ( pHits - dHits.Begin() );
				{
					sphSort ( dHits.Begin(), iHits, CmpHit_fn() );
					m_pDict->HitblockPatch ( dHits.Begin(), iHits );
				}
				pHits = dHits.Begin();

				// flush hits, docs are flushed independently
				dHitBlocks.Add ( tHitBuilder.cidxWriteRawVLB ( fdHits.GetFD(), dHits.Begin(), iHits ) );

				m_pDict->HitblockReset ();

				if ( dHitBlocks.Last()<0 )
					return 0;

				// progress bar
				iHitsTotal += iHits;
				tProgress.m_iDocuments = m_tStats.m_iTotalDocuments + pSource->GetStats().m_iTotalDocuments;
				tProgress.m_iBytes = m_tStats.m_iTotalBytes + pSource->GetStats().m_iTotalBytes;
				tProgress.Show();
			}

			// update total field lengths
			if ( iFieldLens>=0 )
			{
				for ( int i=0; i < m_tSchema.GetFieldsCount(); i++ )
					m_dFieldLens[i] += pSource->m_tDocInfo.GetAttr ( m_tSchema.GetAttr ( i+iFieldLens ).m_tLocator );
			}

			if ( bHaveNonColumnarAttrs )
			{
				// store docinfo
				// with the advent of SPH_ATTR_TOKENCOUNT, now MUST be done AFTER iterating the hits
				// because field lengths are computed during that iterating
				const CSphRowitem * pRow = pSource->m_tDocInfo.m_pDynamic;
				if ( bKeepRow )
					pRow = tPrevAttrs.GetRow ( pSource->m_tDocInfo.m_pDynamic );
				tMinMax.Collect ( pRow );
				tWriterSPA.PutBytes ( pRow, sizeof(CSphRowitem)*m_tSchema.GetRowSize() );
			}

			dDocidLookup[nDocidLookup].m_tDocID = tDocID;
			dDocidLookup[nDocidLookup].m_tRowID = pSource->m_tDocInfo.m_tRowID;
			nDocidLookup++;

			if ( nDocidLookup==dDocidLookup.GetLength() )
			{
				dDocidLookup.Sort ( CmpDocidLookup_fn() );
				if ( !sphWriteThrottled ( fdTmpLookup.GetFD (), &dDocidLookup[0], nDocidLookup*sizeof(DocidRowidPair_t), "temp_docid_lookup", m_sLastError ) )
					return 0;

				nDocidLookup = 0;
				nDocidLookupBlocks++;
			}

			Build_AddToDocstore ( pDocstoreBuilder.get(), tDocID, tQueryMvaContainer, *pSource, dStoredFields, dStoredAttrs, dTmpDocstoreAttrStorage );

			// go on, loop next document
		}

		// FIXME! uncontrolled memory usage; add checks and/or diskbased sort in the future?
		if ( pSource->IterateKillListStart ( m_sLastError ) )
		{
			DocID_t tKilllistDocID;
			while ( pSource->IterateKillListNext ( tKilllistDocID ) )
				dKillList.Add ( tKilllistDocID );
		} else if ( !m_sLastError.IsEmpty() )
			return 0;

		// fetch joined fields
		if ( bGotJoined )
		{
			// flush tail of regular hits
			int iHits = int ( pHits - dHits.Begin() );
			if ( iDictSize && m_pDict->HitblockGetMemUse() && iHits )
			{
				sphSort ( dHits.Begin(), iHits, CmpHit_fn() );
				m_pDict->HitblockPatch ( dHits.Begin(), iHits );
				pHits = dHits.Begin();
				iHitsTotal += iHits;
				dHitBlocks.Add ( tHitBuilder.cidxWriteRawVLB ( fdHits.GetFD(), dHits.Begin(), iHits ) );
				if ( dHitBlocks.Last()<0 )
					return 0;
				m_pDict->HitblockReset ();
			}

			while (true)
			{
				// get next doc, and handle errors
				ISphHits * pJoinedHits = pSource->IterateJoinedHits ( m_sLastError );
				if ( !pJoinedHits )
					return 0;

				// check for eof
				if ( pSource->m_tDocInfo.m_tRowID==INVALID_ROWID )
					break;

				int iJoinedHits = pJoinedHits->GetLength();
				memcpy ( pHits, pJoinedHits->Begin(), iJoinedHits*sizeof(CSphWordHit) );
				pHits += iJoinedHits;

				// check if we need to flush
				if ( pHits<pHitsMax && !( iDictSize && m_pDict->HitblockGetMemUse() > iDictSize ) )
					continue;

				// store hits
				int iStoredHits = int ( pHits - dHits.Begin() );
				sphSort ( dHits.Begin(), iStoredHits, CmpHit_fn() );
				m_pDict->HitblockPatch ( dHits.Begin(), iStoredHits );

				pHits = dHits.Begin();
				iHitsTotal += iStoredHits;

				dHitBlocks.Add ( tHitBuilder.cidxWriteRawVLB ( fdHits.GetFD(), dHits.Begin(), iStoredHits ) );
				if ( dHitBlocks.Last()<0 )
					return 0;
				m_pDict->HitblockReset ();
			}
		}

		// this source is over, disconnect and update stats
		pSource->Disconnect ();

		m_tStats.m_iTotalDocuments += pSource->GetStats().m_iTotalDocuments;
		m_tStats.m_iTotalBytes += pSource->GetStats().m_iTotalBytes;
	}

	if ( m_tStats.m_iTotalDocuments>=INT_MAX )
	{
		m_sLastError.SetSprintf ( "index over %d documents not supported (got documents count=" INT64_FMT ")", INT_MAX, m_tStats.m_iTotalDocuments );
		return 0;
	}

	// flush last hit block
	if ( pHits>dHits.Begin() )
	{
		int iHits = int ( pHits - dHits.Begin() );
		{
			sphSort ( dHits.Begin(), iHits, CmpHit_fn() );
			m_pDict->HitblockPatch ( dHits.Begin(), iHits );
		}
		iHitsTotal += iHits;

		dHitBlocks.Add ( tHitBuilder.cidxWriteRawVLB ( fdHits.GetFD(), dHits.Begin(), iHits ) );

		m_pDict->HitblockReset ();

		if ( dHitBlocks.Last()<0 )
			return 0;
	}

	// reset hits pool
	dHits.Reset(0);

	if ( nDocidLookup )
	{
		dDocidLookup.Sort ( CmpDocidLookup_fn(), 0, nDocidLookup-1 );
		if ( !sphWriteThrottled ( fdTmpLookup.GetFD(), &dDocidLookup[0], nDocidLookup*sizeof(DocidRowidPair_t), "temp_docid_lookup", m_sLastError ) )
			return 0;

		nDocidLookupBlocks++;
	}

	dDocidLookup.Reset(0);

	tProgress.m_iDocuments = m_tStats.m_iTotalDocuments;
	tProgress.m_iBytes = m_tStats.m_iTotalBytes;
	tProgress.PhaseEnd();

	if ( bHaveNonColumnarAttrs )
	{
		if ( m_tStats.m_iTotalDocuments  )
		{
			tMinMax.FinishCollect();
			const CSphTightVector<CSphRowitem> & dMinMaxRows = tMinMax.GetCollected();
			tWriterSPA.PutBytes ( dMinMaxRows.Begin(), dMinMaxRows.GetLength()*sizeof(CSphRowitem) );

			m_iDocinfoIndex = ( dMinMaxRows.GetLength() / m_tSchema.GetRowSize() / 2 ) - 1;
		}

		tWriterSPA.CloseFile();
		if ( tWriterSPA.IsError() )
		{
			m_sLastError = "error writing .SPA";
			return false;
		}
	}

	if ( pBlobRowBuilder && !pBlobRowBuilder->Done(m_sLastError) )
		return 0;

	std::string sError;
	if ( pColumnarBuilder && !pColumnarBuilder->Done(sError) )
	{
		m_sLastError = sError.c_str();
		return 0;
	}

	if ( pHistogramContainer && !pHistogramContainer->Save ( GetIndexFileName(SPH_EXT_SPHI), m_sLastError ) )
		return 0;

	if ( bGotPrevIndex )
		tPrevAttrs.Reset();

	CSphString sSPA = GetIndexFileName(SPH_EXT_SPA);
	CSphString sSPATmp = GetIndexFileName ( SPH_EXT_SPA, true );
	if ( bHaveNonColumnarAttrs && sph::rename ( sSPATmp.cstr(), sSPA.cstr() )!=0 )
	{
		m_sLastError.SetSprintf ( "failed to rename %s to %s", sSPATmp.cstr(), sSPA.cstr() );
		return false;
	}

	CSphString sSPB = GetIndexFileName(SPH_EXT_SPB);
	CSphString sSPBTmp = GetIndexFileName ( SPH_EXT_SPB, true );
	if ( m_tSchema.HasBlobAttrs() && sph::rename ( sSPBTmp.cstr(), sSPB.cstr() )!=0 )
	{
		m_sLastError.SetSprintf ( "failed to rename %s to %s", sSPBTmp.cstr(), sSPB.cstr() );
		return false;
	}

	CSphString sSPC = GetIndexFileName(SPH_EXT_SPC);
	CSphString sSPCTmp = GetIndexFileName ( SPH_EXT_SPC, true );
	if ( m_tSchema.HasColumnarAttrs() && sph::rename ( sSPCTmp.cstr(), sSPC.cstr() )!=0 )
	{
		m_sLastError.SetSprintf ( "failed to rename %s to %s", sSPCTmp.cstr(), sSPC.cstr() );
		return false;
	}

	if ( !WriteDeadRowMap ( GetIndexFileName(SPH_EXT_SPM), (DWORD)m_tStats.m_iTotalDocuments, m_sLastError ) )
		return 0;

	dKillList.Uniq();
	if ( !WriteKillList ( GetIndexFileName(SPH_EXT_SPK), dKillList.Begin(), dKillList.GetLength(), m_tSettings.m_tKlistTargets, m_sLastError ) )
		return 0;

	if ( pDocstoreBuilder )
		pDocstoreBuilder->Finalize();

	WarnAboutKillList ( dKillList, m_tSettings.m_tKlistTargets );

	m_iMinMaxIndex = m_tStats.m_iTotalDocuments*m_tSchema.GetRowSize();
	if ( !SortDocidLookup ( fdTmpLookup.GetFD(), nDocidLookupBlocks, iMemoryLimit, nDocidLookupsPerBlock, nDocidLookup, tProgress ) )
		return 0;

	///////////////////////////////////
	// sort and write compressed index
	///////////////////////////////////

	// initialize readers
	assert ( dBins.IsEmpty() );
	dBins.Reserve_static ( dHitBlocks.GetLength() );

	iSharedOffset = -1;

	float fReadFactor = 1.0f;
	int iRelocationSize = 0;
	iWriteBuffer = iHitBuilderBufferSize;

	if ( m_bInplaceSettings )
	{
		assert ( m_fRelocFactor > 0.005f && m_fRelocFactor < 0.95f );
		assert ( m_fWriteFactor > 0.005f && m_fWriteFactor < 0.95f );
		assert ( m_fWriteFactor+m_fRelocFactor < 1.0f );

		fReadFactor -= m_fRelocFactor + m_fWriteFactor;

		iRelocationSize = int ( iMemoryLimit * m_fRelocFactor );
		iWriteBuffer = int ( iMemoryLimit * m_fWriteFactor );
	}

	int iBinSize = CSphBin::CalcBinSize ( int ( iMemoryLimit * fReadFactor ),
		dHitBlocks.GetLength() + m_pDict->GetSettings().m_bWordDict, "sort_hits" );

	CSphFixedVector <BYTE> dRelocationBuffer ( iRelocationSize );
	iSharedOffset = -1;

	ARRAY_FOREACH ( i, dHitBlocks )
	{
		dBins.Emplace_back ( m_tSettings.m_eHitless, m_pDict->GetSettings().m_bWordDict );
		dBins[i].m_iFileLeft = dHitBlocks[i];
		dBins[i].m_iFilePos = ( i==0 ) ? iHitsGap : dBins[i-1].m_iFilePos + dBins[i-1].m_iFileLeft;
		dBins[i].Init ( fdHits.GetFD(), &iSharedOffset, iBinSize );
	}

	// if there were no hits, create zero-length index files
	int iRawBlocks = dBins.GetLength();

	//////////////////////////////
	// create new index files set
	//////////////////////////////

	tHitBuilder.CreateIndexFiles ( GetIndexFileName(SPH_EXT_SPD).cstr(), GetIndexFileName(SPH_EXT_SPP).cstr(), GetIndexFileName(SPH_EXT_SPE).cstr(), m_bInplaceSettings, iWriteBuffer, fdHits, &iSharedOffset );

	// dict files
	CSphAutofile fdTmpDict ( GetIndexFileName("tmp8"), SPH_O_NEW, m_sLastError, true );
	CSphAutofile fdDict ( GetIndexFileName(SPH_EXT_SPI), SPH_O_NEW, m_sLastError, false );
	if ( fdTmpDict.GetFD()<0 || fdDict.GetFD()<0 )
		return 0;

	m_pDict->DictBegin ( fdTmpDict, fdDict, iBinSize );

	//////////////
	// final sort
	//////////////

	if ( iRawBlocks )
	{
		int iLastBin = dBins.GetLength () - 1;
		SphOffset_t iHitFileSize = dBins[iLastBin].m_iFilePos + dBins [iLastBin].m_iFileLeft;

		CSphHitQueue tQueue ( iRawBlocks );
		AggregateHit_t tHit;

		// initialize hitlist encoder state
		tHitBuilder.HitReset();

		// initial fill
		CSphFixedVector<BYTE> dActive ( iRawBlocks );
		for ( int i=0; i<iRawBlocks; i++ )
		{
			if ( !dBins[i].ReadHit ( &tHit ) )
			{
				m_sLastError.SetSprintf ( "sort_hits: warmup failed (io error?)" );
				return 0;
			}
			dActive[i] = ( tHit.m_uWordID!=0 );
			if ( dActive[i] )
				tQueue.Push ( tHit, i );
		}

		// init progress meter
		tProgress.PhaseBegin ( CSphIndexProgress::PHASE_SORT );
		assert ( !tProgress.m_iHits );
		tProgress.m_iHitsTotal = iHitsTotal;

		// while the queue has data for us
		// FIXME! analyze binsRead return code
		int iHitsSorted = 0;
		int iMinBlock = -1;
		while ( tQueue.m_iUsed )
		{
			int iBin = tQueue.m_pData->m_iBin;

			// pack and emit queue root
			if ( m_bInplaceSettings )
			{
				if ( iMinBlock==-1 || dBins[iMinBlock].IsEOF () || !dActive[iMinBlock] )
				{
					iMinBlock = -1;
					ARRAY_FOREACH ( i, dBins )
						if ( !dBins[i].IsEOF () && dActive[i] && ( iMinBlock==-1 || dBins[i].m_iFilePos < dBins[iMinBlock].m_iFilePos ) )
							iMinBlock = i;
				}

				int iToWriteMax = 3*sizeof(DWORD);
				if ( iMinBlock!=-1 && ( tHitBuilder.GetHitfilePos() + iToWriteMax ) > dBins[iMinBlock].m_iFilePos )
				{
					if ( !RelocateBlock ( fdHits.GetFD (), dRelocationBuffer.Begin(), iRelocationSize, &iHitFileSize, dBins[iMinBlock], &iSharedOffset ) )
						return 0;

					iMinBlock = (iMinBlock+1) % dBins.GetLength ();
				}
			}

			tHitBuilder.cidxHit ( tQueue.m_pData );
			if ( tHitBuilder.IsError() )
				return 0;

			// pop queue root and push next hit from popped bin
			tQueue.Pop ();
			if ( dActive[iBin] )
			{
				dBins[iBin].ReadHit ( &tHit );
				dActive[iBin] = ( tHit.m_uWordID!=0 );
				if ( dActive[iBin] )
					tQueue.Push ( tHit, iBin );
			}

			// progress
			if ( ++iHitsSorted==1000000 )
			{
				tProgress.m_iHits += iHitsSorted;
				tProgress.Show();
				iHitsSorted = 0;
			}
		}

		tProgress.m_iHits = tProgress.m_iHitsTotal; // sum might be less than total because of dupes!
		tProgress.PhaseEnd();
		dBins.Reset ();

		AggregateHit_t tFlush;
		tFlush.m_tRowID = INVALID_ROWID;
		tFlush.m_uWordID = 0;
		tFlush.m_sKeyword = NULL;
		tFlush.m_iWordPos = EMPTY_HIT;
		tFlush.m_dFieldMask.UnsetAll();
		tHitBuilder.cidxHit ( &tFlush );

		if ( m_bInplaceSettings )
		{
			tHitBuilder.CloseHitlist();
			if ( !sphTruncate ( fdHits.GetFD () ) )
				sphWarn ( "failed to truncate %s", fdHits.GetFilename() );
		}
	}

	BuildHeader_t tBuildHeader ( m_tStats );
	if ( !tHitBuilder.cidxDone ( iMemoryLimit, m_tSettings.m_iMinInfixLen, m_pTokenizer->GetMaxCodepointLength(), &tBuildHeader ) )
		return 0;

	dRelocationBuffer.Reset(0);

	tBuildHeader.m_iDocinfo = m_tStats.m_iTotalDocuments;
	tBuildHeader.m_iDocinfoIndex = m_iDocinfoIndex;
	tBuildHeader.m_iMinMaxIndex = m_iMinMaxIndex;

	CSphString sHeaderName = GetIndexFileName(SPH_EXT_SPH);
	WriteHeader_t tWriteHeader;
	tWriteHeader.m_pSettings = &m_tSettings;
	tWriteHeader.m_pSchema = &m_tSchema;
	tWriteHeader.m_pTokenizer = m_pTokenizer;
	tWriteHeader.m_pDict = m_pDict;
	tWriteHeader.m_pFieldFilter = m_pFieldFilter.get();
	tWriteHeader.m_pFieldLens = m_dFieldLens.Begin();

	// we're done
	if ( !IndexBuildDone ( tBuildHeader, tWriteHeader, sHeaderName, m_sLastError ) )
		return 0;

	// when the party's over..
	ARRAY_FOREACH ( i, dSources )
		dSources[i]->PostIndex ();

	dFileWatchdog.AllIsDone();
	return 1;
} // NOLINT function length


/////////////////////////////////////////////////////////////////////////////
// MERGER HELPERS
/////////////////////////////////////////////////////////////////////////////

BYTE sphDoclistHintPack ( SphOffset_t iDocs, SphOffset_t iLen )
{
	// we won't really store a hint for small lists
	if ( iDocs<DOCLIST_HINT_THRESH )
		return 0;

	// for bigger lists len/docs varies 4x-6x on test indexes
	// so lets assume that 4x-8x should be enough for everybody
	SphOffset_t iDelta = Min ( Max ( iLen-4*iDocs, 0 ), 4*iDocs-1 ); // len delta over 4x, clamped to [0x..4x) range
	BYTE uHint = (BYTE)( 64*iDelta/iDocs ); // hint now must be in [0..256) range
	while ( uHint<255 && ( iDocs*uHint/64 )<iDelta ) // roundoff (suddenly, my guru math skillz failed me)
		uHint++;

	return uHint;
}

// !COMMIT eliminate this, move to dict (or at least couple with CWordlist)
template<bool WORDDICT>
class CSphDictReader
{
public:
	// current word
	SphWordID_t		m_uWordID = 0;
	SphOffset_t		m_iDoclistOffset = 0;
	int				m_iDocs = 0;
	int				m_iHits = 0;
	bool			m_bHasHitlist = true;
	int				m_iHint = 0;

private:
	ESphHitless		m_eHitless { SPH_HITLESS_NONE };
	CSphAutoreader	m_tMyReader;
	CSphReader *	m_pReader = nullptr;
	SphOffset_t		m_iMaxPos = 0;
	int				m_iSkiplistBlockSize = 0;
	char			m_sWord[MAX_KEYWORD_BYTES];
	int				m_iCheckpoint = 1;

public:
	CSphDictReader ( int iSkiplistBlockSize )
		: m_iSkiplistBlockSize ( iSkiplistBlockSize )
	{
		m_sWord[0] = '\0';
	}

	bool Setup ( const CSphString & sFilename, SphOffset_t iMaxPos, ESphHitless eHitless, CSphString & sError )
	{
		if ( !m_tMyReader.Open ( sFilename, sError ) )
			return false;

		Setup ( &m_tMyReader, iMaxPos, eHitless );
		return true;
	}

	void Setup ( CSphReader * pReader, SphOffset_t iMaxPos, ESphHitless eHitless )
	{
		m_pReader = pReader;
		m_pReader->SeekTo ( 1, READ_NO_SIZE_HINT );

		m_iMaxPos = iMaxPos;
		m_eHitless = eHitless;
		m_sWord[0] = '\0';
		m_iCheckpoint = 1;
	}

	bool Read()
	{
		assert ( m_iSkiplistBlockSize>0 );

		if ( m_pReader->GetPos()>=m_iMaxPos )
			return false;

		// get leading value
		SphWordID_t iWord0 = WORDDICT ? m_pReader->GetByte() : m_pReader->UnzipWordid();
		if ( !iWord0 )
		{
			// handle checkpoint
			m_iCheckpoint++;
			m_pReader->UnzipOffset();

			m_uWordID = 0;
			m_iDoclistOffset = 0;
			m_sWord[0] = '\0';

			if ( m_pReader->GetPos()>=m_iMaxPos )
				return false;

			iWord0 = WORDDICT ? m_pReader->GetByte() : m_pReader->UnzipWordid(); // get next word
		}
		if ( !iWord0 )
			return false; // some failure

		// get word entry
		if_const ( WORDDICT )
		{
			// unpack next word
			// must be in sync with DictEnd()!
			assert ( iWord0<=255 );
			auto uPack = (BYTE) iWord0;

			int iMatch, iDelta;
			if ( uPack & 0x80 )
			{
				iDelta = ( ( uPack>>4 ) & 7 ) + 1;
				iMatch = uPack & 15;
			} else
			{
				iDelta = uPack & 127;
				iMatch = m_pReader->GetByte();
			}
			assert ( iMatch+iDelta<(int)sizeof(m_sWord)-1 );
			assert ( iMatch<=(int)strlen(m_sWord) );

			m_pReader->GetBytes ( m_sWord + iMatch, iDelta );
			m_sWord [ iMatch+iDelta ] = '\0';

			m_iDoclistOffset = m_pReader->UnzipOffset();
			m_iDocs = m_pReader->UnzipInt();
			m_iHits = m_pReader->UnzipInt();
			m_iHint = 0;
			if ( m_iDocs>=DOCLIST_HINT_THRESH )
				m_iHint = m_pReader->GetByte();
			if ( m_iDocs > m_iSkiplistBlockSize )
				m_pReader->UnzipInt();

			m_uWordID = (SphWordID_t) sphCRC32 ( GetWord() ); // set wordID for indexing

		} else
		{
			m_uWordID += iWord0;
			m_iDoclistOffset += m_pReader->UnzipOffset();
			m_iDocs = m_pReader->UnzipInt();
			m_iHits = m_pReader->UnzipInt();
			if ( m_iDocs > m_iSkiplistBlockSize )
				m_pReader->UnzipOffset();
		}

		m_bHasHitlist =
			( m_eHitless==SPH_HITLESS_NONE ) ||
			( m_eHitless==SPH_HITLESS_SOME && !( m_iDocs & HITLESS_DOC_FLAG ) );
		m_iDocs = m_eHitless==SPH_HITLESS_SOME ? ( m_iDocs & HITLESS_DOC_MASK ) : m_iDocs;

		return true; // FIXME? errorflag?
	}

	int CmpWord ( const CSphDictReader & tOther ) const
	{
		if_const ( WORDDICT )
			return strcmp ( m_sWord, tOther.m_sWord );
		return ( m_uWordID < tOther.m_uWordID ) ? -1 : ( m_uWordID == tOther.m_uWordID ? 0 : 1 );
	}

	BYTE * GetWord() const { return (BYTE *)const_cast<char*>(m_sWord); }

	int GetCheckpoint() const { return m_iCheckpoint; }
};


std::unique_ptr<ISphFilter> CSphIndex_VLN::CreateMergeFilters ( const VecTraits_T<CSphFilterSettings> & dSettings ) const
{
	CSphString sError, sWarning;
	std::unique_ptr<ISphFilter> pResult;
	CreateFilterContext_t tCtx;
	tCtx.m_pSchema = &m_tSchema;
	tCtx.m_pBlobPool = m_tBlobAttrs.GetReadPtr();

	for ( const auto& dSetting : dSettings )
		pResult = sphJoinFilters ( std::move ( pResult ), sphCreateFilter ( dSetting, tCtx, sError, sWarning ) );

	if ( pResult )
		pResult->SetColumnar ( m_pColumnar.get() );

	return pResult;
}

static bool CheckDocsCount ( int64_t iDocs, CSphString & sError )
{
	if ( iDocs<INT_MAX )
		return true;

	sError.SetSprintf ( "index over %d documents not supported (got " INT64_FMT " documents)", INT_MAX, iDocs );
	return false;
}

namespace QwordIteration
{
	template<typename QWORD>
	inline void PrepareQword ( QWORD & tQword, const CSphDictReader<QWORD::is_worddict::value> & tReader ) //NOLINT
	{
		tQword.m_tDoc.m_tRowID = INVALID_ROWID;

		tQword.m_iDocs = tReader.m_iDocs;
		tQword.m_iHits = tReader.m_iHits;
		tQword.m_bHasHitlist = tReader.m_bHasHitlist;

		tQword.m_uHitPosition = 0;
		tQword.m_iHitlistPos = 0;

		if_const ( QWORD::is_worddict::value )
			tQword.m_rdDoclist->SeekTo ( tReader.m_iDoclistOffset, tReader.m_iHint );
	}

	template<typename QWORD>
	inline bool NextDocument ( QWORD & tQword, const CSphIndex_VLN * pSourceIndex )
	{
		while (true)
		{
			tQword.GetNextDoc();
			if ( tQword.m_tDoc.m_tRowID==INVALID_ROWID )
				return false;

			tQword.SeekHitlist ( tQword.m_iHitlistPos );
			return true;
		}
	}

	template < typename QWORD >
	inline bool NextDocument ( QWORD & tQword, const CSphIndex_VLN * pSourceIndex, const VecTraits_T<RowID_t> & dRows )
	{
		while (true)
		{
			tQword.GetNextDoc();
			if ( tQword.m_tDoc.m_tRowID==INVALID_ROWID )
				return false;

			if ( dRows[tQword.m_tDoc.m_tRowID]==INVALID_ROWID )
				continue;

			tQword.SeekHitlist ( tQword.m_iHitlistPos );
			return true;
		}
	}

	template<typename QWORD>
	inline void ConfigureQword ( QWORD & tQword, DataReaderFactory_c * pHits, DataReaderFactory_c * pDocs, int iDynamic )
	{
		tQword.SetHitReader ( pHits );
		tQword.m_rdHitlist->SeekTo ( 1, READ_NO_SIZE_HINT );

		tQword.SetDocReader ( pDocs );
		tQword.m_rdDoclist->SeekTo ( 1, READ_NO_SIZE_HINT );

		tQword.m_tDoc.Reset ( iDynamic );
	}
}; // namespace QwordIteration

class CSphMerger
{
public:
	explicit CSphMerger ( CSphHitBuilder * pHitBuilder )
		: m_pHitBuilder ( pHitBuilder )
	{}

	template < typename QWORD >
	inline void TransferData ( QWORD & tQword, SphWordID_t iWordID, const BYTE * sWord,
							const CSphIndex_VLN * pSourceIndex, const VecTraits_T<RowID_t>& dRows,
							MergeCb_c & tMonitor )
	{
		AggregateHit_t tHit;
		tHit.m_uWordID = iWordID;
		tHit.m_sKeyword = sWord;
		tHit.m_dFieldMask.UnsetAll();

		while ( QwordIteration::NextDocument ( tQword, pSourceIndex, dRows ) && !tMonitor.NeedStop() )
		{
			if ( tQword.m_bHasHitlist )
				TransferHits ( tQword, tHit, dRows );
			else
			{
				// convert to aggregate if there is no hit-list
				tHit.m_tRowID = dRows[tQword.m_tDoc.m_tRowID];
				tHit.m_dFieldMask = tQword.m_dQwordFields;
				tHit.SetAggrCount ( tQword.m_uMatchHits );
				m_pHitBuilder->cidxHit ( &tHit );
			}
		}
	}

	template < typename QWORD >
	inline void TransferHits ( QWORD & tQword, AggregateHit_t & tHit, const VecTraits_T<RowID_t> & dRows )
	{
		assert ( tQword.m_bHasHitlist );
		tHit.m_tRowID = dRows[tQword.m_tDoc.m_tRowID];
		for ( Hitpos_t uHit = tQword.GetNextHit(); uHit!=EMPTY_HIT; uHit = tQword.GetNextHit() )
		{
			tHit.m_iWordPos = uHit;
			m_pHitBuilder->cidxHit ( &tHit );
		}
	}

private:
	CSphHitBuilder *	m_pHitBuilder;
};


template < typename QWORDDST, typename QWORDSRC >
bool CSphIndex_VLN::MergeWords ( const CSphIndex_VLN * pDstIndex, const CSphIndex_VLN * pSrcIndex, VecTraits_T<RowID_t> dDstRows, VecTraits_T<RowID_t> dSrcRows, CSphHitBuilder * pHitBuilder, CSphString & sError, CSphIndexProgress & tProgress )
{
	auto& tMonitor = tProgress.GetMergeCb();
	CSphAutofile tDummy;
	pHitBuilder->CreateIndexFiles ( pDstIndex->GetIndexFileName("tmp.spd").cstr(), pDstIndex->GetIndexFileName("tmp.spp").cstr(), pDstIndex->GetIndexFileName("tmp.spe").cstr(), false, 0, tDummy, nullptr );

	static_assert ( QWORDDST::is_worddict::value == QWORDDST::is_worddict::value, "can't merge worddict with non-worddict" );

	CSphDictReader<QWORDDST::is_worddict::value> tDstReader ( pDstIndex->GetSettings().m_iSkiplistBlockSize );
	CSphDictReader<QWORDSRC::is_worddict::value> tSrcReader ( pSrcIndex->GetSettings().m_iSkiplistBlockSize );

	/// compress means: I don't want true merge, I just want to apply deadrows and filter
	bool bCompress = pDstIndex==pSrcIndex;

	if ( !tDstReader.Setup ( pDstIndex->GetIndexFileName(SPH_EXT_SPI), pDstIndex->m_tWordlist.GetWordsEnd(), pDstIndex->m_tSettings.m_eHitless, sError ) )
		return false;
	if ( !bCompress && !tSrcReader.Setup ( pSrcIndex->GetIndexFileName(SPH_EXT_SPI), pSrcIndex->m_tWordlist.GetWordsEnd(), pSrcIndex->m_tSettings.m_eHitless, sError ) )
		return false;

	/// prepare for indexing
	pHitBuilder->HitblockBegin();
	pHitBuilder->HitReset();

	/// setup qwords

	QWORDDST tDstQword ( false, false, pDstIndex->GetIndexId() );
	QWORDSRC tSrcQword ( false, false, pSrcIndex->GetIndexId() );

	DataReaderFactoryPtr_c tSrcDocs {
		NewProxyReader ( pSrcIndex->GetIndexFileName ( SPH_EXT_SPD ), sError,
			DataReaderFactory_c::DOCS, pSrcIndex->m_tMutableSettings.m_tFileAccess.m_iReadBufferDocList, FileAccess_e::FILE )
	};
	if ( !tSrcDocs )
		return false;

	DataReaderFactoryPtr_c tSrcHits {
		NewProxyReader ( pSrcIndex->GetIndexFileName ( SPH_EXT_SPP ), sError,
			DataReaderFactory_c::HITS, pSrcIndex->m_tMutableSettings.m_tFileAccess.m_iReadBufferHitList, FileAccess_e::FILE  )
	};
	if ( !tSrcHits )
		return false;

	if ( !sError.IsEmpty () || tMonitor.NeedStop () )
		return false;

	DataReaderFactoryPtr_c tDstDocs {
		NewProxyReader ( pDstIndex->GetIndexFileName ( SPH_EXT_SPD ), sError,
			DataReaderFactory_c::DOCS, pDstIndex->m_tMutableSettings.m_tFileAccess.m_iReadBufferDocList, FileAccess_e::FILE )
	};
	if ( !tDstDocs )
		return false;

	DataReaderFactoryPtr_c tDstHits {
		NewProxyReader ( pDstIndex->GetIndexFileName ( SPH_EXT_SPP ), sError,
			DataReaderFactory_c::HITS, pDstIndex->m_tMutableSettings.m_tFileAccess.m_iReadBufferHitList, FileAccess_e::FILE )
	};
	if ( !tDstHits )
		return false;

	if ( !sError.IsEmpty() || tMonitor.NeedStop () )
		return false;

	CSphMerger tMerger(pHitBuilder);

	QwordIteration::ConfigureQword<QWORDDST> ( tDstQword, tDstHits, tDstDocs, pDstIndex->m_tSchema.GetDynamicSize() );
	QwordIteration::ConfigureQword<QWORDSRC> ( tSrcQword, tSrcHits, tSrcDocs, pSrcIndex->m_tSchema.GetDynamicSize() );

	/// merge

	bool bDstWord = tDstReader.Read();
	bool bSrcWord = !bCompress && tSrcReader.Read();

	tProgress.PhaseBegin ( CSphIndexProgress::PHASE_MERGE );
	tProgress.Show();

	int iWords = 0;
	int iHitlistsDiscarded = 0;
	for ( ; bDstWord || bSrcWord; ++iWords )
	{
		if ( iWords==1000 )
		{
			tProgress.m_iWords += 1000;
			tProgress.Show();
			iWords = 0;
		}

		if ( tMonitor.NeedStop () )
			return false;

		const int iCmp = bCompress ? -1 : tDstReader.CmpWord ( tSrcReader );

		if ( !bSrcWord || ( bDstWord && iCmp<0 ) )
		{
			// transfer documents and hits from destination
			QwordIteration::PrepareQword<QWORDDST> ( tDstQword, tDstReader );
			tMerger.TransferData<QWORDDST> ( tDstQword, tDstReader.m_uWordID, tDstReader.GetWord(), pDstIndex, dDstRows, tMonitor );
			bDstWord = tDstReader.Read();

		} else if ( !bDstWord || ( bSrcWord && iCmp>0 ) )
		{
			// transfer documents and hits from source
			QwordIteration::PrepareQword<QWORDSRC> ( tSrcQword, tSrcReader );
			tMerger.TransferData<QWORDSRC> ( tSrcQword, tSrcReader.m_uWordID, tSrcReader.GetWord(), pSrcIndex, dSrcRows, tMonitor );
			bSrcWord = tSrcReader.Read();

		} else // merge documents and hits inside the word
		{
			assert ( iCmp==0 );

			bool bHitless = !tDstReader.m_bHasHitlist;
			if ( tDstReader.m_bHasHitlist!=tSrcReader.m_bHasHitlist )
			{
				++iHitlistsDiscarded;
				bHitless = true;
			}

			QwordIteration::PrepareQword<QWORDDST> ( tDstQword, tDstReader );
			QwordIteration::PrepareQword<QWORDSRC> ( tSrcQword, tSrcReader );

			AggregateHit_t tHit;
			tHit.m_uWordID = tDstReader.m_uWordID; // !COMMIT m_sKeyword anyone?
			tHit.m_sKeyword = tDstReader.GetWord();
			tHit.m_dFieldMask.UnsetAll();

			// we assume that all the duplicates have been removed
			// and we don't need to merge hits from the same document

			// transfer hits from destination
			while ( QwordIteration::NextDocument ( tDstQword, pDstIndex, dDstRows ) )
			{
				if ( tMonitor.NeedStop () )
					return false;

				if ( bHitless )
				{
					while ( tDstQword.m_bHasHitlist && tDstQword.GetNextHit()!=EMPTY_HIT );

					tHit.m_tRowID = dDstRows[tDstQword.m_tDoc.m_tRowID];
					tHit.m_dFieldMask = tDstQword.m_dQwordFields;
					tHit.SetAggrCount ( tDstQword.m_uMatchHits );
					pHitBuilder->cidxHit ( &tHit );
				} else
					tMerger.TransferHits ( tDstQword, tHit, dDstRows );
			}

			// transfer hits from source
			while ( QwordIteration::NextDocument ( tSrcQword, pSrcIndex, dSrcRows ) )
			{
				if ( tMonitor.NeedStop () )
					return false;

				if ( bHitless )
				{
					while ( tSrcQword.m_bHasHitlist && tSrcQword.GetNextHit()!=EMPTY_HIT );

					tHit.m_tRowID = dSrcRows[tSrcQword.m_tDoc.m_tRowID];
					tHit.m_dFieldMask = tSrcQword.m_dQwordFields;
					tHit.SetAggrCount ( tSrcQword.m_uMatchHits );
					pHitBuilder->cidxHit ( &tHit );
				} else
					tMerger.TransferHits ( tSrcQword, tHit, dSrcRows );
			}

			// next word
			bDstWord = tDstReader.Read();
			bSrcWord = tSrcReader.Read();
		}
	}

	tProgress.m_iWords += iWords;
	tProgress.Show();

	if ( iHitlistsDiscarded )
		sphWarning ( "discarded hitlists for %u words", iHitlistsDiscarded );

	return true;
}

// called only from indexer
bool CSphIndex_VLN::Merge ( CSphIndex * pSource, const VecTraits_T<CSphFilterSettings> & dFilters, bool bSupressDstDocids, CSphIndexProgress& tProgress )
{
	StrVec_t dWarnings;

	ResetFileAccess ( this );
	ResetFileAccess ( pSource );

	if ( !Prealloc ( false, nullptr, dWarnings ) )
		return false;
	Preread();

	if ( !pSource->Prealloc ( false, nullptr, dWarnings ) )
	{
		m_sLastError.SetSprintf ( "source index preload failed: %s", pSource->GetLastError().cstr() );
		return false;
	}
	pSource->Preread();

	for ( const auto & i : dWarnings )
		sphWarn ( "%s", i.cstr() );

	// create filters
	std::unique_ptr<ISphFilter> pFilter =CreateMergeFilters ( dFilters );
	return DoMerge ( this, (const CSphIndex_VLN *)pSource, pFilter.get(), m_sLastError, tProgress, false, bSupressDstDocids );
}

std::pair<DWORD,DWORD> CSphIndex_VLN::CreateRowMapsAndCountTotalDocs ( const CSphIndex_VLN* pSrcIndex, const CSphIndex_VLN* pDstIndex, CSphFixedVector<RowID_t>& dSrcRowMap, CSphFixedVector<RowID_t>& dDstRowMap, const ISphFilter* pFilter, bool bSupressDstDocids, MergeCb_c& tMonitor )
{
	if ( pSrcIndex!=pDstIndex )
		dSrcRowMap.Reset ( pSrcIndex->m_iDocinfo );
	dDstRowMap.Reset ( pDstIndex->m_iDocinfo );

	int iStride = pDstIndex->m_tSchema.GetRowSize();

	DeadRowMap_Ram_c tExtraDeadMap(0);
	if ( bSupressDstDocids ) // skip monitoring supressions as they're used _only_ from indexer call and never from flavours of optimize.
	{
		tExtraDeadMap.Reset ( dDstRowMap.GetLength() );

		LookupReaderIterator_c tDstLookupReader ( pDstIndex->m_tDocidLookup.GetWritePtr() );
		LookupReaderIterator_c tSrcLookupReader ( pSrcIndex->m_tDocidLookup.GetWritePtr() );

		KillByLookup ( tDstLookupReader, tSrcLookupReader, tExtraDeadMap, [] (DocID_t) {} );
	}

	dSrcRowMap.Fill ( INVALID_ROWID );
	dDstRowMap.Fill ( INVALID_ROWID );

	const DWORD * pRow = pDstIndex->m_tAttr.GetWritePtr();
	int64_t iTotalDocs = 0;
	std::pair<DWORD, DWORD> tPerIndexDocs {0,0};

	// say to observer we're going to collect alive rows from dst index
	// (kills directed to that index must be collected to reapply at the finish)
	tMonitor.SetEvent ( MergeCb_c::E_COLLECT_START, pDstIndex->m_iChunk );
	for ( int i = 0; i < dDstRowMap.GetLength(); ++i, pRow+=iStride )
	{
		if ( pDstIndex->m_tDeadRowMap.IsSet(i) )
			continue;

		if ( bSupressDstDocids && tExtraDeadMap.IsSet(i) )
			continue;

		if ( pFilter )
		{
			CSphMatch tFakeMatch;
			tFakeMatch.m_tRowID = i;
			tFakeMatch.m_pStatic = pRow;
			if ( !pFilter->Eval ( tFakeMatch ) )
				continue;
		}

		dDstRowMap[i] = (RowID_t)iTotalDocs++;
	}
	tMonitor.SetEvent ( MergeCb_c::E_COLLECT_FINISHED, pDstIndex->m_iChunk );
	tPerIndexDocs.first = (DWORD)iTotalDocs;
	if ( dSrcRowMap.IsEmpty() )
		return tPerIndexDocs;

	// say to observer we're going to collect alive rows from src index (again, issue to kills).
	tMonitor.SetEvent ( MergeCb_c::E_COLLECT_START, pSrcIndex->m_iChunk );
	for ( int i = 0; i < dSrcRowMap.GetLength(); ++i )
	{
		if ( pSrcIndex->m_tDeadRowMap.IsSet(i) )
			continue;

		dSrcRowMap[i] = (RowID_t)iTotalDocs++;
	}
	tMonitor.SetEvent ( MergeCb_c::E_COLLECT_FINISHED, pSrcIndex->m_iChunk );
	tPerIndexDocs.second = DWORD ( iTotalDocs - tPerIndexDocs.first );
	return tPerIndexDocs;
}


bool AttrMerger_c::Prepare ( const CSphIndex_VLN* pSrcIndex, const CSphIndex_VLN* pDstIndex )
{
	auto sSPA = pDstIndex->GetIndexFileName ( SPH_EXT_SPA, true );
	if ( pDstIndex->m_tSchema.HasNonColumnarAttrs() && !m_tWriterSPA.OpenFile ( sSPA, m_sError ) )
		return false;

	if ( pDstIndex->m_tSchema.HasBlobAttrs() )
	{
		m_pBlobRowBuilder = sphCreateBlobRowBuilder ( pSrcIndex->m_tSchema, pDstIndex->GetIndexFileName ( SPH_EXT_SPB, true ), pSrcIndex->GetSettings().m_tBlobUpdateSpace, m_sError );
		if ( !m_pBlobRowBuilder )
			return false;
	}

	if ( pDstIndex->m_pDocstore )
	{
		m_pDocstoreBuilder = CreateDocstoreBuilder ( pDstIndex->GetIndexFileName ( SPH_EXT_SPDS, true ), pDstIndex->m_pDocstore->GetDocstoreSettings(), m_sError );
		if ( !m_pDocstoreBuilder )
			return false;

		for ( int i = 0; i < pDstIndex->m_tSchema.GetFieldsCount(); ++i )
			if ( pDstIndex->m_tSchema.IsFieldStored(i) )
				m_pDocstoreBuilder->AddField ( pDstIndex->m_tSchema.GetFieldName(i), DOCSTORE_TEXT );

		for ( int i = 0; i < pDstIndex->m_tSchema.GetAttrsCount(); ++i )
			if ( pDstIndex->m_tSchema.IsAttrStored(i) )
				m_pDocstoreBuilder->AddField ( pDstIndex->m_tSchema.GetAttr(i).m_sName, DOCSTORE_ATTR );
	}

	if ( pDstIndex->m_tSchema.HasColumnarAttrs() )
	{
		m_pColumnarBuilder = CreateColumnarBuilder ( pDstIndex->m_tSchema, pDstIndex->m_tSettings, pDstIndex->GetIndexFileName ( SPH_EXT_SPC, true ), m_sError );
		if ( !m_pColumnarBuilder )
			return false;
	}

	m_tMinMax.Init ( pDstIndex->m_tSchema );

	m_dDocidLookup.Reset ( m_iTotalDocs );
	CreateHistograms ( m_tHistograms, m_dAttrsForHistogram, pDstIndex->m_tSchema );

	m_tResultRowID = 0;
	return true;
}


bool AttrMerger_c::CopyPureColumnarAttributes ( const CSphIndex_VLN& tIndex, const VecTraits_T<RowID_t>& dRowMap )
{
	assert ( !tIndex.m_tAttr.GetWritePtr() );
	assert ( tIndex.m_tSchema.GetAttr ( 0 ).IsColumnar() );

	auto dColumnarIterators = CreateAllColumnarIterators ( tIndex.m_pColumnar.get(), tIndex.m_tSchema );
	CSphVector<int64_t> dTmp;

	int iChunk = tIndex.m_iChunk;
	m_tMonitor.SetEvent ( MergeCb_c::E_MERGEATTRS_START, iChunk );
	auto _ = AtScopeExit ( [this, iChunk] { m_tMonitor.SetEvent ( MergeCb_c::E_MERGEATTRS_FINISHED, iChunk ); } );
	for ( RowID_t tRowID = 0, tRows = (RowID_t)dRowMap.GetLength64(); tRowID < tRows; ++tRowID )
	{
		if ( dRowMap[tRowID] == INVALID_ROWID )
			continue;

		if ( m_tMonitor.NeedStop() )
			return false;

		// limit granted by caller code
		assert ( m_tResultRowID != INVALID_ROWID );

		ARRAY_FOREACH ( i, dColumnarIterators )
		{
			auto& tIt = dColumnarIterators[i];
			Verify ( AdvanceIterator ( tIt.first, tRowID ) );
			SetColumnarAttr ( i, tIt.second, m_pColumnarBuilder.get(), tIt.first, dTmp );
		}

		ARRAY_FOREACH ( i, m_dAttrsForHistogram )
			m_tHistograms.Insert ( i, m_dAttrsForHistogram[i].Get ( nullptr, dColumnarIterators ) );

		if ( m_pDocstoreBuilder )
			m_pDocstoreBuilder->AddDoc ( m_tResultRowID, tIndex.m_pDocstore->GetDoc ( tRowID, nullptr, -1, false ) );

		m_dDocidLookup[m_tResultRowID] = { dColumnarIterators[0].first->Get(), m_tResultRowID };
		++m_tResultRowID;
	}
	return true;
}

bool AttrMerger_c::CopyMixedAttributes ( const CSphIndex_VLN& tIndex, const VecTraits_T<RowID_t>& dRowMap )
{
	auto dColumnarIterators = CreateAllColumnarIterators ( tIndex.m_pColumnar.get(), tIndex.m_tSchema );
	CSphVector<int64_t> dTmp;

	int iColumnarIdLoc = tIndex.m_tSchema.GetAttr ( 0 ).IsColumnar() ? 0 : - 1;
	const CSphRowitem* pRow = tIndex.m_tAttr.GetWritePtr();
	assert ( pRow );
	int iStride = tIndex.m_tSchema.GetRowSize();
	CSphFixedVector<CSphRowitem> dTmpRow ( iStride );
	auto iStrideBytes = dTmpRow.GetLengthBytes();
	const CSphColumnInfo* pBlobLocator = tIndex.m_tSchema.GetAttr ( sphGetBlobLocatorName() );

	int iChunk = tIndex.m_iChunk;
	m_tMonitor.SetEvent ( MergeCb_c::E_MERGEATTRS_START, iChunk );
	auto _ = AtScopeExit ( [this, iChunk] { m_tMonitor.SetEvent ( MergeCb_c::E_MERGEATTRS_FINISHED, iChunk ); } );
	for ( RowID_t tRowID = 0, tRows = (RowID_t)dRowMap.GetLength64(); tRowID < tRows; ++tRowID, pRow += iStride )
	{
		if ( dRowMap[tRowID] == INVALID_ROWID )
			continue;

		if ( m_tMonitor.NeedStop() )
			return false;

		// limit granted by caller code
		assert ( m_tResultRowID != INVALID_ROWID );

		m_tMinMax.Collect ( pRow );

		if ( m_pBlobRowBuilder )
		{
			const BYTE* pOldBlobRow = tIndex.m_tBlobAttrs.GetWritePtr() + sphGetRowAttr ( pRow, pBlobLocator->m_tLocator );
			uint64_t	uNewOffset	= m_pBlobRowBuilder->Flush ( pOldBlobRow );

			memcpy ( dTmpRow.Begin(), pRow, iStrideBytes );
			sphSetRowAttr ( dTmpRow.Begin(), pBlobLocator->m_tLocator, uNewOffset );

			m_tWriterSPA.PutBytes ( dTmpRow.Begin(), iStrideBytes );
		} else if ( iStrideBytes )
			m_tWriterSPA.PutBytes ( pRow, iStrideBytes );

		ARRAY_FOREACH ( i, dColumnarIterators )
		{
			auto& tIt = dColumnarIterators[i];
			Verify ( AdvanceIterator ( tIt.first, tRowID ) );
			SetColumnarAttr ( i, tIt.second, m_pColumnarBuilder.get(), tIt.first, dTmp );
		}

		DocID_t tDocID = iColumnarIdLoc >= 0 ? dColumnarIterators[iColumnarIdLoc].first->Get() : sphGetDocID ( pRow );

		ARRAY_FOREACH ( i, m_dAttrsForHistogram )
			m_tHistograms.Insert ( i, m_dAttrsForHistogram[i].Get ( pRow, dColumnarIterators ) );

		if ( m_pDocstoreBuilder )
			m_pDocstoreBuilder->AddDoc ( m_tResultRowID, tIndex.m_pDocstore->GetDoc ( tRowID, nullptr, -1, false ) );

		m_dDocidLookup[m_tResultRowID] = { tDocID, m_tResultRowID };
		++m_tResultRowID;
	}
	return true;
}


bool AttrMerger_c::CopyAttributes ( const CSphIndex_VLN& tIndex, const VecTraits_T<RowID_t>& dRowMap, DWORD uAlive )
{
	if ( !uAlive )
		return true;

	// that is very empyric, however is better than nothing.
	m_iTotalBytes += tIndex.m_tStats.m_iTotalBytes * ( (float)uAlive / (float)dRowMap.GetLength64() );

	if ( !tIndex.m_tAttr.GetWritePtr() )
		return CopyPureColumnarAttributes( tIndex, dRowMap );
	return CopyMixedAttributes ( tIndex, dRowMap );
}


bool AttrMerger_c::FinishMergeAttributes ( const CSphIndex_VLN* pDstIndex, BuildHeader_t& tBuildHeader )
{
	m_tMinMax.FinishCollect();
	assert ( m_tResultRowID==m_iTotalDocs );
	tBuildHeader.m_iDocinfo = m_iTotalDocs;
	tBuildHeader.m_iTotalDocuments = m_iTotalDocs;
	tBuildHeader.m_iTotalBytes = m_iTotalBytes;

	m_dDocidLookup.Sort ( CmpDocidLookup_fn() );
	if ( !WriteDocidLookup ( pDstIndex->GetIndexFileName ( SPH_EXT_SPT, true ), m_dDocidLookup, m_sError ) )
		return false;

	if ( pDstIndex->m_tSchema.HasNonColumnarAttrs() )
	{
		if ( m_iTotalDocs )
		{
			tBuildHeader.m_iMinMaxIndex = m_tWriterSPA.GetPos() / sizeof(CSphRowitem);
			const auto& dMinMaxRows		 = m_tMinMax.GetCollected();
			m_tWriterSPA.PutBytes ( dMinMaxRows.Begin(), dMinMaxRows.GetLengthBytes64() );
			tBuildHeader.m_iDocinfoIndex = ( dMinMaxRows.GetLength() / pDstIndex->m_tSchema.GetRowSize() / 2 ) - 1;
		}

		m_tWriterSPA.CloseFile();
		if ( m_tWriterSPA.IsError() )
			return false;
	}

	if ( m_pBlobRowBuilder && !m_pBlobRowBuilder->Done(m_sError) )
		return false;

	std::string sErrorSTL;
	if ( m_pColumnarBuilder && !m_pColumnarBuilder->Done(sErrorSTL) )
	{
		m_sError = sErrorSTL.c_str();
		return false;
	}

	if ( !m_tHistograms.Save ( pDstIndex->GetIndexFileName ( SPH_EXT_SPHI, true ), m_sError ) )
		return false;

	if ( !CheckDocsCount ( m_tResultRowID, m_sError ) )
		return false;

	if ( m_pDocstoreBuilder )
		m_pDocstoreBuilder->Finalize();

	return WriteDeadRowMap ( pDstIndex->GetIndexFileName ( SPH_EXT_SPM, true ), m_tResultRowID, m_sError );
}


bool CSphIndex_VLN::DoMerge ( const CSphIndex_VLN * pDstIndex, const CSphIndex_VLN * pSrcIndex, const ISphFilter * pFilter, CSphString & sError, CSphIndexProgress & tProgress,
	bool bSrcSettings, bool bSupressDstDocids )
{
	auto & tMonitor = tProgress.GetMergeCb();
	assert ( pDstIndex && pSrcIndex );

	/// 'merge with self' - only apply filters/kill-lists, no real merge
	bool bCompress = pSrcIndex==pDstIndex;

	const CSphSchema & tDstSchema = pDstIndex->m_tSchema;
	const CSphSchema & tSrcSchema = pSrcIndex->m_tSchema;
	if ( !bCompress && !tDstSchema.CompareTo ( tSrcSchema, sError ) )
		return false;

	if ( !bCompress && pDstIndex->m_tSettings.m_eHitless!=pSrcIndex->m_tSettings.m_eHitless )
	{
		sError = "hitless settings must be the same on merged indices";
		return false;
	}

	if ( !bCompress && pDstIndex->m_pDict->GetSettings().m_bWordDict!=pSrcIndex->m_pDict->GetSettings().m_bWordDict )
	{
		sError.SetSprintf ( "dictionary types must be the same (dst dict=%s, src dict=%s )",
			pDstIndex->m_pDict->GetSettings().m_bWordDict ? "keywords" : "crc",
			pSrcIndex->m_pDict->GetSettings().m_bWordDict ? "keywords" : "crc" );
		return false;
	}

	// Create global list of documents to be merged from both sources
	// here we can also quickly consider to reject whole merge if N of final docs is >4G
	CSphFixedVector<RowID_t> dSrcRows{0}, dDstRows{0};
	auto tTotalDocs = CreateRowMapsAndCountTotalDocs ( pSrcIndex, pDstIndex, dSrcRows, dDstRows, pFilter, bSupressDstDocids, tMonitor );
	int64_t iTotalDocs = (int64_t)tTotalDocs.first + (int64_t)tTotalDocs.second;
	if ( iTotalDocs >= INVALID_ROWID )
		return false; // too many docs in merged segment (>4G even with filtered/killed), abort.

	BuildHeader_t tBuildHeader ( pDstIndex->m_tStats );

	// merging attributes
	{
		AttrMerger_c tAttrMerger ( tMonitor, sError, iTotalDocs );
		if ( !tAttrMerger.Prepare ( pSrcIndex, pDstIndex ) )
			return false;

		if ( !tAttrMerger.CopyAttributes ( *pDstIndex, dDstRows, tTotalDocs.first ) )
			return false;

		if ( !bCompress && !tAttrMerger.CopyAttributes ( *pSrcIndex, dSrcRows, tTotalDocs.second ) )
			return false;

		if ( !tAttrMerger.FinishMergeAttributes ( pDstIndex, tBuildHeader ) )
			return false;
	}

	const CSphIndex_VLN* pSettings = ( bSrcSettings ? pSrcIndex : pDstIndex );
	CSphAutofile tTmpDict ( pDstIndex->GetIndexFileName("spi.tmp"), SPH_O_NEW, sError, true );
	CSphAutofile tDict ( pDstIndex->GetIndexFileName ( SPH_EXT_SPI, true ), SPH_O_NEW, sError );

	if ( !sError.IsEmpty() || tTmpDict.GetFD()<0 || tDict.GetFD()<0 || tMonitor.NeedStop() )
		return false;

	DictRefPtr_c pDict { pSettings->m_pDict->Clone() };

	int iHitBufferSize = 8 * 1024 * 1024;
	CSphVector<SphWordID_t> dDummy;
	CSphHitBuilder tHitBuilder ( pSettings->m_tSettings, dDummy, true, iHitBufferSize, pDict, &sError );

	// FIXME? is this magic dict block constant any good?..
	pDict->DictBegin ( tTmpDict, tDict, iHitBufferSize );

	// merge dictionaries, doclists and hitlists
	if ( pDict->GetSettings().m_bWordDict )
	{
		WITH_QWORD ( pDstIndex, false, QwordDst,
			WITH_QWORD ( pSrcIndex, false, QwordSrc,
				if ( !CSphIndex_VLN::MergeWords < QwordDst, QwordSrc > ( pDstIndex, pSrcIndex, dDstRows, dSrcRows, &tHitBuilder, sError, tProgress ) )
					return false;
		));
	} else
	{
		WITH_QWORD ( pDstIndex, true, QwordDst,
			WITH_QWORD ( pSrcIndex, true, QwordSrc,
				if ( !CSphIndex_VLN::MergeWords < QwordDst, QwordSrc > ( pDstIndex, pSrcIndex, dDstRows, dSrcRows, &tHitBuilder, sError, tProgress ) )
					return false;
		));
	}

	if ( tMonitor.NeedStop () )
		return false;

	// finalize
	AggregateHit_t tFlush;
	tFlush.m_tRowID = INVALID_ROWID;
	tFlush.m_uWordID = 0;
	tFlush.m_sKeyword = (const BYTE*)""; // tricky: assertion in cidxHit calls strcmp on this in case of empty index!
	tFlush.m_iWordPos = EMPTY_HIT;
	tFlush.m_dFieldMask.UnsetAll();
	tHitBuilder.cidxHit ( &tFlush );

	int iMinInfixLen = pSettings->m_tSettings.m_iMinInfixLen;
	if ( !tHitBuilder.cidxDone ( iHitBufferSize, iMinInfixLen, pSettings->m_pTokenizer->GetMaxCodepointLength(), &tBuildHeader ) )
		return false;

	CSphString sHeaderName = pDstIndex->GetIndexFileName ( SPH_EXT_SPH, true );

	WriteHeader_t tWriteHeader;
	tWriteHeader.m_pSettings = &pSettings->m_tSettings;
	tWriteHeader.m_pSchema = &pSettings->m_tSchema;
	tWriteHeader.m_pTokenizer = pSettings->m_pTokenizer;
	tWriteHeader.m_pDict = pSettings->m_pDict;
	tWriteHeader.m_pFieldFilter = pSettings->m_pFieldFilter.get();
	tWriteHeader.m_pFieldLens = pSettings->m_dFieldLens.Begin();

	IndexBuildDone ( tBuildHeader, tWriteHeader, sHeaderName, sError );

	return true;
}


bool sphMerge ( const CSphIndex * pDst, const CSphIndex * pSrc, VecTraits_T<CSphFilterSettings> dFilters, CSphIndexProgress & tProgress, CSphString& sError )
{
	auto pDstIndex = (const CSphIndex_VLN*) pDst;
	auto pSrcIndex = (const CSphIndex_VLN*) pSrc;

	std::unique_ptr<ISphFilter> pFilter = pDstIndex->CreateMergeFilters ( dFilters );
	return CSphIndex_VLN::DoMerge ( pDstIndex, pSrcIndex, pFilter.get(), sError, tProgress, dFilters.IsEmpty(), false );
}

template < typename QWORD >
bool CSphIndex_VLN::DeleteField ( const CSphIndex_VLN * pIndex, CSphHitBuilder * pHitBuilder, CSphString & sError, CSphSourceStats & tStat, int iKillField )
{
	assert ( iKillField>=0 );

	CSphAutofile tDummy;
	pHitBuilder->CreateIndexFiles ( pIndex->GetIndexFileName("tmp.spd").cstr(), pIndex->GetIndexFileName("tmp.spp").cstr(), pIndex->GetIndexFileName("tmp.spe").cstr(), false, 0, tDummy, nullptr );

	CSphDictReader<QWORD::is_worddict::value> tWordsReader ( pIndex->GetSettings().m_iSkiplistBlockSize );
	if ( !tWordsReader.Setup ( pIndex->GetIndexFileName(SPH_EXT_SPI), pIndex->m_tWordlist.GetWordsEnd(), pIndex->m_tSettings.m_eHitless, sError ) )
		return false;

	/// prepare for indexing
	pHitBuilder->HitblockBegin();
	pHitBuilder->HitReset();

	/// setup qword
	QWORD tQword ( false, false, pIndex->GetIndexId() );
	DataReaderFactoryPtr_c tDocs {
		NewProxyReader ( pIndex->GetIndexFileName ( SPH_EXT_SPD ), sError,
			DataReaderFactory_c::DOCS, pIndex->m_tMutableSettings.m_tFileAccess.m_iReadBufferDocList, FileAccess_e::FILE )
	};
	if ( !tDocs )
		return false;

	DataReaderFactoryPtr_c tHits {
		NewProxyReader ( pIndex->GetIndexFileName ( SPH_EXT_SPP ), sError,
			DataReaderFactory_c::HITS, pIndex->m_tMutableSettings.m_tFileAccess.m_iReadBufferHitList, FileAccess_e::FILE  )
	};
	if ( !tHits )
		return false;

	if ( !sError.IsEmpty () || sphInterrupted () )
		return false;

	QwordIteration::ConfigureQword ( tQword, tHits, tDocs, pIndex->m_tSchema.GetDynamicSize() );

	/// process
	while ( tWordsReader.Read () )
	{
		if ( sphInterrupted () )
			return false;

		bool bHitless = !tWordsReader.m_bHasHitlist;
		QwordIteration::PrepareQword ( tQword, tWordsReader );

		AggregateHit_t tHit;
		tHit.m_uWordID = tWordsReader.m_uWordID; // !COMMIT m_sKeyword anyone?
		tHit.m_sKeyword = tWordsReader.GetWord();
		tHit.m_dFieldMask.UnsetAll();

		// transfer hits
		while ( QwordIteration::NextDocument ( tQword, pIndex ) )
		{
			if ( sphInterrupted () )
				return false;

			if ( bHitless )
			{
				tHit.m_tRowID = tQword.m_tDoc.m_tRowID;
				tHit.m_dFieldMask = tQword.m_dQwordFields; // fixme! what field mask on hitless? m.b. write 0 here?
				tHit.m_dFieldMask.DeleteBit (iKillField);
				if ( tHit.m_dFieldMask.TestAll ( false ) )
					continue;
				tHit.SetAggrCount ( tQword.m_uMatchHits );
				pHitBuilder->cidxHit ( &tHit );
			} else
			{
				assert ( tQword.m_bHasHitlist );
				tHit.m_tRowID = tQword.m_tDoc.m_tRowID;
				for ( Hitpos_t uHit = tQword.GetNextHit(); uHit!=EMPTY_HIT; uHit = tQword.GetNextHit() )
				{
					int iField = HITMAN::GetField ( uHit );
					if ( iKillField==iField )
						continue;

					if ( iField>iKillField )
						HITMAN::DecrementField ( uHit );

					tHit.m_iWordPos = uHit;
					pHitBuilder->cidxHit ( &tHit );
				}
			}
		}
	}

	return true;
}


bool CSphIndex_VLN::DeleteFieldFromDict ( int iFieldId, BuildHeader_t & tBuildHeader, CSphString & sError )
{
	CSphAutofile tTmpDict ( GetIndexFileName ( "spi.tmp" ), SPH_O_NEW, sError, true );
	CSphAutofile tNewDict ( GetIndexFileName ( SPH_EXT_SPI, true ), SPH_O_NEW, sError );

	if ( !sError.IsEmpty () || tTmpDict.GetFD ()<0 || tNewDict.GetFD ()<0 || sphInterrupted () )
		return false;

	DictRefPtr_c pDict { m_pDict->Clone () };

	int iHitBufferSize = 8 * 1024 * 1024;
	CSphVector<SphWordID_t> dDummy;
	CSphHitBuilder tHitBuilder ( m_tSettings, dDummy, true, iHitBufferSize, pDict, &sError );

	// FIXME? is this magic dict block constant any good?..
	pDict->DictBegin ( tTmpDict, tNewDict, iHitBufferSize );

	// merge dictionaries, doclists and hitlists
	if ( pDict->GetSettings().m_bWordDict )
	{
		WITH_QWORD ( this, false, Qword,
			if ( !CSphIndex_VLN::DeleteField <Qword> ( this, &tHitBuilder, sError, tBuildHeader, iFieldId ) )
				return false;
		);
	} else
	{
		WITH_QWORD ( this, true, Qword,
			if ( !CSphIndex_VLN::DeleteField <Qword> ( this, &tHitBuilder, sError, tBuildHeader, iFieldId ) )
				return false;
		);
	}

	if ( sphInterrupted() )
		return false;

	// finalize
	AggregateHit_t tFlush;
	tFlush.m_tRowID = INVALID_ROWID;
	tFlush.m_uWordID = 0;
	tFlush.m_sKeyword = (const BYTE*)""; // tricky: assertion in cidxHit calls strcmp on this in case of empty index!
	tFlush.m_iWordPos = EMPTY_HIT;
	tFlush.m_dFieldMask.UnsetAll();
	tHitBuilder.cidxHit ( &tFlush );

	int iMinInfixLen = m_tSettings.m_iMinInfixLen;
	if ( !tHitBuilder.cidxDone ( iHitBufferSize, iMinInfixLen, m_pTokenizer->GetMaxCodepointLength(), &tBuildHeader ) )
		return false;

	/// as index is w-locked, we can also detach doclist/hitlist/dictionary and juggle them.
	tTmpDict.Close();
	tNewDict.Close();

	m_tWordlist.Reset();
	if ( !JuggleFile ( SPH_EXT_SPI, sError ) )	return false;
	m_tWordlist.m_iDictCheckpointsOffset= tBuildHeader.m_iDictCheckpointsOffset;
	m_tWordlist.m_iDictCheckpoints		= tBuildHeader.m_iDictCheckpoints;
	m_tWordlist.m_iInfixCodepointBytes	= tBuildHeader.m_iInfixCodepointBytes;
	m_tWordlist.m_iInfixBlocksOffset	= tBuildHeader.m_iInfixBlocksOffset;
	m_tWordlist.m_iInfixBlocksWordsSize = tBuildHeader.m_iInfixBlocksWordsSize;
	m_tWordlist.m_dCheckpoints.Reset ( m_tWordlist.m_iDictCheckpoints );
	if ( !PreallocWordlist() )					return false;

	m_tSkiplists.Reset ();
	if ( !JuggleFile ( SPH_EXT_SPE, sError ) )	return false;
	if ( !PreallocSkiplist() )					return false;

	m_pDoclistFile = nullptr;
	m_pHitlistFile = nullptr;
	if ( !JuggleFile ( SPH_EXT_SPD, sError ) )	return false;
	if ( !JuggleFile ( SPH_EXT_SPP, sError ) )	return false;
	if ( !SpawnReaders() )						return false;

	return true;
}


bool CSphIndex_VLN::AddRemoveFromDocstore ( const CSphSchema & tOldSchema, const CSphSchema & tNewSchema, CSphString & sError )
{
	int iOldNumStored = 0;
	for ( int i = 0; i < tOldSchema.GetFieldsCount(); i++ )
		if ( tOldSchema.IsFieldStored(i) )
			iOldNumStored++;

	for ( int i = 0; i < tOldSchema.GetAttrsCount(); i++ )
		if ( tOldSchema.IsAttrStored(i) )
			iOldNumStored++;

	int iNewNumStored = 0;
	for ( int i = 0; i < tNewSchema.GetFieldsCount(); i++ )
		if ( tNewSchema.IsFieldStored(i) )
			iNewNumStored++;

	for ( int i = 0; i < tNewSchema.GetAttrsCount(); i++ )
		if ( tNewSchema.IsAttrStored(i) )
			iOldNumStored++;

	if ( iOldNumStored==iNewNumStored )
		return true;

	std::unique_ptr<DocstoreBuilder_i> pDocstoreBuilder;
	if ( iNewNumStored )
	{
		pDocstoreBuilder = CreateDocstoreBuilder ( GetIndexFileName ( SPH_EXT_SPDS, true ), m_pDocstore->GetDocstoreSettings(), sError );
		if ( !pDocstoreBuilder )
			return false;

		Alter_AddRemoveFromDocstore ( *pDocstoreBuilder, m_pDocstore.get(), (DWORD)m_iDocinfo, tNewSchema );
	}

	if ( !JuggleFile ( SPH_EXT_SPDS, sError, !!iOldNumStored, !!iNewNumStored ) )
		return false;

	m_pDocstore.reset();
	PreallocDocstore();

	return true;
}


bool CSphIndex_VLN::AddRemoveField ( bool bAddField, const CSphString & sFieldName, DWORD uFieldFlags, CSphString & sError )
{
	CSphSchema tOldSchema = m_tSchema;
	CSphSchema tNewSchema = m_tSchema;
	if ( !Alter_AddRemoveFieldFromSchema ( bAddField, tNewSchema, sFieldName, uFieldFlags, sError ) )
		return false;

	auto iRemoveIdx = m_tSchema.GetFieldIndex ( sFieldName.cstr () );
	m_tSchema = tNewSchema;

	BuildHeader_t tBuildHeader ( m_tStats );
	tBuildHeader.m_iDocinfo = m_iDocinfo;
	tBuildHeader.m_iDocinfoIndex = m_iDocinfoIndex;
	tBuildHeader.m_iMinMaxIndex = m_iMinMaxIndex;

	*(DictHeader_t *) &tBuildHeader = *(DictHeader_t *) &m_tWordlist;

	if ( !bAddField && !DeleteFieldFromDict ( iRemoveIdx, tBuildHeader, sError ) )
		return false;

	if ( !AddRemoveFromDocstore ( tOldSchema, tNewSchema, sError ) )
		return false;

	CSphString sHeaderName = GetIndexFileName ( SPH_EXT_SPH, true );
	WriteHeader_t tWriteHeader;
	tWriteHeader.m_pSettings = &m_tSettings;
	tWriteHeader.m_pSchema = &tNewSchema;
	tWriteHeader.m_pTokenizer = m_pTokenizer;
	tWriteHeader.m_pDict = m_pDict;
	tWriteHeader.m_pFieldFilter = m_pFieldFilter.get();
	tWriteHeader.m_pFieldLens = m_dFieldLens.Begin ();

	// save the header
	if ( !IndexBuildDone ( tBuildHeader, tWriteHeader, sHeaderName, sError ) ) 	return false;
	if ( !JuggleFile ( SPH_EXT_SPH, sError ) )		return false;

	return true;
}

/////////////////////////////////////////////////////////////////////////////

void CSphMatchComparatorState::FixupLocators ( const ISphSchema * pOldSchema, const ISphSchema * pNewSchema, bool bRemapKeyparts )
{
	for ( int i = 0; i < CSphMatchComparatorState::MAX_ATTRS; ++i )
	{
		sphFixupLocator ( m_tLocator[i], pOldSchema, pNewSchema );

		// update string keypart into str_ptr
		if ( bRemapKeyparts && m_eKeypart[i]==SPH_KEYPART_STRING )
			m_eKeypart[i] = SPH_KEYPART_STRINGPTR;

		// update columnar attrs
		if ( pOldSchema )
		{
			int iOldAttrId = m_dAttrs[i];
			if ( iOldAttrId!=-1 )
				m_dAttrs[i] = pNewSchema->GetAttrIndex ( pOldSchema->GetAttr(iOldAttrId).m_sName.cstr() );
		}
	}
}

//////////////////////////////////////////////////////////////////////////

inline bool sphGroupMatch ( SphAttr_t iGroup, const SphAttr_t * pGroups, int iGroups )
{
	if ( !pGroups ) return true;
	const SphAttr_t * pA = pGroups;
	const SphAttr_t * pB = pGroups+iGroups-1;
	if ( iGroup==*pA || iGroup==*pB ) return true;
	if ( iGroup<(*pA) || iGroup>(*pB) ) return false;

	while ( pB-pA>1 )
	{
		const SphAttr_t * pM = pA + ((pB-pA)/2);
		if ( iGroup==(*pM) )
			return true;
		if ( iGroup<(*pM) )
			pB = pM;
		else
			pA = pM;
	}
	return false;
}


bool CSphIndex_VLN::EarlyReject ( CSphQueryContext * pCtx, CSphMatch & tMatch ) const
{
	tMatch.m_pStatic = GetDocinfoByRowID ( tMatch.m_tRowID );
	pCtx->CalcFilter ( tMatch );
	if ( !pCtx->m_pFilter )
		return false;

	if ( !pCtx->m_pFilter->Eval ( tMatch ) )
	{
		pCtx->FreeDataFilter ( tMatch );
		return true;
	}

	return false;
}


CSphVector<SphAttr_t> CSphIndex_VLN::BuildDocList () const
{
	TlsMsg::Err(); // clean err
	CSphVector<SphAttr_t> dResult;
	if ( !m_iDocinfo )
		return dResult;

	// new[] might fail on 32bit here
	int64_t iSizeMax = (size_t)m_iDocinfo;
	if ( iSizeMax!=m_iDocinfo )
	{
		TlsMsg::Err ( "doc-list build size_t overflow (docs count=%l, size max=%l)", m_iDocinfo, iSizeMax );
		return dResult;
	}

	int iStride = m_tSchema.GetRowSize();
	dResult.Resize ( m_iDocinfo );

	const CSphRowitem * pRow = m_tAttr.GetWritePtr();
	for ( SphAttr_t & tDst : dResult )
	{
		tDst = sphGetDocID ( pRow );
		pRow += iStride;
	}

	dResult.Uniq();
	return dResult;
}


RowID_t CSphIndex_VLN::GetRowidByDocid ( DocID_t tDocID ) const
{
	return m_tLookupReader.Find ( tDocID );
}


int	CSphIndex_VLN::Kill ( DocID_t tDocID )
{
	// FIXME! docid might not be unique
	if ( m_tDeadRowMap.Set ( GetRowidByDocid ( tDocID ) ) )
	{
		m_uAttrsStatus |= IndexUpdateHelper_c::ATTRS_ROWMAP_UPDATED;
		if ( m_pKillHook )
			m_pKillHook->Kill ( tDocID );
		return 1;
	}

	return 0;
}

bool CSphIndex_VLN::IsAlive ( DocID_t tDocID ) const
{
	RowID_t tRow = GetRowidByDocid ( tDocID );
	if ( tRow==INVALID_ROWID )
		return false;

	return ( !m_tDeadRowMap.IsSet ( tRow ) );
}


inline const CSphRowitem * CSphIndex_VLN::FindDocinfo ( DocID_t tDocID ) const
{
	RowID_t tRowID = GetRowidByDocid ( tDocID );
	return tRowID==INVALID_ROWID ? nullptr : GetDocinfoByRowID ( tRowID );
}


inline const CSphRowitem * CSphIndex_VLN::GetDocinfoByRowID ( RowID_t tRowID ) const
{
	//  GetCachedRowSize() is used to avoid several virtual calls
	return m_tAttr.GetWritePtr() + (int64_t)tRowID*m_tSchema.GetCachedRowSize();
}


inline RowID_t CSphIndex_VLN::GetRowIDByDocinfo ( const CSphRowitem * pDocinfo ) const
{
	return RowID_t ( ( pDocinfo - m_tAttr.GetWritePtr() ) / m_tSchema.GetCachedRowSize() );
}


inline void CalcContextItem ( CSphMatch & tMatch, const CSphQueryContext::CalcItem_t & tCalc )
{
	switch ( tCalc.m_eType )
	{
	case SPH_ATTR_BOOL:
	case SPH_ATTR_INTEGER:
	case SPH_ATTR_TIMESTAMP:
		tMatch.SetAttr ( tCalc.m_tLoc, tCalc.m_pExpr->IntEval(tMatch) );
		break;

	case SPH_ATTR_BIGINT:
	case SPH_ATTR_JSON_FIELD:
		tMatch.SetAttr ( tCalc.m_tLoc, tCalc.m_pExpr->Int64Eval(tMatch) );
		break;

	case SPH_ATTR_STRINGPTR:
		tMatch.SetAttr ( tCalc.m_tLoc, (SphAttr_t)tCalc.m_pExpr->StringEvalPacked ( tMatch ) );
		break;

	case SPH_ATTR_FACTORS:
	case SPH_ATTR_FACTORS_JSON:
		tMatch.SetAttr ( tCalc.m_tLoc, (SphAttr_t)tCalc.m_pExpr->FactorEvalPacked ( tMatch ) ); // FIXME! a potential leak of *previous* value?
		break;

	case SPH_ATTR_INT64SET_PTR:
	case SPH_ATTR_UINT32SET_PTR:
		tMatch.SetAttr ( tCalc.m_tLoc, (SphAttr_t)tCalc.m_pExpr->Int64Eval ( tMatch ) );
		break;

	case SPH_ATTR_DOUBLE:
		tMatch.SetAttrDouble ( tCalc.m_tLoc, tCalc.m_pExpr->Eval(tMatch) );
		break;

	default:
		tMatch.SetAttrFloat ( tCalc.m_tLoc, tCalc.m_pExpr->Eval(tMatch) );
		break;
	}
}


inline void CalcContextItems ( CSphMatch & tMatch, const VecTraits_T<CSphQueryContext::CalcItem_t> & dItems )
{
	for ( auto & i : dItems )
		CalcContextItem ( tMatch, i );
}


void CSphQueryContext::CalcFilter ( CSphMatch & tMatch ) const
{
	CalcContextItems ( tMatch, m_dCalcFilter );
}


void CSphQueryContext::CalcSort ( CSphMatch & tMatch ) const
{
	CalcContextItems ( tMatch, m_dCalcSort );
}


void CSphQueryContext::CalcFinal ( CSphMatch & tMatch ) const
{
	CalcContextItems ( tMatch, m_dCalcFinal );
}


void CSphQueryContext::CalcItem ( CSphMatch & tMatch, const CalcItem_t & tCalc ) const
{
	CalcContextItem ( tMatch, tCalc );
}


static inline void FreeDataPtrAttrs ( CSphMatch & tMatch, const CSphVector<CSphQueryContext::CalcItem_t> & dItems, const IntVec_t & dItemIndexes )
{
	if ( !tMatch.m_pDynamic )
		return;

	for ( auto i : dItemIndexes )
	{
		const auto & tItem = dItems[i];

		BYTE * pData = (BYTE *)tMatch.GetAttr ( tItem.m_tLoc );
		// delete[] pData;
		if ( pData )
		{
			sphDeallocatePacked ( pData );
			tMatch.SetAttr ( tItem.m_tLoc, 0 );
		}
	}
}

void CSphQueryContext::FreeDataFilter ( CSphMatch & tMatch ) const
{
	FreeDataPtrAttrs ( tMatch, m_dCalcFilter, m_dCalcFilterPtrAttrs );
}


void CSphQueryContext::FreeDataSort ( CSphMatch & tMatch ) const
{
	FreeDataPtrAttrs ( tMatch, m_dCalcSort, m_dCalcSortPtrAttrs );
}

void CSphQueryContext::ExprCommand ( ESphExprCommand eCmd, void * pArg )
{
	ARRAY_FOREACH ( i, m_dCalcFilter )
		m_dCalcFilter[i].m_pExpr->Command ( eCmd, pArg );
	ARRAY_FOREACH ( i, m_dCalcSort )
		m_dCalcSort[i].m_pExpr->Command ( eCmd, pArg );
	ARRAY_FOREACH ( i, m_dCalcFinal )
		m_dCalcFinal[i].m_pExpr->Command ( eCmd, pArg );
}


void CSphQueryContext::SetBlobPool ( const BYTE * pBlobPool )
{
	ExprCommand ( SPH_EXPR_SET_BLOB_POOL, (void*)pBlobPool );
	if ( m_pFilter )
		m_pFilter->SetBlobStorage ( pBlobPool );
	if ( m_pWeightFilter )
		m_pWeightFilter->SetBlobStorage ( pBlobPool );
}


void CSphQueryContext::SetColumnar ( const columnar::Columnar_i * pColumnar )
{
	ExprCommand ( SPH_EXPR_SET_COLUMNAR, (void*)pColumnar );
}


void CSphQueryContext::SetDocstore ( const Docstore_i * pDocstore, int64_t iDocstoreSessionId )
{
	DocstoreSession_c::InfoRowID_t tSessionInfo;
	tSessionInfo.m_pDocstore = pDocstore;
	tSessionInfo.m_iSessionId = iDocstoreSessionId;

	ExprCommand ( SPH_EXPR_SET_DOCSTORE_ROWID, &tSessionInfo );
}


/// FIXME, perhaps
/// this rather crappy helper class really serves exactly 1 (one) simple purpose
///
/// it passes a sorting queue internals (namely, weight and float sortkey, if any,
/// of the current-worst queue element) to the MIN_TOP_WORST() and MIN_TOP_SORTVAL()
/// expression classes that expose those to the cruel outside world
///
/// all the COM-like EXTRA_xxx message back and forth is needed because expressions
/// are currently parsed and created earlier than the sorting queue
///
/// that also is the reason why we mischievously return 0 instead of clearly failing
/// with an error when the sortval is not a dynamic float; by the time we are parsing
/// expressions, we do not *yet* know that; but by the time we create a sorting queue,
/// we do not *want* to leak select expression checks into it
///
/// alternatively, we probably want to refactor this and introduce Bind(), to parse
/// expressions once, then bind them to actual searching contexts (aka index or segment,
/// and ranker, and sorter, and whatever else might be referenced by the expressions)
struct ContextExtra final : public ISphExtra
{
	ISphRanker * m_pRanker;
	ISphMatchSorter * m_pSorter;

	ContextExtra ( ISphRanker* pRanker, ISphMatchSorter* pSorter)
		: m_pRanker ( pRanker )
		, m_pSorter ( pSorter )
		{}

	bool ExtraDataImpl ( ExtraData_e eData, void ** ppArg ) final
	{
		if ( eData!=EXTRA_GET_QUEUE_WORST && eData!=EXTRA_GET_QUEUE_SORTVAL )
			return m_pRanker->ExtraData ( eData, ppArg );

		if ( !m_pSorter )
			return false;

		const CSphMatch * pWorst = m_pSorter->GetWorst();
		if ( !pWorst )
			return false;

		if ( eData==EXTRA_GET_QUEUE_WORST )
		{
			*ppArg = (void*)pWorst;
			return true;
		};

		assert ( eData==EXTRA_GET_QUEUE_SORTVAL );
		const CSphMatchComparatorState & tCmp = m_pSorter->GetState();
		if ( tCmp.m_eKeypart[0]==SPH_KEYPART_FLOAT && tCmp.m_tLocator[0].m_bDynamic
			&& tCmp.m_tLocator[0].m_iBitCount==32 && ( tCmp.m_tLocator[0].m_iBitOffset%32==0 )
			&& tCmp.m_dAttrs[1]==-1 )
		{
			*(int*)ppArg = tCmp.m_tLocator[0].m_iBitOffset/32;
			return true;
		}

		// min_top_sortval() only works with order by float_expr for now
		return false;
	}
};


void CSphQueryContext::SetupExtraData ( ISphRanker * pRanker, ISphMatchSorter * pSorter )
{
	ContextExtra tExtra ( pRanker, pSorter );
	ExprCommand ( SPH_EXPR_SET_EXTRA_DATA, &tExtra );
}


template<bool USE_KLIST, bool RANDOMIZE, bool USE_FACTORS>
void CSphIndex_VLN::MatchExtended ( CSphQueryContext& tCtx, const CSphQuery & tQuery, const VecTraits_T<ISphMatchSorter *> & dSorters, ISphRanker * pRanker, int iTag, int iIndexWeight ) const
{
	QueryProfile_c * pProfile = tCtx.m_pProfile;
	CSphScopedProfile tProf (pProfile, SPH_QSTATE_UNKNOWN);

	if_const ( USE_FACTORS )
	{
		pRanker->ExtraData ( EXTRA_SET_MATCHTAG, (void**)&iTag );
	}

	int iCutoff = tQuery.m_iCutoff;
	if ( iCutoff<=0 )
		iCutoff = -1;

	// do searching
	CSphMatch * pMatch = pRanker->GetMatchesBuffer();
	while (true)
	{
		// ranker does profile switches internally in GetMatches()
		int iMatches = pRanker->GetMatches();
		if ( iMatches<=0 )
			break;

		SwitchProfile ( pProfile, SPH_QSTATE_SORT );

		for ( int i=0; i<iMatches; i++ )
		{
			CSphMatch & tMatch = pMatch[i];
			if_const ( USE_KLIST )
			{
				if ( m_tDeadRowMap.IsSet ( tMatch.m_tRowID ) )
					continue;
			}

			tMatch.m_iWeight *= iIndexWeight;
			tCtx.CalcSort ( tMatch );

			if ( tCtx.m_pWeightFilter && !tCtx.m_pWeightFilter->Eval ( tMatch ) )
			{
				tCtx.FreeDataSort ( tMatch );
				continue;
			}

			tMatch.m_iTag = iTag;

			bool bRand = false;
			bool bNewMatch = false;
			for ( ISphMatchSorter * pSorter: dSorters )
			{
				// all non-random sorters are in the beginning,
				// so we can avoid the simple 'first-element' assertion
				if_const ( RANDOMIZE )
				{
					if ( !bRand && pSorter->IsRandom() )
					{
						bRand = true;
						tMatch.m_iWeight = ( sphRand() & 0xffff ) * iIndexWeight;

						if ( tCtx.m_pWeightFilter && !tCtx.m_pWeightFilter->Eval ( tMatch ) )
							break;
					}
				}

				bNewMatch |= pSorter->Push ( tMatch );

				if_const ( USE_FACTORS )
				{
					RowTagged_t tJustPushed = pSorter->GetJustPushed();
					VecTraits_T<RowTagged_t> dJustPopped = pSorter->GetJustPopped();
					pRanker->ExtraData ( EXTRA_SET_MATCHPUSHED, (void**)&tJustPushed );
					pRanker->ExtraData ( EXTRA_SET_MATCHPOPPED, (void**)&dJustPopped );
				}
			}

			tCtx.FreeDataFilter ( tMatch );
			tCtx.FreeDataSort ( tMatch );

			if ( bNewMatch )
				if ( --iCutoff==0 )
					break;
		}

		if ( iCutoff==0 )
			break;
	}
}

//////////////////////////////////////////////////////////////////////////


struct SphFinalMatchCalc_t final : MatchProcessor_i, ISphNoncopyable
{
	const CSphQueryContext &	m_tCtx;
	int							m_iTag;

	SphFinalMatchCalc_t ( int iTag, const CSphQueryContext & tCtx )
		: m_tCtx ( tCtx )
		, m_iTag ( iTag )
	{}

	bool ProcessInRowIdOrder() const final
	{
		// columnar expressions don't like random access, they are optimized for sequental access
		// that's why if we have a columnar expression, we need to call Process it ascending RowId order
		return m_tCtx.m_dCalcFinal.any_of ( []( const CSphQueryContext::CalcItem_t & i ){ return i.m_pExpr && i.m_pExpr->IsColumnar(); } );
	}

	void Process ( CSphMatch * pMatch ) final
	{
		// fixme! tag is signed int,
		// for distr. tags from remotes set with | 0x80000000,
		// i e in terms of signed int they're <0!
		// Is it intention, or bug?
		// If intention, lt us use uniformely either <0, either &0x80000000
		// conditions to avoid messing. If bug, shit already happened!
		if ( pMatch->m_iTag>=0 )
			return;

		m_tCtx.CalcFinal ( *pMatch );
		pMatch->m_iTag = m_iTag;
	}

	void Process ( VecTraits_T<CSphMatch *> & dMatches ) final
	{
		CSphVector<CSphQueryContext::CalcItem_t *> dColumnWise, dRowWise;

		// process columnar items in column-wise order (and the rest in rowwise order)
		for ( auto & i : m_tCtx.m_dCalcFinal )
			if ( i.m_pExpr->IsColumnar() )
				dColumnWise.Add(&i);
			else
				dRowWise.Add(&i);

		for ( const auto & pItem : dColumnWise )
			for ( auto & pMatch : dMatches )
			{
				assert(pMatch);
				if ( pMatch->m_iTag>=0 )
					continue;

				m_tCtx.CalcItem ( *pMatch, *pItem );
			}

		for ( auto & pMatch : dMatches )
			for ( const auto & pItem : dRowWise )
			{
				assert(pMatch);
				if ( pMatch->m_iTag>=0 )
					continue;

				m_tCtx.CalcItem ( *pMatch, *pItem );
			}

		for ( auto & pMatch : dMatches )
		{
			assert(pMatch);
			if ( pMatch->m_iTag>=0 )
				continue;

			pMatch->m_iTag = m_iTag;
		}
	}
};


/// scoped thread scheduling helper
/// either makes the current thread low priority while the helper lives, or does nothing
class ScopedThreadPriority_c
{
private:
	bool m_bRestore;

public:
	ScopedThreadPriority_c ( bool bLowPriority )
	{
		m_bRestore = false;
		if ( !bLowPriority )
			return;

#if _WIN32
		if ( !SetThreadPriority ( GetCurrentThread(), THREAD_PRIORITY_IDLE ) )
			return;
#else
		struct sched_param p;
		p.sched_priority = 0;
#ifdef SCHED_IDLE
		int iPolicy = SCHED_IDLE;
#else
		int iPolicy = SCHED_OTHER;
#endif
		if ( pthread_setschedparam ( pthread_self (), iPolicy, &p ) )
			return;
#endif

		m_bRestore = true;
	}

	~ScopedThreadPriority_c ()
	{
		if ( !m_bRestore )
			return;

#if _WIN32
		if ( !SetThreadPriority ( GetCurrentThread(), THREAD_PRIORITY_NORMAL ) )
			return;
#else
		struct sched_param p;
		p.sched_priority = 0;
		if ( pthread_setschedparam ( pthread_self (), SCHED_OTHER, &p ) )
			return;
#endif
	}
};

//////////////////////////////////////////////////////////////////////////

template <bool HAVE_DEAD>
class RowIterator_T : public ISphNoncopyable
{
public:
	RowIterator_T ( const RowIdBoundaries_t & tBoundaries, const DeadRowMap_Disk_c & tDeadRowMap )
		: m_tRowID ( tBoundaries.m_tMinRowID )
		, m_tBoundaries ( tBoundaries )
		, m_tDeadRowMap	( tDeadRowMap )
	{}

	inline bool GetNextRowIdBlock ( RowIdBlock_t & dRowIdBlock );
	DWORD GetNumProcessed() const { return m_tRowID-m_tBoundaries.m_tMinRowID; }

private:
	static const int MAX_COLLECTED = 128;

	RowID_t						m_tRowID {INVALID_ROWID};
	RowIdBoundaries_t			m_tBoundaries;
	CSphFixedVector<RowID_t>	m_dCollected {MAX_COLLECTED+1};		// store 128 values + end marker (same as .spa attr block size)
	const DeadRowMap_Disk_c &	m_tDeadRowMap;
};

template <>
bool RowIterator_T<true>::GetNextRowIdBlock ( RowIdBlock_t & dRowIdBlock )
{
	RowID_t * pRowIdStart = m_dCollected.Begin();
	RowID_t * pRowIdMax = pRowIdStart + m_dCollected.GetLength()-1;
	RowID_t * pRowID = pRowIdStart;

	while ( pRowID<pRowIdMax && m_tRowID<=m_tBoundaries.m_tMaxRowID )
	{
		if ( !m_tDeadRowMap.IsSet(m_tRowID) )
			*pRowID++ = m_tRowID;

		m_tRowID++;
	}

	return ReturnIteratorResult ( pRowID, pRowIdStart, dRowIdBlock );
}

template <>
bool RowIterator_T<false>::GetNextRowIdBlock ( RowIdBlock_t & dRowIdBlock )
{
	RowID_t * pRowIdStart = m_dCollected.Begin();
	int64_t iDelta = Min ( RowID_t(m_dCollected.GetLength()-1), int64_t(m_tBoundaries.m_tMaxRowID)-m_tRowID+1 );
	assert ( iDelta>=0 );
	RowID_t * pRowIdMax = pRowIdStart + iDelta;
	RowID_t * pRowID = pRowIdStart;

	// fixme! use sse?
	while ( pRowID<pRowIdMax )
		*pRowID++ = m_tRowID++;

	return ReturnIteratorResult ( pRowID, pRowIdStart, dRowIdBlock );
}

// adds killlist filtering to a rowid iterator
class RowIteratorAlive_c : public ISphNoncopyable
{
public:
	RowIteratorAlive_c ( RowidIterator_i * pIterator, const DeadRowMap_Disk_c & tDeadRowMap )
		: m_pIterator	( pIterator )
		, m_tDeadRowMap	( tDeadRowMap )
	{
		assert(pIterator);
	}

	FORCE_INLINE bool GetNextRowIdBlock ( RowIdBlock_t & dRowIdBlock )
	{
		RowIdBlock_t dIteratorRowIDs;
		if ( !m_pIterator->GetNextRowIdBlock(dIteratorRowIDs) )
			return false;

		m_dCollected.Resize ( dIteratorRowIDs.GetLength() );

		RowID_t * pRowIdStart = m_dCollected.Begin();
		RowID_t * pRowID = pRowIdStart;

		for ( auto i : dIteratorRowIDs )
		{
			if ( !m_tDeadRowMap.IsSet(i) )
				*pRowID++ = i;
		}

		dRowIdBlock = RowIdBlock_t ( pRowIdStart, pRowID - pRowIdStart );
		return true;	// always return true, even if all values were filtered out. next call will fetch more values
	}

	DWORD GetNumProcessed() const
	{
		return (DWORD)m_pIterator->GetNumProcessed();
	}

private:
	RowidIterator_i *				m_pIterator;
	CSphVector<RowID_t>				m_dCollected {0};
	const DeadRowMap_Disk_c &		m_tDeadRowMap;
};

//////////////////////////////////////////////////////////////////////////

template <bool HAS_FILTER_CALC, bool HAS_SORT_CALC, bool HAS_FILTER, bool HAS_RANDOMIZE, bool HAS_MAX_TIMER, bool HAS_CUTOFF, typename ITERATOR, typename TO_STATIC>
bool Fullscan ( ITERATOR & tIterator, TO_STATIC && fnToStatic, const CSphQueryContext & tCtx, CSphQueryResultMeta & tMeta, const VecTraits_T<ISphMatchSorter *> & dSorters, CSphMatch & tMatch, int iCutoff, int iIndexWeight, int64_t tmMaxTimer )
{
	auto tScopedStats = AtScopeExit ( [&tMeta, &tIterator]{tMeta.m_tStats.m_iFetchedDocs = (DWORD)tIterator.GetNumProcessed(); } );

	RowIdBlock_t dRowIDs;
	while ( tIterator.GetNextRowIdBlock(dRowIDs) )
		for ( auto & i : dRowIDs )
		{
			tMatch.m_tRowID = i;
			tMatch.m_pStatic = fnToStatic(i);

			// early filter only (no late filters in full-scan because of no @weight)
			if_const ( HAS_FILTER_CALC )
				tCtx.CalcFilter(tMatch);

			if_const ( HAS_FILTER )
			{
				if ( !tCtx.m_pFilter->Eval(tMatch) )
				{
					if_const ( HAS_FILTER_CALC )
						tCtx.FreeDataFilter ( tMatch );

					continue;
				}
			}

			if_const ( HAS_RANDOMIZE )
				tMatch.m_iWeight = ( sphRand() & 0xffff ) * iIndexWeight;

			if_const ( HAS_SORT_CALC )
				tCtx.CalcSort(tMatch);

			bool bNewMatch = false;
			dSorters.Apply ( [&tMatch, &bNewMatch] ( ISphMatchSorter * p ) { bNewMatch |= p->Push ( tMatch ); } );

			// stringptr expressions should be duplicated (or taken over) at this point
			if_const ( HAS_FILTER_CALC )
				tCtx.FreeDataFilter ( tMatch );

			if_const ( HAS_SORT_CALC )
				tCtx.FreeDataSort ( tMatch );

			if_const ( HAS_CUTOFF )
			{
				if ( bNewMatch && --iCutoff==0 )
					return true;
			}

			// handle timer
			if_const ( HAS_MAX_TIMER )
			{
				if ( sph::TimeExceeded ( tmMaxTimer ) )
				{
					tMeta.m_sWarning = "query time exceeded max_query_time";
					return true;
				}
			}
		}

	return false;
}


template <typename ITERATOR, typename TO_STATIC>
bool RunFullscan ( ITERATOR & tIterator, TO_STATIC && fnToStatic, const CSphQueryContext & tCtx, CSphQueryResultMeta & tMeta, const VecTraits_T<ISphMatchSorter *>& dSorters, CSphMatch & tMatch, int iCutoff, bool bRandomize, int iIndexWeight, int64_t tmMaxTimer )
{
	bool bHasFilterCalc = !tCtx.m_dCalcFilter.IsEmpty();
	bool bHasSortCalc = !tCtx.m_dCalcSort.IsEmpty();
	bool bHasFilter = !!tCtx.m_pFilter;
	bool bHasTimer = tmMaxTimer>0;
	bool bHasCutoff = iCutoff!=-1;
	int iIndex = bHasFilterCalc*32 + bHasSortCalc*16 + bHasFilter*8 + bRandomize*4 + bHasTimer*2 + bHasCutoff;

	switch ( iIndex )
	{
#define DECL_FNSCAN( _, n, params ) case n: return Fullscan<!!(n&32), !!(n&16), !!(n&8), !!(n&4), !!(n&2), !!(n&1), ITERATOR, TO_STATIC> params;
	BOOST_PP_REPEAT ( 64, DECL_FNSCAN, ( tIterator, std::forward<TO_STATIC> ( fnToStatic ), tCtx, tMeta, dSorters, tMatch, iCutoff, iIndexWeight, tmMaxTimer ) )
#undef DECL_FNSCAN
		default:
			assert ( 0 && "Internal error" );
			break;
	}

	return false;
}


bool CSphIndex_VLN::RunFullscanOnAttrs ( const RowIdBoundaries_t & tBoundaries, const CSphQueryContext & tCtx, CSphQueryResultMeta & tMeta, const VecTraits_T<ISphMatchSorter *> & dSorters, CSphMatch & tMatch, int iCutoff, bool bRandomize, int iIndexWeight, int64_t tmMaxTimer ) const
{
	const CSphRowitem * pStart = m_tAttr.GetWritePtr();
	int iStride = m_tSchema.GetRowSize();
	auto fnToStatic = [pStart, iStride]( RowID_t tRowID ){ return pStart+(int64_t)tRowID*iStride; };

	if ( m_tDeadRowMap.HasDead() )
	{
		RowIterator_T<true> tIt ( tBoundaries, m_tDeadRowMap );
		return RunFullscan ( tIt, fnToStatic, tCtx, tMeta, dSorters, tMatch, iCutoff, bRandomize, iIndexWeight, tmMaxTimer );
	}
	else
	{
		RowIterator_T<false> tIt ( tBoundaries, m_tDeadRowMap );
		return RunFullscan ( tIt, fnToStatic, tCtx, tMeta, dSorters, tMatch, iCutoff, bRandomize, iIndexWeight, tmMaxTimer );
	}
}


bool CSphIndex_VLN::RunFullscanOnIterator ( RowidIterator_i * pIterator, const CSphQueryContext & tCtx, CSphQueryResultMeta & tMeta, const VecTraits_T<ISphMatchSorter *> & dSorters, CSphMatch & tMatch, int iCutoff, bool bRandomize, int iIndexWeight, int64_t tmMaxTimer ) const
{
	const CSphRowitem * pStart = m_tAttr.GetWritePtr();
	int iStride = m_tSchema.GetRowSize();
	auto fnToStatic = [pStart, iStride]( RowID_t tRowID ){ return pStart+(int64_t)tRowID*iStride; };

	if ( m_tDeadRowMap.HasDead() )
	{
		RowIteratorAlive_c tIt ( pIterator, m_tDeadRowMap );
		return RunFullscan ( tIt, fnToStatic, tCtx, tMeta, dSorters, tMatch, iCutoff, bRandomize, iIndexWeight, tmMaxTimer );
	}

	return RunFullscan ( *pIterator, fnToStatic, tCtx, tMeta, dSorters, tMatch, iCutoff, bRandomize, iIndexWeight, tmMaxTimer );
}


template <bool ROWID_LIMITS>
bool CSphIndex_VLN::ScanByBlocks ( const CSphQueryContext & tCtx, CSphQueryResultMeta & tMeta, const VecTraits_T<ISphMatchSorter *> & dSorters, CSphMatch & tMatch, int iCutoff, bool bRandomize, int iIndexWeight, int64_t tmMaxTimer, const RowIdBoundaries_t * pBoundaries ) const
{
	int iStartIndexEntry = 0;
	int iEndIndexEntry = (int)m_iDocinfoIndex;
	if ( ROWID_LIMITS )
	{
		assert(pBoundaries);

		iStartIndexEntry = pBoundaries->m_tMinRowID / DOCINFO_INDEX_FREQ;
		iEndIndexEntry =   pBoundaries->m_tMaxRowID / DOCINFO_INDEX_FREQ + 1;
	}

	int iStride = m_tSchema.GetRowSize();
	for ( int64_t iIndexEntry=iStartIndexEntry; iIndexEntry!=iEndIndexEntry; iIndexEntry++ )
	{
		// block-level filtering
		const DWORD * pMin = &m_pDocinfoIndex[ iIndexEntry*iStride*2 ];
		const DWORD * pMax = pMin + iStride;
		if ( tCtx.m_pFilter && !tCtx.m_pFilter->EvalBlock ( pMin, pMax ) )
			continue;

		RowIdBoundaries_t tBlockBoundaries;
		tBlockBoundaries.m_tMinRowID = RowID_t ( iIndexEntry*DOCINFO_INDEX_FREQ );
		tBlockBoundaries.m_tMaxRowID = (RowID_t)Min ( ( iIndexEntry+1 )*DOCINFO_INDEX_FREQ, m_iDocinfo ) - 1;

		if ( ROWID_LIMITS )
		{
			// clamp block start/end to match limits. need this only for first/last blocks
			if ( iIndexEntry==iStartIndexEntry || iIndexEntry==iEndIndexEntry-1 )
			{
				assert(pBoundaries);
				tBlockBoundaries.m_tMinRowID = Max ( tBlockBoundaries.m_tMinRowID, pBoundaries->m_tMinRowID );
				tBlockBoundaries.m_tMaxRowID = Min ( tBlockBoundaries.m_tMaxRowID, pBoundaries->m_tMaxRowID );
			}
		}

		bool bStop = RunFullscanOnAttrs ( tBlockBoundaries, tCtx, tMeta, dSorters, tMatch, iCutoff, bRandomize, iIndexWeight, tmMaxTimer );
		if ( bStop || !iCutoff )
			return true;
	}

	return false;
}


RowidIterator_i * CSphIndex_VLN::CreateColumnarAnalyzerOrPrefilter ( const CSphVector<CSphFilterSettings> & dFilters, CSphVector<CSphFilterSettings> & dModifiedFilters, bool & bFiltersChanged, const CSphVector<FilterTreeItem_t> & dFilterTree, const ISphFilter * pFilter, ESphCollation eCollation, const ISphSchema & tSchema, CSphString & sWarning ) const
{
	bFiltersChanged = false;

	if ( !m_pColumnar || dFilterTree.GetLength() || !pFilter )
		return nullptr;

	std::vector<columnar::Filter_t> dColumnarFilters;
	std::vector<int> dFilterMap;
	dFilterMap.resize ( dFilters.GetLength() );
	ARRAY_FOREACH ( i, dFilters )
	{
		dFilterMap[i] = -1;
		const CSphColumnInfo * pCol = tSchema.GetAttr ( dFilters[i].m_sAttrName.cstr() );
		bool bColumnarFilter = pCol && ( pCol->IsColumnar() || pCol->IsColumnarExpr() || pCol->IsStoredExpr() );
		bool bRowIdFilter = dFilters[i].m_sAttrName=="@rowid";
		if ( ( bColumnarFilter || bRowIdFilter )  && AddColumnarFilter ( dColumnarFilters, dFilters[i], eCollation, tSchema, sWarning ) )
			dFilterMap[i] = (int)dColumnarFilters.size()-1;
	}

	if ( dColumnarFilters.empty() || ( dColumnarFilters.size()==1 && dColumnarFilters[0].m_sName=="@rowid" ) )
		return nullptr;

	std::vector<int> dDeletedFilters;
	std::vector<columnar::BlockIterator_i *> dIterators;
	dIterators = m_pColumnar->CreateAnalyzerOrPrefilter ( dColumnarFilters, dDeletedFilters, *pFilter );
	if ( dIterators.empty() )
		return nullptr;

	const CSphFilterSettings * pRowIdFilter = nullptr;
	ARRAY_FOREACH ( i, dFilters )
		if ( dFilters[i].m_sAttrName=="@rowid" )
		{
			dDeletedFilters.push_back(i);
			pRowIdFilter = &dFilters[i];
			break;
		}

	dModifiedFilters.Resize(0);
	bFiltersChanged = true;
	for ( size_t i=0; i < dFilterMap.size(); i++ )
		if ( dFilterMap[i]==-1 || !std::binary_search ( dDeletedFilters.begin(), dDeletedFilters.end(), dFilterMap[i] ) )
			dModifiedFilters.Add ( dFilters[i] );

	RowIdBoundaries_t tBoundaries;
	if ( pRowIdFilter )
		tBoundaries = GetFilterRowIdBoundaries ( *pRowIdFilter, RowID_t(m_iDocinfo) );

	if ( dIterators.size()==1 )
		return CreateIteratorWrapper ( dIterators[0], pRowIdFilter ? &tBoundaries : nullptr );

	return CreateIteratorIntersect ( dIterators, pRowIdFilter ? &tBoundaries : nullptr );
}


static void UpdateSpawnedIterators ( bool bChanged, bool & bRecreateFilters, CSphVector<CSphFilterSettings> & dOriginalFilters, CSphVector<CSphFilterSettings> & dModifiedFilters, const CSphVector<CSphFilterSettings> * & pOriginalFilters, CSphVector<RowidIterator_i*> & dIterators, RowidIterator_i * pIterator )
{
	if ( pIterator )
		dIterators.Add(pIterator);

	if ( bChanged )
	{
		bRecreateFilters = true;
		dOriginalFilters = dModifiedFilters;
		pOriginalFilters = &dOriginalFilters;
	}
}


RowidIterator_i * CSphIndex_VLN::SpawnIterators ( const CSphQuery & tQuery, CSphVector<CSphFilterSettings> & dModifiedFilters, CSphQueryContext & tCtx, CreateFilterContext_t & tFlx, const ISphSchema & tMaxSorterSchema, CSphQueryResultMeta & tMeta ) const
{
	CSphVector<CSphFilterSettings> dOriginalFilters;
	const CSphVector<CSphFilterSettings> * pOriginalFilters = &tQuery.m_dFilters;

	CSphVector<RowidIterator_i*> dIterators;
	bool bRecreateFilters = false;

	// try to spawn an iterator from a secondary index
	{
		bool bChanged = false;
		RowidIterator_i * pIterator = m_pHistograms ? CreateFilteredIterator ( *pOriginalFilters, dModifiedFilters, bChanged, tQuery.m_dFilterTree, tQuery.m_dIndexHints, *m_pHistograms, m_tDocidLookup.GetWritePtr(), RowID_t(m_iDocinfo) ) : nullptr;
		UpdateSpawnedIterators ( bChanged, bRecreateFilters, dOriginalFilters, dModifiedFilters, pOriginalFilters, dIterators, pIterator );
	}

	// try to spawn analyzers or prefilters from columnar storage
	{
		// if we already created an iterator at prev stage, we need to recreate filters here, so we won't be doing unnecessary minmax eval
		if ( bRecreateFilters && pOriginalFilters->GetLength() )
		{
			tCtx.m_pFilter.reset();
			tFlx.m_pFilters = &dModifiedFilters;
			tCtx.CreateFilters ( tFlx, tMeta.m_sError, tMeta.m_sWarning );
			bRecreateFilters = false;
		}

		bool bChanged = false;
		RowidIterator_i * pIterator = CreateColumnarAnalyzerOrPrefilter ( *pOriginalFilters, dModifiedFilters, bChanged, tQuery.m_dFilterTree, tCtx.m_pFilter.get(), tQuery.m_eCollation, tMaxSorterSchema, tMeta.m_sWarning );
		UpdateSpawnedIterators ( bChanged, bRecreateFilters, dOriginalFilters, dModifiedFilters, pOriginalFilters, dIterators, pIterator );
	}

	if ( bRecreateFilters )
	{
		tCtx.m_pFilter.reset();
		tFlx.m_pFilters = &dModifiedFilters;
		tCtx.CreateFilters ( tFlx, tMeta.m_sError, tMeta.m_sWarning );
	}

	switch ( dIterators.GetLength() )
	{
	case 0:		return nullptr;
	case 1:		return dIterators[0];
	default:	return CreateIteratorIntersect ( dIterators, nullptr );	// both columnar iterator wrappers and secondary index iterators support rowid filtering, so no need for it here
	}
}


static RowIdBoundaries_t RemoveRowIdFilter ( CSphQueryContext & tCtx, CreateFilterContext_t & tFlx, CSphVector<CSphFilterSettings> & dModifiedFilters, CSphQueryResultMeta & tMeta, int64_t iDocinfo, bool & bHaveRowidFilter )
{
	const CSphFilterSettings * pRowIdFilter = nullptr;
	for ( const auto & tFilter : tCtx.m_tQuery.m_dFilters )
		if ( tFilter.m_sAttrName=="@rowid" )
		{
			pRowIdFilter = &tFilter;
			break;
		}

	bHaveRowidFilter = !!pRowIdFilter;

	if ( !pRowIdFilter )
		return { 0, RowID_t(iDocinfo)-1 };

	dModifiedFilters.Resize(0);
	for ( const auto & tFilter : tCtx.m_tQuery.m_dFilters )
		if ( &tFilter!=pRowIdFilter )
			dModifiedFilters.Add(tFilter);

	tCtx.m_pFilter.reset();
	tFlx.m_pFilters = &dModifiedFilters;
	tCtx.CreateFilters ( tFlx, tMeta.m_sError, tMeta.m_sWarning );

	return GetFilterRowIdBoundaries ( *pRowIdFilter, RowID_t(iDocinfo) );
}


bool CSphIndex_VLN::MultiScan ( CSphQueryResult & tResult, const CSphQuery & tQuery, const VecTraits_T<ISphMatchSorter *> & dSorters, const CSphMultiQueryArgs & tArgs, int64_t tmMaxTimer ) const
{
	assert ( tArgs.m_iTag>=0 );
	auto& tMeta = *tResult.m_pMeta;

	// check if index is ready
	if ( !m_bPassedAlloc )
	{
		tMeta.m_sError = "index not preread";
		return false;
	}

	// check if index supports scans
	if ( !m_tSchema.GetAttrsCount() )
	{
		tMeta.m_sError = "need attributes to run fullscan";
		return false;
	}

	// we count documents only (before filters)
	if ( tQuery.m_iMaxPredictedMsec )
		tMeta.m_bHasPrediction = true;

	if ( tArgs.m_uPackedFactorFlags & SPH_FACTOR_ENABLE )
		tMeta.m_sWarning.SetSprintf ( "packedfactors() will not work with a fullscan; you need to specify a query" );

	// check if index has data
	if ( m_bIsEmpty || m_iDocinfo<=0 )
		return true;

	// start counting
	int64_t tmQueryStart = sphMicroTimer();
	int64_t tmCpuQueryStart = sphTaskCpuTimer();

	ScopedThreadPriority_c tPrio ( tQuery.m_bLowPriority );

	// select the sorter with max schema
	int iMaxSchemaIndex = GetMaxSchemaIndexAndMatchCapacity ( dSorters ).first;
	const ISphSchema & tMaxSorterSchema = *(dSorters[iMaxSchemaIndex]->GetSchema());
	auto dSorterSchemas = SorterSchemas ( dSorters, iMaxSchemaIndex);

	// setup calculations and result schema
	CSphQueryContext tCtx ( tQuery );
	if ( !tCtx.SetupCalc ( tMeta, tMaxSorterSchema, m_tSchema, m_tBlobAttrs.GetWritePtr(), m_pColumnar.get(), dSorterSchemas ) )
		return false;

	// set blob pool for string on_sort expression fix up
	tCtx.SetBlobPool ( m_tBlobAttrs.GetWritePtr() );
	tCtx.SetColumnar ( m_pColumnar.get() );

	// setup filters
	CreateFilterContext_t tFlx;
	tFlx.m_pFilters = &tQuery.m_dFilters;
	tFlx.m_pFilterTree = &tQuery.m_dFilterTree;
	tFlx.m_pSchema = &tMaxSorterSchema;
	tFlx.m_pBlobPool = m_tBlobAttrs.GetWritePtr();
	tFlx.m_pColumnar = m_pColumnar.get();
	tFlx.m_eCollation = tQuery.m_eCollation;
	tFlx.m_bScan = true;
	tFlx.m_pHistograms = m_pHistograms;
	tFlx.m_iTotalDocs = m_iDocinfo;

	if ( !tCtx.CreateFilters ( tFlx, tMeta.m_sError, tMeta.m_sWarning ) )
		return false;

	if ( CheckEarlyReject ( tQuery.m_dFilters, tCtx.m_pFilter.get(), tQuery.m_eCollation, tMaxSorterSchema ) )
	{
		tMeta.m_iQueryTime += (int)( ( sphMicroTimer()-tmQueryStart )/1000 );
		tMeta.m_iCpuTime += sphTaskCpuTimer ()-tmCpuQueryStart;
		return true;
	}

	// setup sorters
	for ( auto & i : dSorters )
	{
		i->SetBlobPool ( m_tBlobAttrs.GetWritePtr() );
		i->SetColumnar ( m_pColumnar.get() );
	}

	// prepare to work them rows
	bool bRandomize = dSorters[0]->IsRandom();

	CSphMatch tMatch;
	tMatch.Reset ( tMaxSorterSchema.GetDynamicSize() );
	tMatch.m_iWeight = tArgs.m_iIndexWeight;
	// fixme! tag also used over bitmask | 0x80000000,
	// which marks that match comes from remote.
	// using -1 might be also interpreted as 0xFFFFFFFF in such context!
	// Does it intended?
	tMatch.m_iTag = tCtx.m_dCalcFinal.GetLength() ? -1 : tArgs.m_iTag;

	SwitchProfile ( tMeta.m_pProfile, SPH_QSTATE_FULLSCAN );

	// we don't modify the original filters because iterators may use some data from them (to avoid copying)
	CSphVector<CSphFilterSettings> dModifiedFilters;
<<<<<<< HEAD
	std::unique_ptr<RowidIterator_i> pIterator ( SpawnIterators ( tQuery, dModifiedFilters, tCtx, tFlx, tMaxSorterSchema, tMeta ) );
	if ( pIterator )
		RunFullscanOnIterator ( pIterator.get(), tCtx, tMeta, dSorters, tMatch, iCutoff, bRandomize, tArgs.m_iIndexWeight, tmMaxTimer );
=======
	CSphScopedPtr<RowidIterator_i> pIterator ( SpawnIterators ( tQuery, dModifiedFilters, tCtx, tFlx, tMaxSorterSchema, tMeta ) );

	bool bImplicitCutoff;
	int iCutoff;
	std::tie ( bImplicitCutoff, iCutoff ) = ApplyImplicitCutoff ( tQuery, dSorters );

	bool bCutoffHit =  false;
	if ( pIterator )
		bCutoffHit = RunFullscanOnIterator ( pIterator.Ptr(), tCtx, tMeta, dSorters, tMatch, iCutoff, bRandomize, tArgs.m_iIndexWeight, tmMaxTimer );
>>>>>>> 571947de
	else
	{
		bool bHaveRowidFilter = false;
		RowIdBoundaries_t tBoundaries = RemoveRowIdFilter ( tCtx, tFlx, dModifiedFilters, tMeta, m_iDocinfo, bHaveRowidFilter );

		bool bAllColumnar = dModifiedFilters.all_of ( [this]( const CSphFilterSettings & tFilter )
							{
								const CSphColumnInfo * pCol = m_tSchema.GetAttr ( tFilter.m_sAttrName.cstr() );
								return pCol ? ( pCol->IsColumnar() || pCol->IsColumnarExpr() ) : false;
							} );

		if ( bAllColumnar )
			bCutoffHit = RunFullscanOnAttrs ( tBoundaries, tCtx, tMeta, dSorters, tMatch, iCutoff, bRandomize, tArgs.m_iIndexWeight, tmMaxTimer );
		else
		{
			if ( bHaveRowidFilter )
				bCutoffHit = ScanByBlocks<true> ( tCtx, tMeta, dSorters, tMatch, iCutoff, bRandomize, tArgs.m_iIndexWeight, tmMaxTimer, &tBoundaries );
			else
				bCutoffHit = ScanByBlocks<false> ( tCtx, tMeta, dSorters, tMatch, iCutoff, bRandomize, tArgs.m_iIndexWeight, tmMaxTimer );
		}
	}

	tMeta.m_bTotalMatchesApprox = bCutoffHit;

	SwitchProfile ( tMeta.m_pProfile, SPH_QSTATE_FINALIZE );

	// do final expression calculations
	if ( tCtx.m_dCalcFinal.GetLength() )
	{
		DocstoreSession_c tSession;
		int64_t iSessionUID = tSession.GetUID();

		// spawn buffered readers for the current session
		// put them to a global hash
		if ( m_pDocstore )
			m_pDocstore->CreateReader ( iSessionUID );

		DocstoreSession_c::InfoRowID_t tSessionInfo;
		tSessionInfo.m_pDocstore = m_pDocstore.get();
		tSessionInfo.m_iSessionId = iSessionUID;

		for ( auto & i : tCtx.m_dCalcFinal )
		{
			assert ( i.m_pExpr );
			if ( m_pDocstore )
				i.m_pExpr->Command ( SPH_EXPR_SET_DOCSTORE_ROWID, &tSessionInfo );
		}

		SphFinalMatchCalc_t tFinal ( tArgs.m_iTag, tCtx );
		dSorters.Apply ( [&] ( ISphMatchSorter * p ) { p->Finalize ( tFinal, false, false ); } );
	}

	if ( tArgs.m_bModifySorterSchemas )
	{
		SwitchProfile ( tMeta.m_pProfile, SPH_QSTATE_DYNAMIC );
		PooledAttrsToPtrAttrs ( dSorters, m_tBlobAttrs.GetReadPtr(), m_pColumnar.get(), tArgs.m_bFinalizeSorters );
	}

	// done
	tResult.m_pBlobPool = m_tBlobAttrs.GetWritePtr();
	tResult.m_pDocstore = m_pDocstore ? this : nullptr;
	tResult.m_pColumnar = m_pColumnar.get();

	tMeta.m_iQueryTime += (int)( ( sphMicroTimer()-tmQueryStart )/1000 );
	tMeta.m_iCpuTime += sphTaskCpuTimer ()-tmCpuQueryStart;

	return true;
}

//////////////////////////////////////////////////////////////////////////////

ISphQword * DiskIndexQwordSetup_c::QwordSpawn ( const XQKeyword_t & tWord ) const
{
	if ( !tWord.m_pPayload )
	{
		WITH_QWORD ( m_pIndex, false, Qword, return new Qword ( tWord.m_bExpanded, tWord.m_bExcluded, m_pIndex->GetIndexId() ) );
	} else
	{
		if ( m_pIndex->GetSettings().m_eHitFormat==SPH_HIT_FORMAT_INLINE )
			return new DiskPayloadQword_c<true> ( (const DiskSubstringPayload_t *)tWord.m_pPayload, tWord.m_bExcluded, m_pDoclist, m_pHitlist, m_pIndex->GetIndexId() );
		else
			return new DiskPayloadQword_c<false> ( (const DiskSubstringPayload_t *)tWord.m_pPayload, tWord.m_bExcluded, m_pDoclist, m_pHitlist, m_pIndex->GetIndexId() );
	}
	return NULL;
}


bool DiskIndexQwordSetup_c::QwordSetup ( ISphQword * pWord ) const
{
	auto * pMyWord = (DiskIndexQwordTraits_c*)pWord;

	// setup attrs
	pMyWord->m_tDoc.Reset ( m_iDynamicRowitems );
	pMyWord->m_tDoc.m_tRowID = INVALID_ROWID;

	return pMyWord->Setup ( this );
}

bool DiskIndexQwordSetup_c::SetupWithWrd ( const DiskIndexQwordTraits_c& tWord, DictEntry_t& tRes ) const
{
	auto* pIndex = (CSphIndex_VLN*)const_cast<CSphIndex*> ( m_pIndex );
	const char * sWord = tWord.m_sDictWord.cstr();
	int iWordLen = sWord ? (int) strlen ( sWord ) : 0;
	if ( tWord.m_sWord.Ends("*") )
	{
		iWordLen = Max ( iWordLen-1, 0 );

		// might match either infix or prefix
		int iMinLen = Max ( pIndex->m_tSettings.GetMinPrefixLen ( true ), pIndex->m_tSettings.m_iMinInfixLen );
		if ( pIndex->m_tSettings.GetMinPrefixLen ( true ) )
			iMinLen = Min ( iMinLen, pIndex->m_tSettings.GetMinPrefixLen ( true ) );
		if ( pIndex->m_tSettings.m_iMinInfixLen )
			iMinLen = Min ( iMinLen, pIndex->m_tSettings.m_iMinInfixLen );

		// bail out term shorter than prefix or infix allowed
		if ( iWordLen<iMinLen )
			return false;
	}

	// leading special symbols trimming
	if ( tWord.m_sDictWord.Begins("*") )
	{
		++sWord;
		iWordLen = Max ( iWordLen-1, 0 );
		// bail out term shorter than infix allowed
		if ( iWordLen<pIndex->m_tSettings.m_iMinInfixLen )
			return false;
	}

	const CSphWordlistCheckpoint * pCheckpoint = pIndex->m_tWordlist.FindCheckpointWrd ( sWord, iWordLen, false );
	if ( !pCheckpoint )
		return false;

	// decode wordlist chunk
	const BYTE * pBuf = pIndex->m_tWordlist.AcquireDict ( pCheckpoint );
	assert ( pBuf );
	assert ( m_iSkiplistBlockSize>0 );

	KeywordsBlockReader_c tCtx ( pBuf, m_iSkiplistBlockSize );
	while ( tCtx.UnpackWord() )
	{
		// block is sorted
		// so once keywords are greater than the reference word, no more matches
		assert ( tCtx.GetWordLen()>0 );
		int iCmp = sphDictCmpStrictly ( sWord, iWordLen, tCtx.GetWord(), tCtx.GetWordLen() );
		if ( iCmp<0 )
			return false;
		if ( iCmp==0 )
			break;
	}
	if ( tCtx.GetWordLen()<=0 )
		return false;
	tRes = tCtx;
	return true;
}

bool DiskIndexQwordSetup_c::SetupWithCrc ( const DiskIndexQwordTraits_c& tWord, DictEntry_t& tRes ) const
{
	auto * pIndex = (CSphIndex_VLN *)const_cast<CSphIndex *>(m_pIndex);
	const CSphWordlistCheckpoint * pCheckpoint = pIndex->m_tWordlist.FindCheckpointCrc ( tWord.m_uWordID );
	if ( !pCheckpoint )
		return false;

	const BYTE * pBuf = pIndex->m_tWordlist.AcquireDict ( pCheckpoint );
	assert ( pBuf );
	assert ( m_iSkiplistBlockSize>0 );
	return pIndex->m_tWordlist.GetWord ( pBuf, tWord.m_uWordID, tRes );
}

bool DiskIndexQwordSetup_c::Setup ( ISphQword * pWord ) const
{
	// there was a dynamic_cast here once but it's not necessary
	// maybe it worth to rewrite class hierarchy to avoid c-cast here?
	DiskIndexQwordTraits_c & tWord = *(DiskIndexQwordTraits_c*)pWord;

	// setup stats
	tWord.m_iDocs = 0;
	tWord.m_iHits = 0;

	auto * pIndex = (CSphIndex_VLN *)const_cast<CSphIndex *>(m_pIndex);

	// !COMMIT FIXME!
	// the below stuff really belongs in wordlist
	// which in turn really belongs in dictreader
	// which in turn might or might not be a part of dict

	// binary search through checkpoints for a one whose range matches word ID
	assert ( pIndex->m_bPassedAlloc );
	assert ( !pIndex->m_tWordlist.m_tBuf.IsEmpty() );

	// empty index?
	if ( !pIndex->m_tWordlist.m_dCheckpoints.GetLength() )
		return false;

	DictEntry_t tRes;
	if ( pIndex->m_pDict->GetSettings().m_bWordDict )
	{
		if ( !SetupWithWrd ( tWord, tRes ) )
			return false;
	} else if ( !SetupWithCrc ( tWord, tRes ) )
		return false;

	const ESphHitless eMode = pIndex->m_tSettings.m_eHitless;
	tWord.m_iDocs = eMode==SPH_HITLESS_SOME ? ( tRes.m_iDocs & HITLESS_DOC_MASK ) : tRes.m_iDocs;
	tWord.m_iHits = tRes.m_iHits;
	tWord.m_bHasHitlist =
		( eMode==SPH_HITLESS_NONE ) ||
		( eMode==SPH_HITLESS_SOME && !( tRes.m_iDocs & HITLESS_DOC_FLAG ) );

	if ( m_bSetupReaders )
	{
		tWord.SetDocReader ( m_pDoclist );

		// read in skiplist
		// OPTIMIZE? maybe add an option to decompress on preload instead?
		if ( m_pSkips && tRes.m_iDocs>m_iSkiplistBlockSize )
		{
			int iSkips = tRes.m_iDocs/m_iSkiplistBlockSize;
			const int SMALL_SKIP_THRESH = 256;
			bool bNeedCache = iSkips > SMALL_SKIP_THRESH;

			bool & bFromCache = tWord.m_bSkipFromCache;

			SkipCache_c * pSkipCache = SkipCache_c::Get();
			bFromCache = bNeedCache && pSkipCache && pSkipCache->Find ( { m_pIndex->GetIndexId(), tWord.m_uWordID }, tWord.m_pSkipData );
			if ( !bFromCache )
			{
				tWord.m_pSkipData = new SkipData_t;
				tWord.m_pSkipData->Read ( m_pSkips, tRes, tWord.m_iDocs, m_iSkiplistBlockSize );
				bFromCache = bNeedCache && pSkipCache && pSkipCache->Add ( { m_pIndex->GetIndexId(), tWord.m_uWordID }, tWord.m_pSkipData );
			}
		}

		tWord.m_rdDoclist->SeekTo ( tRes.m_iDoclistOffset, tRes.m_iDoclistHint );
		tWord.SetHitReader ( m_pHitlist );
	}

	return true;
}

QwordScan_c::QwordScan_c ( int iRowsCount )
	: m_iRowsCount ( iRowsCount )
{
	m_bDone = ( m_iRowsCount==0 );

	m_iDocs = m_iRowsCount;
	m_sWord = "";
	m_sDictWord = "";
	m_bExcluded = true;
	m_dQwordFields.SetAll();
}

const CSphMatch & QwordScan_c::GetNextDoc()
{
	if ( m_bDone )
	{
		m_tDoc.m_tRowID = INVALID_ROWID;
		return m_tDoc;
	}

	if ( m_tDoc.m_tRowID==INVALID_ROWID )
		m_tDoc.m_tRowID = 0;
	else
		m_tDoc.m_tRowID++;

	if ( m_tDoc.m_tRowID>=m_iRowsCount )
	{
		m_bDone = true;
		m_tDoc.m_tRowID = INVALID_ROWID;
	}

	return m_tDoc;
}

ISphQword * DiskIndexQwordSetup_c::ScanSpawn() const
{
	return new QwordScan_c ( m_iRowsCount );
}

//////////////////////////////////////////////////////////////////////////////

bool CSphIndex_VLN::Lock ()
{
	CSphString sName = GetIndexFileName(SPH_EXT_SPL);
	sphLogDebug ( "Locking the index via file %s", sName.cstr() );
	return RawFileLock ( sName, m_iLockFD, m_sLastError );
}

void CSphIndex_VLN::Unlock()
{
	CSphString sName = GetIndexFileName(SPH_EXT_SPL);
	if ( m_iLockFD<0 )
		return;
	sphLogDebug ( "Unlocking the index (lock %s)", sName.cstr() );
	RawFileUnLock ( sName, m_iLockFD );
}


void CSphIndex_VLN::Dealloc ()
{
	if ( !m_bPassedAlloc )
		return;

	m_pDoclistFile = nullptr;
	m_pHitlistFile = nullptr;
	m_pColumnar = nullptr;

	m_tAttr.Reset ();
	m_tBlobAttrs.Reset();
	m_tSkiplists.Reset ();
	m_tWordlist.Reset ();
	m_tDeadRowMap.Dealloc();
	m_tDocidLookup.Reset();
	m_pDocstore.reset();

	m_iDocinfo = 0;
	m_iMinMaxIndex = 0;

	m_bPassedRead = false;
	m_bPassedAlloc = false;
	m_uAttrsStatus = 0;

	QcacheDeleteIndex ( m_iIndexId );

	SkipCache_c * pSkipCache = SkipCache_c::Get();
	if ( pSkipCache )
		pSkipCache->DeleteAll(m_iIndexId);

	m_iIndexId = m_tIdGenerator.fetch_add ( 1, std::memory_order_relaxed );
}


void LoadIndexSettings ( CSphIndexSettings & tSettings, CSphReader & tReader, DWORD uVersion )
{
	tSettings.SetMinPrefixLen ( tReader.GetDword() );
	tSettings.m_iMinInfixLen = tReader.GetDword ();
	tSettings.m_iMaxSubstringLen = tReader.GetDword();

	tSettings.m_bHtmlStrip = !!tReader.GetByte ();
	tSettings.m_sHtmlIndexAttrs = tReader.GetString ();
	tSettings.m_sHtmlRemoveElements = tReader.GetString ();

	tSettings.m_bIndexExactWords = !!tReader.GetByte ();
	tSettings.m_eHitless = (ESphHitless)tReader.GetDword();

	tSettings.m_eHitFormat = (ESphHitFormat)tReader.GetDword();
	tSettings.m_bIndexSP = !!tReader.GetByte();

	tSettings.m_sZones = tReader.GetString();

	tSettings.m_iBoundaryStep = (int)tReader.GetDword();
	tSettings.m_iStopwordStep = (int)tReader.GetDword();

	tSettings.m_iOvershortStep = (int)tReader.GetDword();
	tSettings.m_iEmbeddedLimit = (int)tReader.GetDword();

	tSettings.m_eBigramIndex = (ESphBigram)tReader.GetByte();
	tSettings.m_sBigramWords = tReader.GetString();

	tSettings.m_bIndexFieldLens = ( tReader.GetByte()!=0 );

	tSettings.m_ePreprocessor = tReader.GetByte()==1 ? Preprocessor_e::ICU : Preprocessor_e::NONE;
	tReader.GetString(); // was: RLP context

	tSettings.m_sIndexTokenFilter = tReader.GetString();
	tSettings.m_tBlobUpdateSpace = tReader.GetOffset();

	if ( uVersion<56 )
		tSettings.m_iSkiplistBlockSize = 128;
	else
		tSettings.m_iSkiplistBlockSize = (int)tReader.GetDword();

	if ( uVersion>=60 )
		tSettings.m_sHitlessFiles = tReader.GetString();

	if ( uVersion>=63 )
		tSettings.m_eEngine = (AttrEngine_e)tReader.GetDword();
}


void LoadIndexSettingsJson ( bson::Bson_c tNode, CSphIndexSettings & tSettings )
{
	using namespace bson;
	tSettings.SetMinPrefixLen ( (int)Int ( tNode.ChildByName ( "min_prefix_len" ) ) );
	tSettings.m_iMinInfixLen = (int)Int ( tNode.ChildByName ( "min_infix_len" ) );
	tSettings.m_iMaxSubstringLen = (int)Int ( tNode.ChildByName ( "max_substring_len" ) );
	tSettings.m_bHtmlStrip = Bool ( tNode.ChildByName ( "strip_html" ) );
	tSettings.m_sHtmlIndexAttrs = String ( tNode.ChildByName ( "html_index_attrs" ) );
	tSettings.m_sHtmlRemoveElements = String ( tNode.ChildByName ( "html_remove_elements" ) );
	tSettings.m_bIndexExactWords = Bool ( tNode.ChildByName ( "index_exact_words" ) );
	tSettings.m_eHitless = (ESphHitless)Int ( tNode.ChildByName ( "hitless" ), SPH_HITLESS_NONE );
	tSettings.m_eHitFormat = (ESphHitFormat)Int ( tNode.ChildByName ( "hit_format" ), SPH_HIT_FORMAT_PLAIN );
	tSettings.m_bIndexSP = Bool ( tNode.ChildByName ( "index_sp" ) );
	tSettings.m_sZones = String ( tNode.ChildByName ( "zones" ) );
	tSettings.m_iBoundaryStep = (int)Int ( tNode.ChildByName ( "boundary_step" ) );
	tSettings.m_iStopwordStep = (int)Int ( tNode.ChildByName ( "stopword_step" ), 1 );
	tSettings.m_iOvershortStep = (int)Int ( tNode.ChildByName ( "overshort_step" ), 1 );
	tSettings.m_iEmbeddedLimit = (int)Int ( tNode.ChildByName ( "embedded_limit" ) );
	tSettings.m_eBigramIndex = (ESphBigram)Int ( tNode.ChildByName ( "bigram_index" ), SPH_BIGRAM_NONE );
	tSettings.m_sBigramWords = String ( tNode.ChildByName ( "bigram_words" ) );
	tSettings.m_bIndexFieldLens = Bool ( tNode.ChildByName ( "index_field_lens" ) );
	tSettings.m_ePreprocessor = (Preprocessor_e)Int ( tNode.ChildByName ( "icu" ), (DWORD)Preprocessor_e::NONE  );
	tSettings.m_sIndexTokenFilter = String ( tNode.ChildByName ( "index_token_filter" ) );
	tSettings.m_tBlobUpdateSpace = Int ( tNode.ChildByName ( "blob_update_space" ) );
	tSettings.m_iSkiplistBlockSize = (int)Int ( tNode.ChildByName ( "skiplist_block_size" ), 32 );
	tSettings.m_sHitlessFiles = String ( tNode.ChildByName ( "hitless_files" ) );
	tSettings.m_eEngine = (AttrEngine_e)Int ( tNode.ChildByName ( "engine" ), (DWORD)AttrEngine_e::DEFAULT );
}


bool CSphIndex_VLN::LoadHeaderLegacy ( const char * sHeaderName, bool bStripPath, CSphEmbeddedFiles & tEmbeddedFiles, FilenameBuilder_i * pFilenameBuilder, CSphString & sWarning )
{
	const int MAX_HEADER_SIZE = 32768;
	CSphFixedVector<BYTE> dCacheInfo ( MAX_HEADER_SIZE );

	m_sLastError = "";

	CSphAutoreader rdInfo ( dCacheInfo.Begin(), MAX_HEADER_SIZE ); // to avoid mallocs
	if ( !rdInfo.Open ( sHeaderName, m_sLastError ) )
		return false;

	// magic header
	const char* sFmt = CheckFmtMagic ( rdInfo.GetDword () );
	if ( sFmt )
	{
		m_sLastError.SetSprintf ( sFmt, sHeaderName );
		return false;
	}

	// version
	m_uVersion = rdInfo.GetDword();
	if ( m_uVersion<=1 || m_uVersion>INDEX_FORMAT_VERSION )
	{
		m_sLastError.SetSprintf ( "%s is v.%u, binary is v.%u", sHeaderName, m_uVersion, INDEX_FORMAT_VERSION );
		return false;
	}

	// we don't support anything prior to v54
	DWORD uMinFormatVer = 54;
	if ( m_uVersion<uMinFormatVer )
	{
		m_sLastError.SetSprintf ( "indexes prior to v.%u are no longer supported (use index_converter tool); %s is v.%u", uMinFormatVer, sHeaderName, m_uVersion );
		return false;
	}

	// schema
	ReadSchema ( rdInfo, m_tSchema, m_uVersion );

	// check schema for dupes
	for ( int iAttr=0; iAttr<m_tSchema.GetAttrsCount(); iAttr++ )
	{
		const CSphColumnInfo & tCol = m_tSchema.GetAttr(iAttr);
		for ( int i=0; i<iAttr; i++ )
			if ( m_tSchema.GetAttr(i).m_sName==tCol.m_sName )
				sWarning.SetSprintf ( "duplicate attribute name: %s", tCol.m_sName.cstr() );
	}

	// dictionary header (wordlist checkpoints, infix blocks, etc)
	m_tWordlist.m_iDictCheckpointsOffset = rdInfo.GetOffset();
	m_tWordlist.m_iDictCheckpoints = rdInfo.GetDword();
	m_tWordlist.m_iInfixCodepointBytes = rdInfo.GetByte();
	m_tWordlist.m_iInfixBlocksOffset = rdInfo.GetDword();
	m_tWordlist.m_iInfixBlocksWordsSize = rdInfo.GetDword();

	m_tWordlist.m_dCheckpoints.Reset ( m_tWordlist.m_iDictCheckpoints );

	// index stats
	m_tStats.m_iTotalDocuments = rdInfo.GetDword ();
	m_tStats.m_iTotalBytes = rdInfo.GetOffset ();

	LoadIndexSettings ( m_tSettings, rdInfo, m_uVersion );

	CSphTokenizerSettings tTokSettings;

	// tokenizer stuff
	if ( !tTokSettings.Load ( pFilenameBuilder, rdInfo, tEmbeddedFiles, m_sLastError ) )
		return false;

	if ( bStripPath )
		StripPath ( tTokSettings.m_sSynonymsFile );

	StrVec_t dWarnings;
	TokenizerRefPtr_c pTokenizer = Tokenizer::Create ( tTokSettings, &tEmbeddedFiles, pFilenameBuilder, dWarnings, m_sLastError );
	if ( !pTokenizer )
		return false;

	// dictionary stuff
	CSphDictSettings tDictSettings;
	tDictSettings.Load ( rdInfo, tEmbeddedFiles, sWarning );

	if ( bStripPath )
	{
		ARRAY_FOREACH ( i, tDictSettings.m_dWordforms )
			StripPath ( tDictSettings.m_dWordforms[i] );
	}

	DictRefPtr_c pDict { tDictSettings.m_bWordDict
		? sphCreateDictionaryKeywords ( tDictSettings, &tEmbeddedFiles, pTokenizer, m_sIndexName.cstr(), bStripPath, m_tSettings.m_iSkiplistBlockSize, pFilenameBuilder, m_sLastError )
		: sphCreateDictionaryCRC ( tDictSettings, &tEmbeddedFiles, pTokenizer, m_sIndexName.cstr(), bStripPath, m_tSettings.m_iSkiplistBlockSize, pFilenameBuilder, m_sLastError )};

	if ( !pDict )
		return false;

	if ( tDictSettings.m_sMorphFingerprint!=pDict->GetMorphDataFingerprint() )
		sWarning.SetSprintf ( "different lemmatizer dictionaries (index='%s', current='%s')",
			tDictSettings.m_sMorphFingerprint.cstr(),
			pDict->GetMorphDataFingerprint().cstr() );

	SetDictionary ( pDict );

	Tokenizer::AddToMultiformFilterTo ( pTokenizer, pDict->GetMultiWordforms () );
	SetTokenizer ( pTokenizer );
	SetupQueryTokenizer();

	// initialize AOT if needed
	m_tSettings.m_uAotFilterMask = sphParseMorphAot ( tDictSettings.m_sMorphology.cstr() );

	m_iDocinfo = rdInfo.GetOffset ();
	m_iDocinfoIndex = rdInfo.GetOffset ();
	m_iMinMaxIndex = rdInfo.GetOffset ();

	std::unique_ptr<ISphFieldFilter> pFieldFilter;
	CSphFieldFilterSettings tFieldFilterSettings;
	tFieldFilterSettings.Load(rdInfo);
	if ( tFieldFilterSettings.m_dRegexps.GetLength() )
		pFieldFilter = sphCreateRegexpFilter ( tFieldFilterSettings, m_sLastError );

	if ( !sphSpawnFilterICU ( pFieldFilter, m_tSettings, tTokSettings, sHeaderName, m_sLastError ) )
		return false;

	SetFieldFilter ( std::move ( pFieldFilter ) );

	if ( m_tSettings.m_bIndexFieldLens )
		for ( int i=0; i < m_tSchema.GetFieldsCount(); i++ )
			m_dFieldLens[i] = rdInfo.GetOffset(); // FIXME? ideally 64bit even when off is 32bit..

	// post-load stuff.. for now, bigrams
	CSphIndexSettings & s = m_tSettings;
	if ( s.m_eBigramIndex!=SPH_BIGRAM_NONE && s.m_eBigramIndex!=SPH_BIGRAM_ALL )
	{
		BYTE * pTok;
		m_pTokenizer->SetBuffer ( (BYTE*)const_cast<char*> ( s.m_sBigramWords.cstr() ), s.m_sBigramWords.Length() );
		while ( ( pTok = m_pTokenizer->GetToken() )!=NULL )
			s.m_dBigramWords.Add() = (const char*)pTok;
		s.m_dBigramWords.Sort();
	}


	if ( rdInfo.GetErrorFlag() )
		m_sLastError.SetSprintf ( "%s: failed to parse header (unexpected eof)", sHeaderName );

	return !rdInfo.GetErrorFlag();
}

bool CSphIndex_VLN::LoadHeader ( const char* sHeaderName, bool bStripPath, CSphEmbeddedFiles & tEmbeddedFiles, FilenameBuilder_i * pFilenameBuilder, CSphString & sWarning )
{
	using namespace bson;

	CSphVector<BYTE> dData;
	if ( !sphJsonParse ( dData, sHeaderName, m_sLastError ) )
		return false;

	Bson_c tBson ( dData );
	if ( tBson.IsEmpty() || !tBson.IsAssoc() )
	{
		m_sLastError = "Something wrong read from json header - it is either empty, either not root object.";
		return false;
	}

	// version
	m_uVersion = (DWORD)Int ( tBson.ChildByName ( "index_format_version" ) );
	if ( m_uVersion<=1 || m_uVersion>INDEX_FORMAT_VERSION )
	{
		m_sLastError.SetSprintf ( "%s is v.%u, binary is v.%u", sHeaderName, m_uVersion, INDEX_FORMAT_VERSION );
		return false;
	}

	// we don't support anything prior to v54
	DWORD uMinFormatVer = 54;
	if ( m_uVersion<uMinFormatVer )
	{
		m_sLastError.SetSprintf ( "indexes prior to v.%u are no longer supported (use index_converter tool); %s is v.%u", uMinFormatVer, sHeaderName, m_uVersion );
		return false;
	}

	// index stats
	m_tStats.m_iTotalDocuments = Int ( tBson.ChildByName ( "total_documents" ) );
	m_tStats.m_iTotalBytes = Int ( tBson.ChildByName ( "total_bytes" ) );

	// schema
	ReadSchemaJson ( tBson.ChildByName ( "schema" ), m_tSchema );

	// check schema for dupes
	for ( int iAttr = 0; iAttr < m_tSchema.GetAttrsCount(); ++iAttr )
	{
		const CSphColumnInfo& tCol = m_tSchema.GetAttr ( iAttr );
		for ( int i = 0; i < iAttr; ++i )
			if ( m_tSchema.GetAttr ( i ).m_sName == tCol.m_sName )
				sWarning.SetSprintf ( "duplicate attribute name: %s", tCol.m_sName.cstr() );
	}

	// index settings
	LoadIndexSettingsJson ( tBson.ChildByName ( "index_settings" ), m_tSettings );

	CSphTokenizerSettings tTokSettings;
	// tokenizer stuff
	if ( !tTokSettings.Load ( pFilenameBuilder, tBson.ChildByName ( "tokenizer_settings" ), tEmbeddedFiles, m_sLastError ) )
		return false;

	// dictionary stuff
	CSphDictSettings tDictSettings;
	tDictSettings.Load ( tBson.ChildByName ( "dictionary_settings" ), tEmbeddedFiles, sWarning );

	// dictionary header (wordlist checkpoints, infix blocks, etc)
	m_tWordlist.m_iDictCheckpointsOffset = Int ( tBson.ChildByName ( "dict_checkpoints_offset" ) );
	m_tWordlist.m_iDictCheckpoints = (int)Int ( tBson.ChildByName ( "dict_checkpoints" ) );
	m_tWordlist.m_iInfixCodepointBytes = (int)Int ( tBson.ChildByName ( "infix_codepoint_bytes" ) );
	m_tWordlist.m_iInfixBlocksOffset = Int ( tBson.ChildByName ( "infix_blocks_offset" ) );
	m_tWordlist.m_iInfixBlocksWordsSize = (int)Int ( tBson.ChildByName ( "infix_block_words_size" ) );

	m_tWordlist.m_dCheckpoints.Reset ( m_tWordlist.m_iDictCheckpoints );

	if ( bStripPath )
	{
		StripPath ( tTokSettings.m_sSynonymsFile );
		for ( auto& i : tDictSettings.m_dWordforms )
			StripPath ( i );
	}

	StrVec_t dWarnings;
	TokenizerRefPtr_c pTokenizer = Tokenizer::Create ( tTokSettings, &tEmbeddedFiles, pFilenameBuilder, dWarnings, m_sLastError );
	if ( !pTokenizer )
		return false;

	DictRefPtr_c pDict { tDictSettings.m_bWordDict
		? sphCreateDictionaryKeywords ( tDictSettings, &tEmbeddedFiles, pTokenizer, m_sIndexName.cstr(), bStripPath, m_tSettings.m_iSkiplistBlockSize, pFilenameBuilder, m_sLastError )
		: sphCreateDictionaryCRC ( tDictSettings, &tEmbeddedFiles, pTokenizer, m_sIndexName.cstr(), bStripPath, m_tSettings.m_iSkiplistBlockSize, pFilenameBuilder, m_sLastError )};

	if ( !pDict )
		return false;

	if ( tDictSettings.m_sMorphFingerprint!=pDict->GetMorphDataFingerprint() )
		sWarning.SetSprintf ( "different lemmatizer dictionaries (index='%s', current='%s')",
			tDictSettings.m_sMorphFingerprint.cstr(),
			pDict->GetMorphDataFingerprint().cstr() );

	SetDictionary ( pDict );

	Tokenizer::AddToMultiformFilterTo ( pTokenizer, pDict->GetMultiWordforms () );
	SetTokenizer ( pTokenizer );
	SetupQueryTokenizer();

	// initialize AOT if needed
	m_tSettings.m_uAotFilterMask = sphParseMorphAot ( tDictSettings.m_sMorphology.cstr() );

	m_iDocinfo = Int ( tBson.ChildByName ( "docinfo" ) );
	m_iDocinfoIndex = Int ( tBson.ChildByName ( "docinfo_index" ) );
	m_iMinMaxIndex = Int ( tBson.ChildByName ( "min_max_index" ) );

	std::unique_ptr<ISphFieldFilter> pFieldFilter;
	auto tFieldFilterSettingsNode = tBson.ChildByName ( "field_filter_settings" );
	if ( !IsNullNode(tFieldFilterSettingsNode) )
	{
		CSphFieldFilterSettings tFieldFilterSettings;
		Bson_c ( tFieldFilterSettingsNode ).ForEach ( [&tFieldFilterSettings] ( const NodeHandle_t& tNode ) {
			tFieldFilterSettings.m_dRegexps.Add ( String ( tNode ) );
		} );

		if ( !tFieldFilterSettings.m_dRegexps.IsEmpty() )
			pFieldFilter = sphCreateRegexpFilter ( tFieldFilterSettings, m_sLastError );
	}

	if ( !sphSpawnFilterICU ( pFieldFilter, m_tSettings, tTokSettings, sHeaderName, m_sLastError ) )
		return false;

	SetFieldFilter ( std::move ( pFieldFilter ) );

	auto tIndexFieldsLenNode = tBson.ChildByName ( "index_fields_lens" );
	if ( m_tSettings.m_bIndexFieldLens )
	{
		assert (!IsNullNode ( tIndexFieldsLenNode ));
		m_dFieldLens.Reset ( m_tSchema.GetFieldsCount() );
		int i = 0;
		Bson_c ( tIndexFieldsLenNode ).ForEach ( [&i,this] ( const NodeHandle_t& tNode ) {
			m_dFieldLens[i++] = Int ( tNode );
		} );
	}

	// post-load stuff.. for now, bigrams
	CSphIndexSettings & s = m_tSettings;
	if ( s.m_eBigramIndex!=SPH_BIGRAM_NONE && s.m_eBigramIndex!=SPH_BIGRAM_ALL )
	{
		BYTE * pTok;
		m_pTokenizer->SetBuffer ( (BYTE*)const_cast<char*> ( s.m_sBigramWords.cstr() ), s.m_sBigramWords.Length() );
		while ( ( pTok = m_pTokenizer->GetToken() )!=nullptr )
			s.m_dBigramWords.Add() = (const char*)pTok;
		s.m_dBigramWords.Sort();
	}

	return true;
}


void CSphIndex_VLN::DebugDumpHeader ( FILE * fp, const char * sHeaderName, bool bConfig )
{
	std::unique_ptr<FilenameBuilder_i> pFilenameBuilder;
	if ( GetIndexFilenameBuilder() )
		pFilenameBuilder = GetIndexFilenameBuilder() ( m_sIndexName.cstr() );

	CSphEmbeddedFiles tEmbeddedFiles;
	CSphString sWarning;
	if ( !LoadHeader ( sHeaderName, false, tEmbeddedFiles, pFilenameBuilder.get(), sWarning ) )
		sphDie ( "failed to load header: %s", m_sLastError.cstr ());

	if ( !sWarning.IsEmpty () )
		fprintf ( fp, "WARNING: %s\n", sWarning.cstr () );

	///////////////////////////////////////////////
	// print header in index config section format
	///////////////////////////////////////////////

	if ( bConfig )
	{
		fprintf ( fp, "\nsource $dump\n{\n" );

		fprintf ( fp, "\tsql_query = SELECT id \\\n" );
		for ( int i=0; i < m_tSchema.GetFieldsCount(); i++ )
			fprintf ( fp, "\t, %s \\\n", m_tSchema.GetFieldName(i) );
		for ( int i=0; i<m_tSchema.GetAttrsCount(); i++ )
		{
			const CSphColumnInfo & tAttr = m_tSchema.GetAttr(i);
			fprintf ( fp, "\t, %s \\\n", tAttr.m_sName.cstr() );
		}
		fprintf ( fp, "\tFROM documents\n" );

		if ( m_tSchema.GetAttrsCount() )
			fprintf ( fp, "\n" );

		for ( int i=0; i<m_tSchema.GetAttrsCount(); i++ )
		{
			const CSphColumnInfo & tAttr = m_tSchema.GetAttr(i);
			if ( tAttr.m_eAttrType==SPH_ATTR_UINT32SET )
				fprintf ( fp, "\tsql_attr_multi = uint %s from field\n", tAttr.m_sName.cstr() );
			else if ( tAttr.m_eAttrType==SPH_ATTR_INT64SET )
				fprintf ( fp, "\tsql_attr_multi = bigint %s from field\n", tAttr.m_sName.cstr() );
			else if ( tAttr.m_eAttrType==SPH_ATTR_INTEGER && tAttr.m_tLocator.IsBitfield() )
				fprintf ( fp, "\tsql_attr_uint = %s:%d\n", tAttr.m_sName.cstr(), tAttr.m_tLocator.m_iBitCount );
			else if ( tAttr.m_eAttrType==SPH_ATTR_TOKENCOUNT )
			{; // intendedly skip, as these are autogenerated by index_field_lengths=1
			} else
				fprintf ( fp, "\t%s = %s\n", sphTypeDirective ( tAttr.m_eAttrType ), tAttr.m_sName.cstr() );
		}

		fprintf ( fp, "}\n\nindex $dump\n{\n\tsource = $dump\n\tpath = $dump\n" );

		DumpSettingsCfg ( fp, *this, pFilenameBuilder.get() );

		fprintf ( fp, "}\n" );
		return;
	}

	///////////////////////////////////////////////
	// print header and stats in "readable" format
	///////////////////////////////////////////////

	fprintf ( fp, "version: %u\n",			m_uVersion );
	fprintf ( fp, "idbits: 64\n" );

	fprintf ( fp, "fields: %d\n", m_tSchema.GetFieldsCount() );
	for ( int i = 0; i < m_tSchema.GetFieldsCount(); i++ )
		fprintf ( fp, "  field %d: %s\n", i, m_tSchema.GetFieldName(i) );

	fprintf ( fp, "attrs: %d\n", m_tSchema.GetAttrsCount() );
	for ( int i=0; i<m_tSchema.GetAttrsCount(); i++ )
	{
		const CSphColumnInfo & tAttr = m_tSchema.GetAttr(i);
		fprintf ( fp, "  attr %d: %s, %s", i, tAttr.m_sName.cstr(), sphTypeName ( tAttr.m_eAttrType ) );
		if ( tAttr.m_eAttrType==SPH_ATTR_INTEGER && tAttr.m_tLocator.m_iBitCount!=32 )
			fprintf ( fp, ", bits %d", tAttr.m_tLocator.m_iBitCount );
		fprintf ( fp, ", bitoff %d\n", tAttr.m_tLocator.m_iBitOffset );
	}

	// skipped min doc, wordlist checkpoints
	fprintf ( fp, "total-documents: " INT64_FMT "\n", m_tStats.m_iTotalDocuments );
	fprintf ( fp, "total-bytes: " INT64_FMT "\n", int64_t(m_tStats.m_iTotalBytes) );

	DumpReadable ( fp, *this, tEmbeddedFiles, pFilenameBuilder.get() );

	fprintf ( fp, "\nmin-max-index: " INT64_FMT "\n", m_iMinMaxIndex );
}


void CSphIndex_VLN::DebugDumpDocids ( FILE * fp )
{
	const int iRowStride = m_tSchema.GetRowSize();

	const int64_t iNumMinMaxRow = (m_iDocinfoIndex+1)*iRowStride*2;
	const int64_t iNumRows = m_iDocinfo;

	const int64_t iDocinfoSize = iRowStride*m_iDocinfo*sizeof(DWORD);
	const int64_t iMinmaxSize = iNumMinMaxRow*sizeof(CSphRowitem);

	fprintf ( fp, "docinfo-bytes: docinfo=" INT64_FMT ", min-max=" INT64_FMT ", total=" UINT64_FMT "\n", iDocinfoSize, iMinmaxSize, (uint64_t)m_tAttr.GetLengthBytes() );
	fprintf ( fp, "docinfo-stride: %d\n", (int)(iRowStride*sizeof(DWORD)) );
	fprintf ( fp, "docinfo-rows: " INT64_FMT "\n", iNumRows );

	if ( !m_tAttr.GetLength64() )
		return;

	DWORD * pDocinfo = m_tAttr.GetWritePtr();
	for ( int64_t iRow=0; iRow<iNumRows; iRow++, pDocinfo+=iRowStride )
		printf ( INT64_FMT". id=" INT64_FMT "\n", iRow+1, sphGetDocID ( pDocinfo ) );

	printf ( "--- min-max=" INT64_FMT " ---\n", iNumMinMaxRow );
	for ( int64_t iRow=0; iRow<(m_iDocinfoIndex+1)*2; iRow++, pDocinfo+=iRowStride )
		printf ( "id=" INT64_FMT "\n", sphGetDocID ( pDocinfo ) );
}


void CSphIndex_VLN::DebugDumpHitlist ( FILE * fp, const char * sKeyword, bool bID )
{
	WITH_QWORD ( this, false, Qword, DumpHitlist<Qword> ( fp, sKeyword, bID ) );
}


template < class Qword >
void CSphIndex_VLN::DumpHitlist ( FILE * fp, const char * sKeyword, bool bID )
{
	// get keyword id
	SphWordID_t uWordID = 0;
	BYTE * sTok = NULL;
	if ( !bID )
	{
		CSphString sBuf ( sKeyword );

		m_pTokenizer->SetBuffer ( (const BYTE*)sBuf.cstr(), (int) strlen ( sBuf.cstr() ) );
		sTok = m_pTokenizer->GetToken();

		if ( !sTok )
			sphDie ( "keyword=%s, no token (too short?)", sKeyword );

		uWordID = m_pDict->GetWordID ( sTok );
		if ( !uWordID )
			sphDie ( "keyword=%s, tok=%s, no wordid (stopped?)", sKeyword, sTok );

		fprintf ( fp, "keyword=%s, tok=%s, wordid=" UINT64_FMT "\n", sKeyword, sTok, uint64_t(uWordID) );

	} else
	{
		uWordID = (SphWordID_t) strtoull ( sKeyword, NULL, 10 );
		if ( !uWordID )
			sphDie ( "failed to convert keyword=%s to id (must be integer)", sKeyword );

		fprintf ( fp, "wordid=" UINT64_FMT "\n", uint64_t(uWordID) );
	}

	// open files
	DataReaderFactoryPtr_c pDoclist {
		NewProxyReader ( GetIndexFileName ( SPH_EXT_SPD ), m_sLastError, DataReaderFactory_c::DOCS,
			m_tMutableSettings.m_tFileAccess.m_iReadBufferDocList, FileAccess_e::FILE )
	};
	if ( !pDoclist )
		sphDie ( "failed to open doclist: %s", m_sLastError.cstr() );

	DataReaderFactoryPtr_c pHitlist {
		NewProxyReader ( GetIndexFileName ( SPH_EXT_SPP ), m_sLastError, DataReaderFactory_c::HITS,
			m_tMutableSettings.m_tFileAccess.m_iReadBufferHitList, FileAccess_e::FILE )
	};
	if ( !pHitlist )
		sphDie ( "failed to open hitlist: %s", m_sLastError.cstr ());


	// aim
	DiskIndexQwordSetup_c tTermSetup ( pDoclist, pHitlist, m_tSkiplists.GetWritePtr(), m_tSettings.m_iSkiplistBlockSize, true, RowID_t(m_iDocinfo) );
	tTermSetup.SetDict ( m_pDict );
	tTermSetup.m_pIndex = this;

	Qword tKeyword ( false, false, m_iIndexId );
	tKeyword.m_uWordID = uWordID;
	tKeyword.m_sWord = sKeyword;
	tKeyword.m_sDictWord = (const char *)sTok;
	if ( !tTermSetup.QwordSetup ( &tKeyword ) )
		sphDie ( "failed to setup keyword" );

	// press play on tape
	while (true)
	{
		tKeyword.GetNextDoc();
		if ( tKeyword.m_tDoc.m_tRowID==INVALID_ROWID )
			break;

		tKeyword.SeekHitlist ( tKeyword.m_iHitlistPos );

		int iHits = 0;
		if ( tKeyword.m_bHasHitlist )
			for ( Hitpos_t uHit = tKeyword.GetNextHit(); uHit!=EMPTY_HIT; uHit = tKeyword.GetNextHit() )
			{
				fprintf ( fp, "doc=%u, hit=0x%08x\n", tKeyword.m_tDoc.m_tRowID, (uint32_t)uHit );
				iHits++;
			}

		if ( !iHits )
		{
			uint64_t uOff = tKeyword.m_iHitlistPos;
			fprintf ( fp, "doc=%u, NO HITS, inline=%d, off=" UINT64_FMT "\n", tKeyword.m_tDoc.m_tRowID, (int)(uOff>>63), (uOff<<1)>>1 );
		}
	}
}


void CSphIndex_VLN::DebugDumpDict ( FILE * fp )
{
	if ( !m_pDict->GetSettings().m_bWordDict )
	{
		sphDie ( "DebugDumpDict() only supports dict=keywords for now" );
	}

	fprintf ( fp, "keyword,docs,hits,offset\n" );
	m_tWordlist.DebugPopulateCheckpoints();
	ARRAY_FOREACH ( i, m_tWordlist.m_dCheckpoints )
	{
		KeywordsBlockReader_c tCtx ( m_tWordlist.AcquireDict ( &m_tWordlist.m_dCheckpoints[i] ), m_tSettings.m_iSkiplistBlockSize );
		while ( tCtx.UnpackWord() )
			fprintf ( fp, "%s,%d,%d," INT64_FMT "\n", tCtx.GetWord(), tCtx.m_iDocs, tCtx.m_iHits, int64_t(tCtx.m_iDoclistOffset) );
	}
}

//////////////////////////////////////////////////////////////////////////

bool CSphIndex_VLN::SpawnReader ( DataReaderFactoryPtr_c & m_pFile, ESphExt eExt, DataReaderFactory_c::Kind_e eKind, int iBuffer, FileAccess_e eAccess )
{
	if ( m_tMutableSettings.m_bPreopen || eAccess!=FileAccess_e::FILE )
	{
		m_pFile = NewProxyReader ( GetIndexFileName(eExt), m_sLastError, eKind, iBuffer, eAccess );
		if ( !m_pFile )
			return false;
	}

	return true;
}


bool CSphIndex_VLN::SpawnReaders()
{
	if ( !SpawnReader ( m_pDoclistFile, SPH_EXT_SPD, DataReaderFactory_c::DOCS, m_tMutableSettings.m_tFileAccess.m_iReadBufferDocList, m_tMutableSettings.m_tFileAccess.m_eDoclist ) )
		return false;

	if ( !SpawnReader ( m_pHitlistFile, SPH_EXT_SPP, DataReaderFactory_c::HITS, m_tMutableSettings.m_tFileAccess.m_iReadBufferHitList, m_tMutableSettings.m_tFileAccess.m_eHitlist ) )
		return false;

	return true;
}


bool CSphIndex_VLN::PreallocWordlist()
{
	if ( !sphIsReadable ( GetIndexFileName(SPH_EXT_SPI).cstr(), &m_sLastError ) )
		return false;

	assert ( m_pDict );
	bool bWordDict = m_pDict->GetSettings().m_bWordDict;

	// only checkpoint and wordlist infixes are actually read here; dictionary itself is just mapped
	if ( !m_tWordlist.Preread ( GetIndexFileName(SPH_EXT_SPI), bWordDict, m_tSettings.m_iSkiplistBlockSize, m_sLastError ) )
		return false;

	if ( ( m_tWordlist.m_tBuf.GetLengthBytes()<=1 )!=( m_tWordlist.m_dCheckpoints.GetLength()==0 ) )
		sphWarning ( "wordlist size mismatch (size=%zu, checkpoints=%d)", m_tWordlist.m_tBuf.GetLengthBytes(), m_tWordlist.m_dCheckpoints.GetLength() );

	// make sure checkpoints are loadable
	// pre-11 indices use different offset type (this is fixed up later during the loading)
	assert ( m_tWordlist.m_iDictCheckpointsOffset>0 );

	return true;
}


bool CSphIndex_VLN::PreallocAttributes()
{
	if ( m_bIsEmpty || m_bDebugCheck )
		return true;

	if ( !m_tSchema.HasNonColumnarAttrs() )
		return true;

	if ( !m_tAttr.Setup ( GetIndexFileName(SPH_EXT_SPA), m_sLastError, true ) )
		return false;

	if ( !CheckDocsCount ( m_iDocinfo, m_sLastError ) )
		return false;

	m_pDocinfoIndex = m_tAttr.GetWritePtr() + m_iMinMaxIndex;

	if ( m_tSchema.GetAttr ( sphGetBlobLocatorName() ) )
	{
		if ( !m_tBlobAttrs.Setup ( GetIndexFileName(SPH_EXT_SPB), m_sLastError, true ) )
			return false;
	}

	return true;
}


bool CSphIndex_VLN::PreallocDocidLookup()
{
	if ( m_bIsEmpty || m_bDebugCheck )
		return true;

	if ( !m_tDocidLookup.Setup ( GetIndexFileName(SPH_EXT_SPT), m_sLastError, false ) )
		return false;

	m_tLookupReader.SetData ( m_tDocidLookup.GetWritePtr() );

	return true;
}


bool CSphIndex_VLN::PreallocKilllist()
{
	if ( m_bDebugCheck )
		return true;

	return m_tDeadRowMap.Prealloc ( (DWORD)m_iDocinfo, GetIndexFileName(SPH_EXT_SPM), m_sLastError );
}


bool CSphIndex_VLN::PreallocHistograms ( StrVec_t & dWarnings )
{
	if ( m_bDebugCheck )
		return true;

	// we have histograms since v.56, but in v.61 we switched to streamed histograms with no backward compatibility
	if ( m_uVersion<61 )
		return true;

	CSphString sHistogramFile = GetIndexFileName(SPH_EXT_SPHI);
	if ( !sphIsReadable ( sHistogramFile.cstr() ) )
		return true;

	SafeDelete ( m_pHistograms );
	m_pHistograms = new HistogramContainer_c;

	if ( !m_pHistograms->Load ( sHistogramFile, m_sLastError ) )
	{
		SafeDelete ( m_pHistograms );
		if ( !m_sLastError.IsEmpty() )
			dWarnings.Add(m_sLastError);
	}

	// even if we fail to load the histograms, return true (histograms are optional anyway)
	return true;
}


bool CSphIndex_VLN::PreallocDocstore()
{
	if ( m_uVersion<57 )
		return true;

	if ( !m_tSchema.HasStoredFields() && !m_tSchema.HasStoredAttrs() )
		return true;

	m_pDocstore = CreateDocstore ( m_iIndexId, GetIndexFileName(SPH_EXT_SPDS), m_sLastError );

	return !!m_pDocstore;
}


bool CSphIndex_VLN::PreallocColumnar()
{
	if ( m_uVersion<61 )
		return true;

	if ( !m_tSchema.HasColumnarAttrs() )
		return true;

	m_pColumnar = CreateColumnarStorageReader ( GetIndexFileName(SPH_EXT_SPC).cstr(), (DWORD)m_iDocinfo, m_sLastError );
	return !!m_pColumnar;
}


bool CSphIndex_VLN::PreallocSkiplist()
{
	if ( m_bDebugCheck )
		return true;

	return m_tSkiplists.Setup ( GetIndexFileName(SPH_EXT_SPE), m_sLastError, false );
}


bool CSphIndex_VLN::Prealloc ( bool bStripPath, FilenameBuilder_i * pFilenameBuilder, StrVec_t & dWarnings )
{
	MEMORY ( MEM_INDEX_DISK );

	Dealloc();

	CSphEmbeddedFiles tEmbeddedFiles;

	// preload schema
	if ( !LoadHeader ( GetIndexFileName ( SPH_EXT_SPH ).cstr(), bStripPath, tEmbeddedFiles, pFilenameBuilder, m_sLastWarning ) )
	{
		sphInfo ( "Index header format is not json, will try it as binary..." );
		if ( !LoadHeaderLegacy ( GetIndexFileName ( SPH_EXT_SPH ).cstr(), bStripPath, tEmbeddedFiles, pFilenameBuilder, m_sLastWarning ) )
		{
			sphWarning ( "Unable to load header.." );
			return false;
		}
	}

	m_bIsEmpty = !m_iDocinfo;

	tEmbeddedFiles.Reset();

	// verify that data files are readable
	if ( !sphIsReadable ( GetIndexFileName(SPH_EXT_SPD).cstr(), &m_sLastError ) )
		return false;

	if ( !sphIsReadable ( GetIndexFileName(SPH_EXT_SPP).cstr(), &m_sLastError ) )
		return false;

	if ( !sphIsReadable ( GetIndexFileName(SPH_EXT_SPE).cstr(), &m_sLastError ) )
		return false;

	if ( !SpawnReaders() )
		return false;

	if ( !PreallocWordlist() )		return false;
	if ( !PreallocAttributes() )	return false;
	if ( !PreallocDocidLookup() )	return false;
	if ( !PreallocKilllist() )		return false;
	if ( !PreallocHistograms(dWarnings) ) return false;
	if ( !PreallocDocstore() )		return false;
	if ( !PreallocColumnar() )		return false;
	if ( !PreallocSkiplist() )		return false;

	// almost done
	m_bPassedAlloc = true;
	return true;
}


void CSphIndex_VLN::Preread()
{
	MEMORY ( MEM_INDEX_DISK );

	sphLogDebug ( "CSphIndex_VLN::Preread invoked '%s'(%s)", m_sIndexName.cstr(), m_sFilename.cstr() );

	assert ( m_bPassedAlloc );
	if ( m_bPassedRead )
		return;

	///////////////////
	// read everything
	///////////////////

	PrereadMapping ( m_sIndexName.cstr(), "attributes", IsMlock ( m_tMutableSettings.m_tFileAccess.m_eAttr ), IsOndisk ( m_tMutableSettings.m_tFileAccess.m_eAttr ), m_tAttr );
	PrereadMapping ( m_sIndexName.cstr(), "blobs", IsMlock ( m_tMutableSettings.m_tFileAccess.m_eBlob ), IsOndisk ( m_tMutableSettings.m_tFileAccess.m_eBlob ), m_tBlobAttrs );
	PrereadMapping ( m_sIndexName.cstr(), "skip-list", IsMlock ( m_tMutableSettings.m_tFileAccess.m_eAttr ), false, m_tSkiplists );
	PrereadMapping ( m_sIndexName.cstr(), "dictionary", IsMlock ( m_tMutableSettings.m_tFileAccess.m_eAttr ), false, m_tWordlist.m_tBuf );
	PrereadMapping ( m_sIndexName.cstr(), "docid-lookup", IsMlock ( m_tMutableSettings.m_tFileAccess.m_eAttr ), false, m_tDocidLookup );
	m_tDeadRowMap.Preread ( m_sIndexName.cstr(), "kill-list", IsMlock ( m_tMutableSettings.m_tFileAccess.m_eAttr ) );

	m_bPassedRead = true;
	sphLogDebug ( "Preread successfully finished" );
}

void CSphIndex_VLN::SetBase ( CSphString sNewBase )
{
	m_sFilename = std::move(sNewBase);
}


CSphIndex::RenameResult_e CSphIndex_VLN::RenameEx ( CSphString sNewBase )
{
	if ( m_sFilename==sNewBase )
		return RE_OK;

	IndexFiles_c dFiles ( m_sFilename, nullptr, m_uVersion );
	if ( !dFiles.TryRenameBase ( sNewBase ) )
	{
		m_sLastError = dFiles.ErrorMsg ();
		return dFiles.IsFatal() ? RE_FATAL : RE_FAIL;
	}

	if ( !dFiles.RenameLock ( sNewBase, m_iLockFD ) )
	{
		m_sLastError = dFiles.ErrorMsg ();
		return dFiles.IsFatal() ? RE_FATAL : RE_FAIL;
	}

	SetBase ( std::move ( sNewBase ) );

	return RE_OK;
}

//////////////////////////////////////////////////////////////////////////

CSphQueryContext::CSphQueryContext ( const CSphQuery & q )
	: m_tQuery ( q )
{}

CSphQueryContext::~CSphQueryContext ()
{
	ResetFilters();
}

void CSphQueryContext::ResetFilters()
{
	m_pFilter.reset();
	m_pWeightFilter.reset();
	m_dUserVals.Reset();
}

void CSphQueryContext::BindWeights ( const CSphQuery & tQuery, const CSphSchema & tSchema, CSphString & sWarning )
{
	const int HEAVY_FIELDS = SPH_MAX_FIELDS;

	// defaults
	m_iWeights = Min ( tSchema.GetFieldsCount(), HEAVY_FIELDS );
	for ( int i=0; i<m_iWeights; ++i )
		m_dWeights[i] = 1;

	// name-bound weights
	CSphString sFieldsNotFound;
	if ( !tQuery.m_dFieldWeights.IsEmpty() )
	{
		for ( auto& tWeight : tQuery.m_dFieldWeights )
		{
			int j = tSchema.GetFieldIndex ( tWeight.first.cstr() );
			if ( j<0 )
			{
				if ( sFieldsNotFound.IsEmpty() )
					sFieldsNotFound = tWeight.first;
				else
					sFieldsNotFound.SetSprintf ( "%s %s", sFieldsNotFound.cstr(), tWeight.first.cstr() );
			}

			if ( j>=0 && j<HEAVY_FIELDS )
				m_dWeights[j] = tWeight.second;
		}

		if ( !sFieldsNotFound.IsEmpty() )
			sWarning.SetSprintf ( "Fields specified in field_weights option not found: [%s]", sFieldsNotFound.cstr() );

		return;
	}

	// order-bound weights
	if ( !tQuery.m_dWeights.IsEmpty() )
	{
		for ( int i=0, iLim=Min ( m_iWeights, tQuery.m_dWeights.GetLength() ); i<iLim; ++i )
			m_dWeights[i] = (int) tQuery.m_dWeights[i];
	}
}

static ESphEvalStage GetEarliestStage ( ESphEvalStage eStage, const CSphColumnInfo & tIn, const CSphVector<const ISphSchema *> & dSchemas )
{
	for ( const auto * pSchema : dSchemas )
	{
		const CSphColumnInfo * pCol = pSchema->GetAttr ( tIn.m_sName.cstr() );
		if ( !pCol || ( pCol->IsColumnar() && pCol->m_eStage==SPH_EVAL_STATIC ) )
			continue;

		eStage = Min ( eStage, pCol->m_eStage );
	}

	return eStage;
}


bool CSphQueryContext::SetupCalc ( CSphQueryResultMeta & tMeta, const ISphSchema & tInSchema, const CSphSchema & tSchema, const BYTE * pBlobPool, const columnar::Columnar_i * pColumnar, const CSphVector<const ISphSchema *> & dInSchemas )
{
	m_dCalcFilter.Resize(0);
	m_dCalcSort.Resize(0);
	m_dCalcFinal.Resize(0);

	m_dCalcFilterPtrAttrs.Resize(0);
	m_dCalcSortPtrAttrs.Resize(0);

	// quickly verify that all my real attributes can be stashed there
	if ( tInSchema.GetAttrsCount() < tSchema.GetAttrsCount() )
	{
		tMeta.m_sError.SetSprintf ( "INTERNAL ERROR: incoming-schema mismatch (incount=%d, mycount=%d)",
			tInSchema.GetAttrsCount(), tSchema.GetAttrsCount() );
		return false;
	}

	// now match everyone
	for ( int iIn=0; iIn<tInSchema.GetAttrsCount(); iIn++ )
	{
		const CSphColumnInfo & tIn = tInSchema.GetAttr(iIn);

		// recalculate stage as sorters set column at earlier stage
		// FIXME!!! should we update column?
		ESphEvalStage eStage = GetEarliestStage ( tIn.m_eStage, tIn, dInSchemas );

		switch ( eStage )
		{
			case SPH_EVAL_STATIC:
			{
				// this check may significantly slow down queries with huge schema attribute count
#ifndef NDEBUG
				const CSphColumnInfo * pMy = tSchema.GetAttr ( tIn.m_sName.cstr() );
				if ( !pMy )
				{
					tMeta.m_sError.SetSprintf ( "INTERNAL ERROR: incoming-schema attr missing from index-schema (in=%s)",
						sphDumpAttr(tIn).cstr() );
					return false;
				}

				// static; check for full match
				if (!( tIn==*pMy ))
				{
					assert ( 0 );
					tMeta.m_sError.SetSprintf ( "INTERNAL ERROR: incoming-schema mismatch (in=%s, my=%s)",
						sphDumpAttr(tIn).cstr(), sphDumpAttr(*pMy).cstr() );
					return false;
				}
#endif
				break;
			}

			case SPH_EVAL_PREFILTER:
			case SPH_EVAL_PRESORT:
			case SPH_EVAL_FINAL:
			{
				ISphExprRefPtr_c pExpr { tIn.m_pExpr };
				if ( !pExpr )
				{
					tMeta.m_sError.SetSprintf ( "INTERNAL ERROR: incoming-schema expression missing evaluator (stage=%d, in=%s)",
						(int)eStage, sphDumpAttr(tIn).cstr() );
					return false;
				}

				// an expression that index/searcher should compute
				CalcItem_t tCalc;
				tCalc.m_eType = tIn.m_eAttrType;
				tCalc.m_tLoc = tIn.m_tLocator;
				tCalc.m_pExpr = std::move(pExpr);
				tCalc.m_pExpr->Command ( SPH_EXPR_SET_BLOB_POOL, (void*)&pBlobPool );
				tCalc.m_pExpr->Command ( SPH_EXPR_SET_COLUMNAR, (void*)pColumnar );

				switch ( eStage )
				{
					case SPH_EVAL_PREFILTER:	AddToFilterCalc(tCalc); break;
					case SPH_EVAL_PRESORT:		AddToSortCalc(tCalc); break;
					case SPH_EVAL_FINAL:		m_dCalcFinal.Add(tCalc); break;
					default:					break;
				}
				break;
			}

			case SPH_EVAL_SORTER:
				// sorter tells it will compute itself; so just skip it
			case SPH_EVAL_POSTLIMIT:
				break;

			default:
				tMeta.m_sError.SetSprintf ( "INTERNAL ERROR: unhandled eval stage=%d", (int)eStage );
				return false;
		}
	}

	// ok, we can emit matches in this schema (incoming for sorter, outgoing for index/searcher)
	return true;
}


void CSphQueryContext::AddToFilterCalc ( const CalcItem_t & tCalc )
{
	m_dCalcFilter.Add(tCalc);
	if ( sphIsDataPtrAttr ( tCalc.m_eType ) )
		m_dCalcFilterPtrAttrs.Add ( m_dCalcFilter.GetLength()-1 );
}


void CSphQueryContext::AddToSortCalc ( const CalcItem_t & tCalc )
{
	m_dCalcSort.Add(tCalc);
	if ( sphIsDataPtrAttr ( tCalc.m_eType ) )
		m_dCalcSortPtrAttrs.Add ( m_dCalcSort.GetLength()-1 );
}


bool CSphIndex::IsStarDict ( bool bWordDict ) const
{
	return m_tSettings.GetMinPrefixLen ( bWordDict )>0 || m_tSettings.m_iMinInfixLen>0;
}


void CSphIndex_VLN::SetupStarDict ( DictRefPtr_c &pDict ) const
{
	// spawn wrapper, and put it in the box
	// wrapper type depends on version; v.8 introduced new mangling rules
	if ( IsStarDict ( pDict->GetSettings().m_bWordDict ) )
		::SetupStarDictV8 ( pDict, m_tSettings.m_iMinInfixLen>0 );

	// FIXME? might wanna verify somehow that the tokenizer has '*' as a character
}

void CSphIndex_VLN::SetupExactDict ( DictRefPtr_c &pDict ) const
{
	if ( m_tSettings.m_bIndexExactWords )
		::SetupExactDict ( pDict );
}


bool CSphIndex_VLN::GetKeywords ( CSphVector <CSphKeywordInfo> & dKeywords, const char * szQuery, const GetKeywordsSettings_t & tSettings, CSphString * pError ) const
{
	WITH_QWORD ( this, false, Qword, return DoGetKeywords<Qword> ( dKeywords, szQuery, tSettings, false, pError ) );
	return false;
}

void CSphIndex_VLN::GetSuggest ( const SuggestArgs_t & tArgs, SuggestResult_t & tRes ) const
{
	if ( m_tWordlist.m_tBuf.IsEmpty() || !m_tWordlist.m_dCheckpoints.GetLength() )
		return;

	assert ( !tRes.m_pWordReader );
	tRes.m_pWordReader = new KeywordsBlockReader_c ( m_tWordlist.m_tBuf.GetWritePtr(), m_tSettings.m_iSkiplistBlockSize );
	tRes.m_bHasExactDict = m_tSettings.m_bIndexExactWords;

	sphGetSuggest ( &m_tWordlist, m_tWordlist.m_iInfixCodepointBytes, tArgs, tRes );

	KeywordsBlockReader_c * pReader = (KeywordsBlockReader_c *)tRes.m_pWordReader;
	SafeDelete ( pReader );
	tRes.m_pWordReader = NULL;
}


DWORD sphParseMorphAot ( const char * sMorphology )
{
	if ( !sMorphology || !*sMorphology )
		return 0;

	StrVec_t dMorphs;
	sphSplit ( dMorphs, sMorphology );

	DWORD uAotFilterMask = 0;
	for ( int j=0; j<AOT_LENGTH; ++j )
	{
		char buf_all[20];
		sprintf ( buf_all, "lemmatize_%s_all", AOT_LANGUAGES[j] ); // NOLINT
		ARRAY_FOREACH ( i, dMorphs )
		{
			if ( dMorphs[i]==buf_all )
			{
				uAotFilterMask |= (1UL) << j;
				break;
			}
		}
	}

	return uAotFilterMask;
}


template < class Qword >
bool CSphIndex_VLN::DoGetKeywords ( CSphVector <CSphKeywordInfo> & dKeywords, const char * szQuery, const GetKeywordsSettings_t & tSettings, bool bFillOnly, CSphString * pError ) const
{
	if ( !bFillOnly )
		dKeywords.Resize ( 0 );

	if ( !m_bPassedAlloc )
	{
		if ( pError )
			*pError = "index not preread";
		return false;
	}

	// short-cut if no query or keywords to fill
	if ( ( bFillOnly && !dKeywords.GetLength() ) || ( !bFillOnly && ( !szQuery || !szQuery[0] ) ) )
		return true;

	DictRefPtr_c pDict = GetStatelessDict ( m_pDict );
	SetupStarDict ( pDict );
	SetupExactDict ( pDict );

	CSphVector<BYTE> dFiltered;
	const BYTE * sModifiedQuery = (const BYTE *)szQuery;
	if ( m_pFieldFilter && szQuery && m_pFieldFilter->Clone()->Apply ( sModifiedQuery, dFiltered, true ) )
		sModifiedQuery = dFiltered.Begin();

	// FIXME!!! missed bigram, add flags to fold blended parts, show expanded terms

	// prepare for setup
	DiskIndexQwordSetup_c tTermSetup ( DataReaderFactoryPtr_c{}, DataReaderFactoryPtr_c{}, m_tSkiplists.GetWritePtr(), m_tSettings.m_iSkiplistBlockSize, false, RowID_t(m_iDocinfo) );
	tTermSetup.SetDict ( pDict );
	tTermSetup.m_pIndex = this;

	Qword tQueryWord ( false, false, m_iIndexId );

	if ( bFillOnly )
	{
		BYTE sWord[MAX_KEYWORD_BYTES];

		ARRAY_FOREACH ( i, dKeywords )
		{
			CSphKeywordInfo &tInfo = dKeywords[i];
			int iLen = tInfo.m_sTokenized.Length ();
			memcpy ( sWord, tInfo.m_sTokenized.cstr (), iLen );
			sWord[iLen] = '\0';

			SphWordID_t iWord = pDict->GetWordID ( sWord );
			if ( iWord )
			{
				tQueryWord.Reset ();
				tQueryWord.m_sWord = tInfo.m_sTokenized;
				tQueryWord.m_sDictWord = ( const char * ) sWord;
				tQueryWord.m_uWordID = iWord;
				tTermSetup.QwordSetup ( &tQueryWord );

				tInfo.m_iDocs += tQueryWord.m_iDocs;
				tInfo.m_iHits += tQueryWord.m_iHits;
			}
		}
		return true;
	}

	bool bWordDict = pDict->GetSettings ().m_bWordDict;

	TokenizerRefPtr_c pTokenizer = m_pTokenizer->Clone ( SPH_CLONE_INDEX );
	pTokenizer->EnableTokenizedMultiformTracking ();

	// need to support '*' and '=' but not the other specials
	// so m_pQueryTokenizer does not work for us, gotta clone and setup one manually
	if ( IsStarDict ( bWordDict ) )
		pTokenizer->AddPlainChars ( "*" );
	if ( m_tSettings.m_bIndexExactWords )
		pTokenizer->AddPlainChars ( "=" );

	pTokenizer->SetBuffer ( sModifiedQuery, (int)strlen ( (const char*)sModifiedQuery ) );

	ExpansionContext_t tExpCtx;
	// query defined options
	tExpCtx.m_iExpansionLimit = ( tSettings.m_iExpansionLimit ? tSettings.m_iExpansionLimit : m_iExpansionLimit );
	bool bExpandWildcards = ( bWordDict && IsStarDict ( bWordDict ) && !tSettings.m_bFoldWildcards );

	CSphPlainQueryFilter tAotFilter;
	tAotFilter.m_pTokenizer = std::move ( pTokenizer );
	tAotFilter.m_pDict = std::move ( pDict );
	tAotFilter.m_pSettings = &m_tSettings;
	tAotFilter.m_pTermSetup = &tTermSetup;
	tAotFilter.m_pQueryWord = &tQueryWord;
	tAotFilter.m_tFoldSettings = tSettings;
	tAotFilter.m_tFoldSettings.m_bFoldWildcards = !bExpandWildcards;

	tExpCtx.m_pWordlist = &m_tWordlist;
	tExpCtx.m_iMinPrefixLen = m_tSettings.GetMinPrefixLen ( bWordDict );
	tExpCtx.m_iMinInfixLen = m_tSettings.m_iMinInfixLen;
	tExpCtx.m_bHasExactForms = ( m_pDict->HasMorphology() || m_tSettings.m_bIndexExactWords );
	tExpCtx.m_bMergeSingles = false;
	tExpCtx.m_eHitless = m_tSettings.m_eHitless;
	tExpCtx.m_iCutoff = tSettings.m_iCutoff;

	tAotFilter.GetKeywords ( dKeywords, tExpCtx );
	return true;
}


bool CSphIndex_VLN::FillKeywords ( CSphVector <CSphKeywordInfo> & dKeywords ) const
{
	GetKeywordsSettings_t tSettings;
	tSettings.m_bStats = true;

	WITH_QWORD ( this, false, Qword, return DoGetKeywords<Qword> ( dKeywords, NULL, tSettings, true, NULL ) );
	return false;
}


bool CSphQueryContext::CreateFilters ( CreateFilterContext_t & tCtx, CSphString & sError, CSphString & sWarning )
{
	if ( !tCtx.m_pFilters || tCtx.m_pFilters->IsEmpty () )
		return true;
	if ( !sphCreateFilters ( tCtx, sError, sWarning ) )
		return false;

	m_pFilter = std::move ( tCtx.m_pFilter );
	m_pWeightFilter = std::move ( tCtx.m_pWeightFilter );
	m_dUserVals.SwapData ( tCtx.m_dUserVals );
	return true;
}


static int sphQueryHeightCalc ( const XQNode_t * pNode )
{
	if ( !pNode->m_dChildren.GetLength() )
	{
		// exception, pre-cached OR of tiny (rare) keywords is just one node
		if ( pNode->GetOp()==SPH_QUERY_OR )
		{
#ifndef NDEBUG
			// sanity checks
			// this node must be only created for a huge OR of tiny expansions
			assert ( pNode->m_dWords.GetLength() );
			ARRAY_FOREACH ( i, pNode->m_dWords )
			{
				assert ( pNode->m_dWords[i].m_iAtomPos==pNode->m_dWords[0].m_iAtomPos );
				assert ( pNode->m_dWords[i].m_bExpanded );
			}
#endif
			return 1;
		}
		return pNode->m_dWords.GetLength();
	}

	if ( pNode->GetOp()==SPH_QUERY_BEFORE )
		return 1;

	int iMaxChild = 0;
	int iHeight = 0;
	ARRAY_FOREACH ( i, pNode->m_dChildren )
	{
		int iBottom = sphQueryHeightCalc ( pNode->m_dChildren[i] );
		int iTop = pNode->m_dChildren.GetLength()-i-1;
		if ( iBottom+iTop>=iMaxChild+iHeight )
		{
			iMaxChild = iBottom;
			iHeight = iTop;
		}
	}

	return iMaxChild+iHeight;
}
#ifdef __clang__
#ifndef NDEBUG
#define SPH_EXTNODE_STACK_SIZE (0x120)
#else
#define SPH_EXTNODE_STACK_SIZE (160)
#endif
#else
#if _WIN32
#define SPH_EXTNODE_STACK_SIZE (600)
#else
#define SPH_EXTNODE_STACK_SIZE (160)
#endif
#endif

int ConsiderStack ( const struct XQNode_t * pRoot, CSphString & sError )
{
	int iHeight = 0;
	if ( pRoot )
		iHeight = sphQueryHeightCalc ( pRoot );

	auto iStackNeed = iHeight * SPH_EXTNODE_STACK_SIZE;
	int64_t iQueryStack = sphGetStackUsed ()+iStackNeed;
	auto iMyStackSize = sphMyStackSize ();
	if ( iMyStackSize>=iQueryStack )
		return -1;

	// align as stack of tree + 32K
	// (being run in new coro, most probably you'll start near the top of stack, so 32k should be enouth)
	iQueryStack = iStackNeed + 32*1024;
	if ( g_iMaxCoroStackSize>=iQueryStack )
		return (int)iQueryStack;

	sError.SetSprintf ( "query too complex, not enough stack (thread_stack=%dK or higher required)", (int) (( iQueryStack+1024-( iQueryStack % 1024 )) / 1024 ));
	return 0;
}


static XQNode_t * CloneKeyword ( const XQNode_t * pNode )
{
	assert ( pNode );

	XQNode_t * pRes = new XQNode_t ( pNode->m_dSpec );
	pRes->m_dWords = pNode->m_dWords;
	return pRes;
}


static XQNode_t * ExpandKeyword ( XQNode_t * pNode, const CSphIndexSettings & tSettings, int iExpandKeywords, bool bWordDict )
{
	assert ( pNode );

	if ( tSettings.m_bIndexExactWords && ( iExpandKeywords & KWE_MORPH_NONE )==KWE_MORPH_NONE )
	{
		pNode->m_dWords[0].m_sWord.SetSprintf ( "=%s", pNode->m_dWords[0].m_sWord.cstr() );
		return pNode;
	}

	XQNode_t * pExpand = new XQNode_t ( pNode->m_dSpec );
	pExpand->SetOp ( SPH_QUERY_OR, pNode );

	if ( tSettings.m_iMinInfixLen>0 && ( iExpandKeywords & KWE_STAR )==KWE_STAR )
	{
		assert ( pNode->m_dChildren.GetLength()==0 );
		assert ( pNode->m_dWords.GetLength()==1 );
		XQNode_t * pInfix = CloneKeyword ( pNode );
		pInfix->m_dWords[0].m_sWord.SetSprintf ( "*%s*", pNode->m_dWords[0].m_sWord.cstr() );
		pInfix->m_pParent = pExpand;
		pExpand->m_dChildren.Add ( pInfix );
	} else if ( tSettings.GetMinPrefixLen ( bWordDict )>0 && ( iExpandKeywords & KWE_STAR )==KWE_STAR )
	{
		assert ( pNode->m_dChildren.GetLength()==0 );
		assert ( pNode->m_dWords.GetLength()==1 );
		XQNode_t * pPrefix = CloneKeyword ( pNode );
		pPrefix->m_dWords[0].m_sWord.SetSprintf ( "%s*", pNode->m_dWords[0].m_sWord.cstr() );
		pPrefix->m_pParent = pExpand;
		pExpand->m_dChildren.Add ( pPrefix );
	}

	if ( tSettings.m_bIndexExactWords && ( iExpandKeywords & KWE_EXACT )==KWE_EXACT )
	{
		assert ( pNode->m_dChildren.GetLength()==0 );
		assert ( pNode->m_dWords.GetLength()==1 );
		XQNode_t * pExact = CloneKeyword ( pNode );
		pExact->m_dWords[0].m_sWord.SetSprintf ( "=%s", pNode->m_dWords[0].m_sWord.cstr() );
		pExact->m_pParent = pExpand;
		pExpand->m_dChildren.Add ( pExact );
	}

	return pExpand;
}

void sphQueryExpandKeywords ( XQNode_t ** ppNode, const CSphIndexSettings & tSettings, int iExpandKeywords, bool bWordDict )
{
	assert ( ppNode );
	assert ( *ppNode );
	auto& pNode = *ppNode;
	// only if expansion makes sense at all
	assert ( tSettings.m_iMinInfixLen>0 || tSettings.GetMinPrefixLen ( bWordDict )>0 || tSettings.m_bIndexExactWords );
	assert ( iExpandKeywords!=KWE_DISABLED );

	// process children for composite nodes
	if ( pNode->m_dChildren.GetLength() )
	{
		ARRAY_FOREACH ( i, pNode->m_dChildren )
		{
			sphQueryExpandKeywords ( &pNode->m_dChildren[i], tSettings, iExpandKeywords, bWordDict );
			pNode->m_dChildren[i]->m_pParent = pNode;
		}
		return;
	}

	// if that's a phrase/proximity node, create a very special, magic phrase/proximity node
	if ( pNode->GetOp()==SPH_QUERY_PHRASE || pNode->GetOp()==SPH_QUERY_PROXIMITY || pNode->GetOp()==SPH_QUERY_QUORUM )
	{
		assert ( pNode->m_dWords.GetLength()>1 );
		ARRAY_FOREACH ( i, pNode->m_dWords )
		{
			auto * pWord = new XQNode_t ( pNode->m_dSpec );
			pWord->m_dWords.Add ( pNode->m_dWords[i] );
			pNode->m_dChildren.Add ( ExpandKeyword ( pWord, tSettings, iExpandKeywords, bWordDict ) );
			pNode->m_dChildren.Last()->m_iAtomPos = pNode->m_dWords[i].m_iAtomPos;
			pNode->m_dChildren.Last()->m_pParent = pNode;
		}
		pNode->m_dWords.Reset();
		pNode->m_bVirtuallyPlain = true;
		return;
	}

	// skip empty plain nodes
	if ( pNode->m_dWords.GetLength()<=0 )
		return;

	// process keywords for plain nodes
	assert ( pNode->m_dWords.GetLength()==1 );

	XQKeyword_t & tKeyword = pNode->m_dWords[0];
	if ( tKeyword.m_sWord.Begins("=")
		|| tKeyword.m_sWord.Begins("*")
		|| tKeyword.m_sWord.Ends("*") )
		return;

	// do the expansion
	pNode = ExpandKeyword ( pNode, tSettings, iExpandKeywords, bWordDict );
}


// transform the "one two three"/1 quorum into one|two|three (~40% faster)
static void TransformQuorum ( XQNode_t ** ppNode )
{
	XQNode_t *& pNode = *ppNode;

	// recurse non-quorum nodes
	if ( pNode->GetOp()!=SPH_QUERY_QUORUM )
	{
		ARRAY_FOREACH ( i, pNode->m_dChildren )
			TransformQuorum ( &pNode->m_dChildren[i] );
		return;
	}

	// skip quorums with thresholds other than 1
	if ( pNode->m_iOpArg!=1 )
		return;

	// transform quorums with a threshold of 1 only
	assert ( pNode->GetOp()==SPH_QUERY_QUORUM && pNode->m_dChildren.GetLength()==0 );
	CSphVector<XQNode_t*> dArgs;
	ARRAY_FOREACH ( i, pNode->m_dWords )
	{
		XQNode_t * pAnd = new XQNode_t ( pNode->m_dSpec );
		pAnd->m_dWords.Add ( pNode->m_dWords[i] );
		dArgs.Add ( pAnd );
	}

	pNode->m_dWords.Reset();
	pNode->SetOp ( SPH_QUERY_OR, dArgs );
}


struct BinaryNode_t
{
	int m_iLo;
	int m_iHi;
};

static void BuildExpandedTree ( const XQKeyword_t & tRootWord, ISphWordlist::Args_t & dWordSrc, XQNode_t * pRoot )
{
	assert ( dWordSrc.m_dExpanded.GetLength() );
	pRoot->m_dWords.Reset();

	// build a binary tree from all the other expansions
	CSphVector<BinaryNode_t> dNodes;
	dNodes.Reserve ( dWordSrc.m_dExpanded.GetLength() );

	XQNode_t * pCur = pRoot;

	dNodes.Add();
	dNodes.Last().m_iLo = 0;
	dNodes.Last().m_iHi = ( dWordSrc.m_dExpanded.GetLength()-1 );

	while ( dNodes.GetLength() )
	{
		BinaryNode_t tNode = dNodes.Pop();
		if ( tNode.m_iHi<tNode.m_iLo )
		{
			pCur = pCur->m_pParent;
			continue;
		}

		int iMid = ( tNode.m_iLo+tNode.m_iHi ) / 2;
		dNodes.Add ();
		dNodes.Last().m_iLo = tNode.m_iLo;
		dNodes.Last().m_iHi = iMid-1;
		dNodes.Add ();
		dNodes.Last().m_iLo = iMid+1;
		dNodes.Last().m_iHi = tNode.m_iHi;

		if ( pCur->m_dWords.GetLength() )
		{
			assert ( pCur->m_dWords.GetLength()==1 );
			XQNode_t * pTerm = CloneKeyword ( pRoot );
			Swap ( pTerm->m_dWords, pCur->m_dWords );
			pCur->m_dChildren.Add ( pTerm );
			pTerm->m_pParent = pCur;
		}

		XQNode_t * pChild = CloneKeyword ( pRoot );
		pChild->m_dWords.Add ( tRootWord );
		pChild->m_dWords.Last().m_sWord = dWordSrc.GetWordExpanded ( iMid );
		pChild->m_dWords.Last().m_bExpanded = true;
		pChild->m_bNotWeighted = pRoot->m_bNotWeighted;

		pChild->m_pParent = pCur;
		pCur->m_dChildren.Add ( pChild );
		pCur->SetOp ( SPH_QUERY_OR );

		pCur = pChild;
	}
}


/// do wildcard expansion for keywords dictionary
/// (including prefix and infix expansion)
XQNode_t * sphExpandXQNode ( XQNode_t * pNode, ExpansionContext_t & tCtx )
{
	assert ( pNode );

	// process children for composite nodes
	if ( pNode->m_dChildren.GetLength() )
	{
		ARRAY_FOREACH ( i, pNode->m_dChildren )
		{
			pNode->m_dChildren[i] = sphExpandXQNode ( pNode->m_dChildren[i], tCtx );
			pNode->m_dChildren[i]->m_pParent = pNode;
		}
		return pNode;
	}

	// if that's a phrase/proximity node, create a very special, magic phrase/proximity node
	if ( pNode->GetOp()==SPH_QUERY_PHRASE || pNode->GetOp()==SPH_QUERY_PROXIMITY || pNode->GetOp()==SPH_QUERY_QUORUM )
	{
		assert ( pNode->m_dWords.GetLength()>1 );
		ARRAY_FOREACH ( i, pNode->m_dWords )
		{
			XQNode_t * pWord = new XQNode_t ( pNode->m_dSpec );
			pWord->m_dWords.Add ( pNode->m_dWords[i] );
			pNode->m_dChildren.Add ( sphExpandXQNode ( pWord, tCtx ) );
			pNode->m_dChildren.Last()->m_iAtomPos = pNode->m_dWords[i].m_iAtomPos;
			pNode->m_dChildren.Last()->m_pParent = pNode;

			// tricky part
			// current node may have field/zone limits attached
			// normally those get pushed down during query parsing
			// but here we create nodes manually and have to push down limits too
			pWord->CopySpecs ( pNode );
		}
		pNode->m_dWords.Reset();
		pNode->m_bVirtuallyPlain = true;
		return pNode;
	}

	// skip empty plain nodes
	if ( pNode->m_dWords.GetLength()<=0 )
		return pNode;

	// process keywords for plain nodes
	assert ( pNode->m_dChildren.GetLength()==0 );
	assert ( pNode->m_dWords.GetLength()==1 );

	// might be a pass to only fixup of the tree
	if ( tCtx.m_bOnlyTreeFix )
		return pNode;

	assert ( tCtx.m_pResult );

	// check the wildcards
	const char * sFull = pNode->m_dWords[0].m_sWord.cstr();

	// no wildcards, or just wildcards? do not expand
	if ( !sphHasExpandableWildcards ( sFull ) )
		return pNode;

	bool bUseTermMerge = ( tCtx.m_bMergeSingles && pNode->m_dSpec.m_dZones.IsEmpty() );
	ISphWordlist::Args_t tWordlist ( bUseTermMerge, tCtx.m_iExpansionLimit, tCtx.m_bHasExactForms, tCtx.m_eHitless, tCtx.m_pIndexData );

	if ( !sphExpandGetWords ( sFull, tCtx, tWordlist ) )
	{
		tCtx.m_pResult->m_sWarning.SetSprintf ( "Query word length is less than min %s length. word: '%s' ", ( tCtx.m_iMinInfixLen>0 ? "infix" : "prefix" ), sFull );
		return pNode;
	}

	// no real expansions?
	// mark source word as expanded to prevent warning on terms mismatch in statistics
	if ( !tWordlist.m_dExpanded.GetLength() && !tWordlist.m_pPayload )
	{
		tCtx.m_pResult->AddStat ( pNode->m_dWords.Begin()->m_sWord, 0, 0 );
		pNode->m_dWords.Begin()->m_bExpanded = true;
		return pNode;
	}

	// copy the original word (iirc it might get overwritten),
	const XQKeyword_t tRootWord = pNode->m_dWords[0];
	tCtx.m_pResult->AddStat ( tRootWord.m_sWord, tWordlist.m_iTotalDocs, tWordlist.m_iTotalHits );

	// and build a binary tree of all the expansions
	if ( tWordlist.m_dExpanded.GetLength() )
	{
		BuildExpandedTree ( tRootWord, tWordlist, pNode );
	}

	if ( tWordlist.m_pPayload )
	{
		ISphSubstringPayload * pPayload = tWordlist.m_pPayload;
		tWordlist.m_pPayload = NULL;
		tCtx.m_pPayloads->Add ( pPayload );

		if ( pNode->m_dWords.GetLength() )
		{
			// all expanded fit to single payload
			pNode->m_dWords.Begin()->m_bExpanded = true;
			pNode->m_dWords.Begin()->m_pPayload = pPayload;
		} else
		{
			// payload added to expanded binary tree
			assert ( pNode->GetOp()==SPH_QUERY_OR );
			assert ( pNode->m_dChildren.GetLength() );

			XQNode_t * pSubstringNode = new XQNode_t ( pNode->m_dSpec );
			pSubstringNode->SetOp ( SPH_QUERY_OR );

			XQKeyword_t tSubstringWord = tRootWord;
			tSubstringWord.m_bExpanded = true;
			tSubstringWord.m_pPayload = pPayload;
			pSubstringNode->m_dWords.Add ( tSubstringWord );

			pNode->m_dChildren.Add ( pSubstringNode );
			pSubstringNode->m_pParent = pNode;
		}
	}

	return pNode;
}


bool sphHasExpandableWildcards ( const char * sWord )
{
	const char * pCur = sWord;
	int iWilds = 0;

	for ( ; *pCur; pCur++ )
		if ( sphIsWild ( *pCur ) )
			iWilds++;

	int iLen = int ( pCur - sWord );
	return ( iWilds && iWilds<iLen );
}

bool sphExpandGetWords ( const char * sWord, const ExpansionContext_t & tCtx, ISphWordlist::Args_t & tWordlist )
{
	// fix for the case '=*term' that should count as infix
	if ( sWord[0]=='=' && sWord[1]=='*' )
		sWord++;

	if ( !sphIsWild ( *sWord ) || tCtx.m_iMinInfixLen==0 )
	{
		// do prefix expansion
		// remove exact form modifier, if any
		const char * sPrefix = sWord;
		if ( *sPrefix=='=' )
			sPrefix++;

		// skip leading wildcards
		// (in case we got here on non-infixed index path)
		const char * sWildcard = sPrefix;
		while ( sphIsWild ( *sPrefix ) )
		{
			sPrefix++;
			sWildcard++;
		}

		// compute non-wildcard prefix length
		int iPrefix = 0;
		const char * sCodes = sPrefix;
		for ( ; *sCodes && !sphIsWild ( *sCodes ); sCodes+=sphUtf8CharBytes ( *sCodes ) )
			iPrefix++;

		// do not expand prefixes under min length
		if ( iPrefix<tCtx.m_iMinPrefixLen )
			return false;

		int iBytes = int ( sCodes - sPrefix );
		// prefix expansion should work on nonstemmed words only
		char sFixed[MAX_KEYWORD_BYTES];
		if ( tCtx.m_bHasExactForms )
		{
			sFixed[0] = MAGIC_WORD_HEAD_NONSTEMMED;
			memcpy ( sFixed+1, sPrefix, iBytes );
			sPrefix = sFixed;
			iBytes++;
		}

		tCtx.m_pWordlist->GetPrefixedWords ( sPrefix, iBytes, sWildcard, tWordlist );

	} else
	{
		// do infix expansion
		assert ( sphIsWild ( *sWord ) );
		assert ( tCtx.m_iMinInfixLen>0 );

		// find the longest substring of non-wildcards
		int iCodepoints = 0;
		int iInfixCodepoints = 0;
		int iInfixBytes = 0;
		const char * sMaxInfix = NULL;
		const char * sInfix = sWord;

		for ( const char * s = sWord; *s; )
		{
			int iCodeLen = sphUtf8CharBytes ( *s );

			if ( sphIsWild ( *s ) )
			{
				sInfix = s + 1;
				iCodepoints = 0;
			} else
			{
				iCodepoints++;
				if ( s - sInfix + iCodeLen > iInfixBytes )
				{
					sMaxInfix = sInfix;
					iInfixBytes = int ( s - sInfix ) + iCodeLen;
					iInfixCodepoints = iCodepoints;
				}
			}

			s += iCodeLen;
		}

		// do not expand infixes under min_infix_len
		if ( iInfixCodepoints < tCtx.m_iMinInfixLen )
			return false;

		// ignore heading star
		tCtx.m_pWordlist->GetInfixedWords ( sMaxInfix, iInfixBytes, sWord, tWordlist );
	}

	return true;
}

XQNode_t * CSphIndex_VLN::ExpandPrefix ( XQNode_t * pNode, CSphQueryResultMeta & tMeta, CSphScopedPayload * pPayloads, DWORD uQueryDebugFlags ) const
{
	if ( !pNode || !m_pDict->GetSettings().m_bWordDict
			|| ( m_tSettings.GetMinPrefixLen ( m_pDict->GetSettings().m_bWordDict )<=0 && m_tSettings.m_iMinInfixLen<=0 ) )
		return pNode;

	assert ( m_bPassedAlloc );
	assert ( !m_tWordlist.m_tBuf.IsEmpty() );

	ExpansionContext_t tCtx;
	tCtx.m_pWordlist = &m_tWordlist;
	tCtx.m_pResult = &tMeta;
	tCtx.m_iMinPrefixLen = m_tSettings.GetMinPrefixLen ( m_pDict->GetSettings().m_bWordDict );
	tCtx.m_iMinInfixLen = m_tSettings.m_iMinInfixLen;
	tCtx.m_iExpansionLimit = m_iExpansionLimit;
	tCtx.m_bHasExactForms = ( m_pDict->HasMorphology() || m_tSettings.m_bIndexExactWords );
	tCtx.m_bMergeSingles = ( uQueryDebugFlags & QUERY_DEBUG_NO_PAYLOAD )==0;
	tCtx.m_pPayloads = pPayloads;
	tCtx.m_eHitless = m_tSettings.m_eHitless;

	pNode = sphExpandXQNode ( pNode, tCtx );
	pNode->Check ( true );

	return pNode;
}


// transform the (A B) NEAR C into A NEAR B NEAR C
static void TransformNear ( XQNode_t ** ppNode )
{
	XQNode_t *& pNode = *ppNode;
	if ( pNode->GetOp()==SPH_QUERY_NEAR )
	{
		assert ( pNode->m_dWords.GetLength()==0 );
		CSphVector<XQNode_t*> dArgs;
		int iStartFrom;

		// transform all (A B C) NEAR D into A NEAR B NEAR C NEAR D
		do
		{
			dArgs.Reset();
			iStartFrom = 0;
			ARRAY_FOREACH ( i, pNode->m_dChildren )
			{
				XQNode_t * pChild = pNode->m_dChildren[i]; ///< shortcut
				if ( pChild->GetOp()==SPH_QUERY_AND && pChild->m_dChildren.GetLength()>0 )
				{
					ARRAY_FOREACH ( j, pChild->m_dChildren )
					{
						if ( j==0 && iStartFrom==0 )
						{
							// we will remove the node anyway, so just replace it with 1-st child instead
							pNode->m_dChildren[i] = pChild->m_dChildren[j];
							pNode->m_dChildren[i]->m_pParent = pNode;
							iStartFrom = i+1;
						} else
						{
							dArgs.Add ( pChild->m_dChildren[j] );
						}
					}
					pChild->m_dChildren.Reset();
					SafeDelete ( pChild );
				} else if ( iStartFrom!=0 )
				{
					dArgs.Add ( pChild );
				}
			}

			if ( iStartFrom!=0 )
			{
				pNode->m_dChildren.Resize ( iStartFrom + dArgs.GetLength() );
				ARRAY_FOREACH ( i, dArgs )
				{
					pNode->m_dChildren [ i + iStartFrom ] = dArgs[i];
					pNode->m_dChildren [ i + iStartFrom ]->m_pParent = pNode;
				}
			}
		} while ( iStartFrom!=0 );
	}

	ARRAY_FOREACH ( i, pNode->m_dChildren )
		TransformNear ( &pNode->m_dChildren[i] );
}


/// tag excluded keywords (rvals to operator NOT)
static void TagExcluded ( XQNode_t * pNode, bool bNot )
{
	if ( pNode->GetOp()==SPH_QUERY_ANDNOT )
	{
		assert ( pNode->m_dChildren.GetLength()==2 );
		assert ( pNode->m_dWords.GetLength()==0 );
		TagExcluded ( pNode->m_dChildren[0], bNot );
		TagExcluded ( pNode->m_dChildren[1], !bNot );

	} else if ( pNode->m_dChildren.GetLength() )
	{
		// FIXME? check if this works okay with "virtually plain" stuff?
		ARRAY_FOREACH ( i, pNode->m_dChildren )
			TagExcluded ( pNode->m_dChildren[i], bNot );
	} else
	{
		// tricky bit
		// no assert on length here and that is intended
		// we have fully empty nodes (0 children, 0 words) sometimes!
		ARRAY_FOREACH ( i, pNode->m_dWords )
			pNode->m_dWords[i].m_bExcluded = bNot;
	}
}


/// optimize phrase queries if we have bigrams
static void TransformBigrams ( XQNode_t * pNode, const CSphIndexSettings & tSettings )
{
	assert ( tSettings.m_eBigramIndex!=SPH_BIGRAM_NONE );
	assert ( tSettings.m_eBigramIndex==SPH_BIGRAM_ALL || tSettings.m_dBigramWords.GetLength() );

	if ( pNode->GetOp()!=SPH_QUERY_PHRASE )
	{
		ARRAY_FOREACH ( i, pNode->m_dChildren )
			TransformBigrams ( pNode->m_dChildren[i], tSettings );
		return;
	}

	CSphBitvec bmRemove;
	bmRemove.Init ( pNode->m_dWords.GetLength() );

	for ( int i=0; i<pNode->m_dWords.GetLength()-1; i++ )
	{
		// check whether this pair was indexed
		bool bBigram = false;
		switch ( tSettings.m_eBigramIndex )
		{
			case SPH_BIGRAM_NONE:
				break;
			case SPH_BIGRAM_ALL:
				bBigram = true;
				break;
			case SPH_BIGRAM_FIRSTFREQ:
				bBigram = tSettings.m_dBigramWords.BinarySearch ( pNode->m_dWords[i].m_sWord )!=NULL;
				break;
			case SPH_BIGRAM_BOTHFREQ:
				bBigram =
					( tSettings.m_dBigramWords.BinarySearch ( pNode->m_dWords[i].m_sWord )!=NULL ) &&
					( tSettings.m_dBigramWords.BinarySearch ( pNode->m_dWords[i+1].m_sWord )!=NULL );
				break;
		}
		if ( !bBigram )
			continue;

		// replace the pair with a bigram keyword
		// FIXME!!! set phrase weight for this "word" here
		pNode->m_dWords[i].m_sWord.SetSprintf ( "%s%c%s",
			pNode->m_dWords[i].m_sWord.cstr(),
			MAGIC_WORD_BIGRAM,
			pNode->m_dWords[i+1].m_sWord.cstr() );

		// only mark for removal now, we will sweep later
		// so that [a b c] would convert to ["a b" "b c"], not just ["a b" c]
		bmRemove.BitClear ( i );
		bmRemove.BitSet ( i+1 );
	}

	// remove marked words
	int iOut = 0;
	ARRAY_FOREACH ( i, pNode->m_dWords )
		if ( !bmRemove.BitGet(i) )
			pNode->m_dWords[iOut++] = pNode->m_dWords[i];
	pNode->m_dWords.Resize ( iOut );

	// fixup nodes that are not real phrases any more
	if ( pNode->m_dWords.GetLength()==1 )
		pNode->SetOp ( SPH_QUERY_AND );
}


void sphTransformExtendedQuery ( XQNode_t ** ppNode, const CSphIndexSettings & tSettings, bool bHasBooleanOptimization, const ISphKeywordsStat * pKeywords )
{
	TransformQuorum ( ppNode );
	( *ppNode )->Check ( true );
	TransformNear ( ppNode );
	( *ppNode )->Check ( true );
	if ( tSettings.m_eBigramIndex!=SPH_BIGRAM_NONE )
		TransformBigrams ( *ppNode, tSettings );
	TagExcluded ( *ppNode, false );
	( *ppNode )->Check ( true );

	// boolean optimization
	if ( bHasBooleanOptimization )
		sphOptimizeBoolean ( ppNode, pKeywords );
}


static void SetupSplitFilter ( CSphFilterSettings & tFilter, int iPart, int iTotal )
{
	tFilter.m_eType = SPH_FILTER_RANGE;
	tFilter.m_sAttrName = "@rowid";
	tFilter.m_iMinValue = iPart;
	tFilter.m_iMaxValue = iTotal;
}

// basically the same code as QueryDiskChunks in an RT index
static bool RunSplitQuery ( const CSphIndex * pIndex, const CSphQuery & tQuery, CSphQueryResultMeta & tResult, VecTraits_T<ISphMatchSorter *> & dSorters, const CSphMultiQueryArgs & tArgs, QueryProfile_c * pProfiler, const SmallStringHash_T<int64_t> * pLocalDocs, int64_t iTotalDocs, const char * szIndexName, int iSplit, int64_t tmMaxTimer )
{
	assert ( !dSorters.IsEmpty () );

	// counter of tasks we will issue now
	int iJobs = iSplit;
	assert ( iJobs>=1 );

	Threads::ClonableCtx_T<DiskChunkSearcherCtx_t, DiskChunkSearcherCloneCtx_t> tClonableCtx { dSorters, tResult };

	auto iConcurrency = tQuery.m_iCouncurrency;
	if ( !iConcurrency )
		iConcurrency = GetEffectiveDistThreads();

	tClonableCtx.LimitConcurrency ( iConcurrency );

	auto iStart = sphMicroTimer();
	sphLogDebugv ( "Started: " INT64_FMT, sphMicroTimer()-iStart );

	// because disk chunk search within the loop will switch the profiler state
	SwitchProfile ( pProfiler, SPH_QSTATE_INIT );

	std::atomic<bool> bInterrupt {false};
	std::atomic<int32_t> iCurChunk { 0 };
	Threads::Coro::ExecuteN ( tClonableCtx.Concurrency ( iJobs ), [&]
	{
		auto iChunk = iCurChunk.fetch_add ( 1, std::memory_order_acq_rel );
		if ( iChunk>=iJobs || bInterrupt )
			return; // already nothing to do, early finish.

		auto tCtx = tClonableCtx.CloneNewContext ( &iChunk );
		Threads::Coro::Throttler_c tThrottler ( session::GetThrottlingPeriodMS() );
		int iTick=1; // num of times coro rescheduled by throttler
		while ( !bInterrupt ) // some earlier job met error; abort.
		{
			myinfo::SetThreadInfo ( "%d ch %d:", iTick, iChunk );
			auto & dLocalSorters = tCtx.m_dSorters;
			CSphQueryResultMeta tChunkMeta;
			CSphQueryResult tChunkResult;
			tChunkResult.m_pMeta = &tChunkMeta;
			CSphQueryResultMeta & tThMeta = tCtx.m_tMeta;
			tChunkMeta.m_pProfile = tThMeta.m_pProfile;

			CSphMultiQueryArgs tMultiArgs ( tArgs.m_iIndexWeight );
			tMultiArgs.m_iTag = tArgs.m_bModifySorterSchemas ? iChunk+1 : tArgs.m_iTag;
			tMultiArgs.m_uPackedFactorFlags = tArgs.m_uPackedFactorFlags;
			tMultiArgs.m_pLocalDocs = pLocalDocs;
			tMultiArgs.m_iTotalDocs = iTotalDocs;
			tMultiArgs.m_bModifySorterSchemas = false;

			CSphQuery tQueryWithExtraFilter = tQuery;
			SetupSplitFilter ( tQueryWithExtraFilter.m_dFilters.Add(), iChunk, iJobs );
			bInterrupt = !pIndex->MultiQuery ( tChunkResult, tQueryWithExtraFilter, dLocalSorters, tMultiArgs );

			if ( !iChunk )
				tThMeta.MergeWordStats ( tChunkMeta );

			tThMeta.m_bHasPrediction |= tChunkMeta.m_bHasPrediction;

			if ( tThMeta.m_bHasPrediction )
				tThMeta.m_tStats.Add ( tChunkMeta.m_tStats );

			if ( iChunk < iJobs-1 && tmMaxTimer>0 && sph::TimeExceeded ( tmMaxTimer ) )
			{
				tThMeta.m_sWarning = "query time exceeded max_query_time";
				bInterrupt = true;
			}

			if ( tThMeta.m_sWarning.IsEmpty() && !tChunkMeta.m_sWarning.IsEmpty() )
				tThMeta.m_sWarning = tChunkMeta.m_sWarning;

			tThMeta.m_bTotalMatchesApprox |= tChunkMeta.m_bTotalMatchesApprox;

			if ( bInterrupt && !tChunkMeta.m_sError.IsEmpty() )
				// FIXME? maybe handle this more gracefully (convert to a warning)?
				tThMeta.m_sError = tChunkMeta.m_sError;

			iChunk = iCurChunk.fetch_add ( 1, std::memory_order_acq_rel );
			if ( iChunk>=iJobs || bInterrupt )
				return; // all is done

			// yield and reschedule every quant of time. It gives work to other tasks
			if ( tThrottler.ThrottleAndKeepCrashQuery() )
				// report current disk chunk processing
				++iTick;
		}
	});

	tClonableCtx.Finalize();
	return !bInterrupt;
}


bool CSphIndex_VLN::SplitQuery ( CSphQueryResult & tResult, const CSphQuery & tQuery, const VecTraits_T<ISphMatchSorter *> & dAllSorters, const CSphMultiQueryArgs & tArgs, int64_t tmMaxTimer ) const
{
	auto & tMeta = *tResult.m_pMeta;
	QueryProfile_c * pProfile = tMeta.m_pProfile;

	CSphVector<ISphMatchSorter*> dSorters;
	dSorters.Reserve ( dAllSorters.GetLength() );
	dAllSorters.Apply ([&dSorters] ( ISphMatchSorter* p ) { if ( p ) dSorters.Add(p); });

	int iSplit = Max ( Min ( (int)m_tStats.m_iTotalDocuments, tArgs.m_iSplit ), 1 );
	int64_t iTotalDocs = tArgs.m_iTotalDocs ? tArgs.m_iTotalDocs : m_tStats.m_iTotalDocuments;
	bool bOk = RunSplitQuery ( this, tQuery, *tResult.m_pMeta, dSorters, tArgs, pProfile, tArgs.m_pLocalDocs, iTotalDocs, m_sIndexName.cstr(), iSplit, tmMaxTimer );
	if ( !bOk )
		return false;

	tResult.m_pBlobPool = m_tBlobAttrs.GetWritePtr();
	tResult.m_pDocstore = m_pDocstore ? this : nullptr;
	tResult.m_pColumnar = m_pColumnar.get();

	if ( tArgs.m_bModifySorterSchemas )
	{
		SwitchProfile ( pProfile, SPH_QSTATE_DYNAMIC );
		PooledAttrsToPtrAttrs ( dSorters, m_tBlobAttrs.GetWritePtr(), m_pColumnar.get(), tArgs.m_bFinalizeSorters );
	}

	return true;
}

/// one regular query vs many sorters (like facets, or similar for common-tree optimization)
bool CSphIndex_VLN::MultiQuery ( CSphQueryResult & tResult, const CSphQuery & tQuery, const VecTraits_T<ISphMatchSorter *> & dAllSorters, const CSphMultiQueryArgs & tArgs ) const
{
	auto & tMeta = *tResult.m_pMeta;
	QueryProfile_c * pProfile = tMeta.m_pProfile;

	int64_t tmMaxTimer = 0;
	sph::MiniTimer_c dTimerGuard;
	if ( tQuery.m_uMaxQueryMsec>0 )
		tmMaxTimer = dTimerGuard.MiniTimerEngage ( tQuery.m_uMaxQueryMsec ); // max_query_time

	const QueryParser_i * pQueryParser = tQuery.m_pQueryParser;
	assert ( pQueryParser );

	if ( tArgs.m_iSplit>1 )
		return SplitQuery ( tResult, tQuery, dAllSorters, tArgs, tmMaxTimer );

	MEMORY ( MEM_DISK_QUERY );

	// to avoid the checking of a ppSorters's element for NULL on every next step, just filter out all nulls right here
	CSphVector<ISphMatchSorter*> dSorters;
	dSorters.Reserve ( dAllSorters.GetLength() );
	dAllSorters.Apply ([&dSorters] ( ISphMatchSorter* p) { if ( p ) dSorters.Add(p); });

	// if we have anything to work with
	if ( dSorters.IsEmpty () )
		return false;

	// non-random at the start, random at the end
	dSorters.Sort ( CmpPSortersByRandom_fn() );

	// fast path for scans
	if ( pQueryParser->IsFullscan ( tQuery ) )
		return MultiScan ( tResult, tQuery, dSorters, tArgs, tmMaxTimer );

	SwitchProfile ( pProfile, SPH_QSTATE_DICT_SETUP );

	DictRefPtr_c pDict = GetStatelessDict ( m_pDict );
	SetupStarDict ( pDict );
	SetupExactDict ( pDict );

	CSphVector<BYTE> dFiltered;
	const BYTE * sModifiedQuery = (const BYTE *)tQuery.m_sQuery.cstr();

	if ( m_pFieldFilter && sModifiedQuery && m_pFieldFilter->Clone()->Apply ( sModifiedQuery, dFiltered, true ) )
		sModifiedQuery = dFiltered.Begin();

	// parse query
	SwitchProfile ( pProfile, SPH_QSTATE_PARSE );

	XQQuery_t tParsed;
	if ( !pQueryParser->ParseQuery ( tParsed, (const char*)sModifiedQuery, &tQuery, m_pQueryTokenizer, m_pQueryTokenizerJson, &m_tSchema, pDict, m_tSettings ) )
	{
		// FIXME? might wanna reset profile to unknown state
		tMeta.m_sError = tParsed.m_sParseError;
		return false;
	}

	// check again for fullscan
	if ( pQueryParser->IsFullscan ( tParsed ) )
		return MultiScan ( tResult, tQuery, dSorters, tArgs, tmMaxTimer );

	if ( !tParsed.m_sParseWarning.IsEmpty() )
		tMeta.m_sWarning = tParsed.m_sParseWarning;

	// transform query if needed (quorum transform, etc.)
	SwitchProfile ( pProfile, SPH_QSTATE_TRANSFORMS );
	sphTransformExtendedQuery ( &tParsed.m_pRoot, m_tSettings, tQuery.m_bSimplify, this );

	bool bWordDict = pDict->GetSettings().m_bWordDict;
	int iExpandKeywords = ExpandKeywords ( m_tMutableSettings.m_iExpandKeywords, tQuery.m_eExpandKeywords, m_tSettings, bWordDict );
	if ( iExpandKeywords!=KWE_DISABLED )
	{
		sphQueryExpandKeywords ( &tParsed.m_pRoot, m_tSettings, iExpandKeywords, bWordDict );
		tParsed.m_pRoot->Check ( true );
	}

	// this should be after keyword expansion
	TransformAotFilter ( tParsed.m_pRoot, pDict->GetWordforms(), m_tSettings );

	// expanding prefix in word dictionary case
	CSphScopedPayload tPayloads;
	XQNode_t * pPrefixed = ExpandPrefix ( tParsed.m_pRoot, tMeta, &tPayloads, tQuery.m_uDebugFlags );
	if ( !pPrefixed )
		return false;
	tParsed.m_pRoot = pPrefixed;

	auto iStackNeed = ConsiderStack ( tParsed.m_pRoot, tMeta.m_sError );
	if ( !iStackNeed  )
		return false;

	return Threads::Coro::ContinueBool ( iStackNeed, [&] {

	// flag common subtrees
	int iCommonSubtrees = 0;
	if ( m_iMaxCachedDocs && m_iMaxCachedHits )
		iCommonSubtrees = sphMarkCommonSubtrees ( 1, &tParsed );

	tParsed.m_bNeedSZlist = tQuery.m_bZSlist;

	CSphQueryNodeCache tNodeCache ( iCommonSubtrees, m_iMaxCachedDocs, m_iMaxCachedHits );
	bool bResult = ParsedMultiQuery ( tQuery, tResult, dSorters, tParsed, std::move (pDict), tArgs, &tNodeCache, tmMaxTimer );

	if ( tArgs.m_bModifySorterSchemas )
	{
		SwitchProfile ( pProfile, SPH_QSTATE_DYNAMIC );
		PooledAttrsToPtrAttrs ( dSorters, m_tBlobAttrs.GetWritePtr(), m_pColumnar.get(), tArgs.m_bFinalizeSorters );
	}

	return bResult;
	});
}


/// many regular queries with one sorter attached to each query.
/// returns true if at least one query succeeded. The failed queries indicated with pResult->m_iMultiplier==-1
bool CSphIndex_VLN::MultiQueryEx ( int iQueries, const CSphQuery * pQueries, CSphQueryResult * pResults, ISphMatchSorter ** ppSorters, const CSphMultiQueryArgs & tArgs ) const
{
	// ensure we have multiple queries
	if ( iQueries==1 )
		return MultiQuery ( pResults[0], pQueries[0], { ppSorters, 1}, tArgs );

	MEMORY ( MEM_DISK_QUERYEX );

	assert ( ppSorters );

	DictRefPtr_c pDict = GetStatelessDict ( m_pDict );
	SetupStarDict ( pDict );
	SetupExactDict ( pDict );

	CSphFixedVector<XQQuery_t> dXQ ( iQueries );
	CSphScopedPayload tPayloads;
	bool bResult = false;
	bool bResultScan = false;
	int iStackNeed = 0;
	bool bWordDict = pDict->GetSettings().m_bWordDict;
	for ( int i=0; i<iQueries; ++i )
	{
		const auto & tCurQuery = pQueries[i];
		auto & tCurResult = pResults[i];
		auto & tMeta = *tCurResult.m_pMeta;

		// nothing to do without a sorter
		if ( !ppSorters[i] )
		{
			tMeta.m_iMultiplier = -1; ///< show that this particular query failed
			continue;
		}

		// fast path for scans
		if ( tCurQuery.m_sQuery.IsEmpty() )
		{
			int64_t tmMaxTimer = 0;
			sph::MiniTimer_c tTimerGuard;
			if ( tCurQuery.m_uMaxQueryMsec>0 )
				tmMaxTimer = tTimerGuard.MiniTimerEngage ( tCurQuery.m_uMaxQueryMsec ); // max_query_time

			if ( MultiScan ( tCurResult, tCurQuery, { ppSorters+i, 1 }, tArgs, tmMaxTimer ) )
				bResultScan = true;
			else
				tMeta.m_iMultiplier = -1; ///< show that this particular query failed
			continue;
		}

		tMeta.m_tIOStats.Start();

		// parse query
		const QueryParser_i * pQueryParser = tCurQuery.m_pQueryParser;
		assert ( pQueryParser );

		if ( pQueryParser->ParseQuery ( dXQ[i], tCurQuery.m_sQuery.cstr(), &tCurQuery, m_pQueryTokenizer, m_pQueryTokenizerJson, &m_tSchema, pDict, m_tSettings ) )
		{
			// transform query if needed (quorum transform, keyword expansion, etc.)
			sphTransformExtendedQuery ( &dXQ[i].m_pRoot, m_tSettings, tCurQuery.m_bSimplify, this );

			int iExpandKeywords = ExpandKeywords ( m_tMutableSettings.m_iExpandKeywords, tCurQuery.m_eExpandKeywords, m_tSettings, bWordDict );
			if ( iExpandKeywords!=KWE_DISABLED )
			{
				sphQueryExpandKeywords ( &dXQ[i].m_pRoot, m_tSettings, iExpandKeywords, bWordDict );
				dXQ[i].m_pRoot->Check ( true );
			}

			// this should be after keyword expansion
			TransformAotFilter ( dXQ[i].m_pRoot, pDict->GetWordforms(), m_tSettings );

			// expanding prefix in word dictionary case
			XQNode_t * pPrefixed = ExpandPrefix ( dXQ[i].m_pRoot, tMeta, &tPayloads, tCurQuery.m_uDebugFlags );
			if ( pPrefixed )
			{
				dXQ[i].m_pRoot = pPrefixed;
				iStackNeed = ConsiderStack ( dXQ[i].m_pRoot, tMeta.m_sError );
				if ( iStackNeed!=0 )
				{
					bResult = true;
				} else
				{
					tMeta.m_iMultiplier = -1;
					SafeDelete ( dXQ[i].m_pRoot );
				}
			} else
			{
				tMeta.m_iMultiplier = -1;
				SafeDelete ( dXQ[i].m_pRoot );
			}
		} else
		{
			tMeta.m_sError = dXQ[i].m_sParseError;
			tMeta.m_iMultiplier = -1;
		}
		if ( !dXQ[i].m_sParseWarning.IsEmpty() )
			tMeta.m_sWarning = dXQ[i].m_sParseWarning;

		tMeta.m_tIOStats.Stop();
	}

	// continue only if we have at least one non-failed
	if ( bResult )
		Threads::Coro::Continue ( iStackNeed, [&]
	{
		int iCommonSubtrees = 0;
		if ( m_iMaxCachedDocs && m_iMaxCachedHits )
			iCommonSubtrees = sphMarkCommonSubtrees ( iQueries, &dXQ[0] );

		CSphQueryNodeCache tNodeCache ( iCommonSubtrees, m_iMaxCachedDocs, m_iMaxCachedHits );
		bResult = false;
		for ( int j=0; j<iQueries; ++j )
		{
			const auto & tCurQuery = pQueries[j];
			auto & tCurResult = pResults[j];
			auto & tMeta = *tCurResult.m_pMeta;

			// fullscan case
			if ( tCurQuery.m_sQuery.IsEmpty() )
				continue;

			tMeta.m_tIOStats.Start();

			int64_t tmMaxTimer = 0;
			sph::MiniTimer_c tTimerGuard;
			if ( tCurQuery.m_uMaxQueryMsec>0 )
				tmMaxTimer = tTimerGuard.MiniTimerEngage ( tCurQuery.m_uMaxQueryMsec ); // max_query_time

			if ( dXQ[j].m_pRoot && ppSorters[j] && ParsedMultiQuery ( tCurQuery, tCurResult, { ppSorters+j, 1 }, dXQ[j], pDict, tArgs, &tNodeCache, tmMaxTimer ) )
			{
				bResult = true;
				tMeta.m_iMultiplier = iCommonSubtrees ? iQueries : 1;
			} else
				tMeta.m_iMultiplier = -1;

			tMeta.m_tIOStats.Stop();
		}
	});

	if ( tArgs.m_bModifySorterSchemas )
	{
		SwitchProfile ( pResults[0].m_pMeta->m_pProfile, SPH_QSTATE_DYNAMIC );
		PooledAttrsToPtrAttrs (  { ppSorters, iQueries }, m_tBlobAttrs.GetWritePtr(), m_pColumnar.get(), tArgs.m_bFinalizeSorters );
	}

	return bResult || bResultScan;
}


bool CSphIndex_VLN::CheckEarlyReject ( const CSphVector<CSphFilterSettings> & dFilters, const ISphFilter * pFilter, ESphCollation eCollation, const ISphSchema & tSchema ) const
{
	if ( !pFilter || dFilters.IsEmpty() )
		return false;

	bool bHaveColumnar = false;

	if ( m_pColumnar )
	{
		// check .SPC file minmax
		CSphString sWarning;
		int iNonColumnar = 0;
		std::vector<columnar::Filter_t> dColumnarFilters;
		ARRAY_FOREACH ( i, dFilters )
		{
			const CSphColumnInfo * pCol = m_tSchema.GetAttr ( dFilters[i].m_sAttrName.cstr() );
			if ( !pCol )
				continue;

			if ( pCol->IsColumnar() || pCol->IsColumnarExpr() )
				AddColumnarFilter ( dColumnarFilters, dFilters[i], eCollation, tSchema, sWarning );
			else
				iNonColumnar++;
		}

		bHaveColumnar = !dColumnarFilters.empty();

		// can't process mixed plain and columnar attributes
		if ( iNonColumnar )
			return false;

		if ( m_pColumnar->EarlyReject ( dColumnarFilters, *pFilter ) )
			return true;
	}

	if ( bHaveColumnar )
		return false;

	if ( m_iDocinfoIndex )
	{
		// check .SPA file minmax
		DWORD uStride = m_tSchema.GetRowSize();
		DWORD * pMinEntry = const_cast<DWORD*> ( &m_pDocinfoIndex [ m_iDocinfoIndex*uStride*2 ] );
		DWORD * pMaxEntry = pMinEntry + uStride;

		if ( !pFilter->EvalBlock ( pMinEntry, pMaxEntry ) )
			return true;
	}

	return false;
}


static const CSphVector<CSphFilterSettings> * SetupRowIdBoundaries ( const CSphVector<CSphFilterSettings> & dFilters, CSphVector<CSphFilterSettings> & dModifiedFilters, RowID_t uTotalDocs, ISphRanker & tRanker )
{
	const CSphFilterSettings * pRowIdFilter = nullptr;
	for ( auto & i : dFilters )
		if ( i.m_sAttrName=="@rowid" )
		{
			pRowIdFilter = &i;
			break;
		}

	if ( !pRowIdFilter )
		return &dFilters;

	RowIdBoundaries_t tBoundaries = GetFilterRowIdBoundaries ( *pRowIdFilter, uTotalDocs );
	tRanker.ExtraData ( EXTRA_SET_BOUNDARIES, (void**)&tBoundaries );

	dModifiedFilters.Resize(0);
	for ( auto & i : dFilters )
		if ( &i!=pRowIdFilter )
			dModifiedFilters.Add(i);

	return &dModifiedFilters;
}


bool CSphIndex_VLN::ParsedMultiQuery ( const CSphQuery & tQuery, CSphQueryResult & tResult, const VecTraits_T<ISphMatchSorter *> & dSorters, const XQQuery_t & tXQ, DictRefPtr_c pDict, const CSphMultiQueryArgs & tArgs, CSphQueryNodeCache * pNodeCache, int64_t tmMaxTimer ) const
{
	assert ( !tQuery.m_sQuery.IsEmpty() && tQuery.m_eMode!=SPH_MATCH_FULLSCAN ); // scans must go through MultiScan()
	assert ( tArgs.m_iTag>=0 );

	auto& tMeta = *tResult.m_pMeta;

	// start counting
	int64_t tmQueryStart = sphMicroTimer();
	auto tmCpuQueryStart = sphTaskCpuTimer ();

	QueryProfile_c * pProfile = tMeta.m_pProfile;
	ESphQueryState eOldState = SPH_QSTATE_UNKNOWN;
	if ( pProfile )
		eOldState = pProfile->Switch ( SPH_QSTATE_INIT );

	ScopedThreadPriority_c tPrio ( tQuery.m_bLowPriority );

	///////////////////
	// setup searching
	///////////////////

	// non-ready index, empty response!
	if ( !m_bPassedAlloc )
	{
		tMeta.m_sError = "index not preread";
		return false;
	}

	// select the sorter with max schema
	int iMaxSchemaIndex = GetMaxSchemaIndexAndMatchCapacity ( dSorters ).first;
	const ISphSchema & tMaxSorterSchema = *(dSorters[iMaxSchemaIndex]->GetSchema());
	auto dSorterSchemas = SorterSchemas ( dSorters, iMaxSchemaIndex);

	// setup calculations and result schema
	CSphQueryContext tCtx ( tQuery );
	tCtx.m_pProfile = pProfile;
	tCtx.m_pLocalDocs = tArgs.m_pLocalDocs;
	tCtx.m_iTotalDocs = ( tArgs.m_iTotalDocs ? tArgs.m_iTotalDocs : m_tStats.m_iTotalDocuments );

	if ( !tCtx.SetupCalc ( tMeta, tMaxSorterSchema, m_tSchema, m_tBlobAttrs.GetWritePtr(), m_pColumnar.get(), dSorterSchemas ) )
		return false;

	// set blob pool for string on_sort expression fix up
	tCtx.SetBlobPool ( m_tBlobAttrs.GetWritePtr() );
	tCtx.m_uPackedFactorFlags = tArgs.m_uPackedFactorFlags;

	// open files
	DataReaderFactoryPtr_c pDoclist = m_pDoclistFile;
	DataReaderFactoryPtr_c pHitlist = m_pHitlistFile;

	if ( !pDoclist || !pHitlist )
		SwitchProfile ( pProfile, SPH_QSTATE_OPEN );

	if ( !pDoclist )
	{
		pDoclist = NewProxyReader ( GetIndexFileName ( SPH_EXT_SPD ), tMeta.m_sError, DataReaderFactory_c::DOCS, m_tMutableSettings.m_tFileAccess.m_iReadBufferDocList, FileAccess_e::FILE );
		if ( !pDoclist )
			return false;
	}

	if ( !pHitlist )
	{
		pHitlist = NewProxyReader ( GetIndexFileName ( SPH_EXT_SPP ), tMeta.m_sError, DataReaderFactory_c::HITS, m_tMutableSettings.m_tFileAccess.m_iReadBufferHitList, FileAccess_e::FILE );
		if ( !pHitlist )
			return false;
	}

	pDoclist->SetProfile ( pProfile );
	pHitlist->SetProfile ( pProfile );

	SwitchProfile ( pProfile, SPH_QSTATE_INIT );

	// setup search terms
	DiskIndexQwordSetup_c tTermSetup ( pDoclist, pHitlist, m_tSkiplists.GetWritePtr(), m_tSettings.m_iSkiplistBlockSize, true, RowID_t(m_iDocinfo) );

	tTermSetup.SetDict ( std::move ( pDict ) );
	tTermSetup.m_pIndex = this;
	tTermSetup.m_iDynamicRowitems = tMaxSorterSchema.GetDynamicSize();
	tTermSetup.m_iMaxTimer = tmMaxTimer;
	tTermSetup.m_pWarning = &tMeta.m_sWarning;
	tTermSetup.m_pCtx = &tCtx;
	tTermSetup.m_pNodeCache = pNodeCache;
	tTermSetup.m_bHasWideFields = ( m_tSchema.GetFieldsCount()>32 );

	// setup prediction constrain
	CSphQueryStats tQueryStats;
	bool bCollectPredictionCounters = ( tQuery.m_iMaxPredictedMsec>0 );
	int64_t iNanoBudget = (int64_t)( tQuery.m_iMaxPredictedMsec) * 1000000; // from milliseconds to nanoseconds
	tQueryStats.m_pNanoBudget = &iNanoBudget;
	if ( bCollectPredictionCounters )
		tTermSetup.m_pStats = &tQueryStats;

	// bind weights
	tCtx.BindWeights ( tQuery, m_tSchema, tMeta.m_sWarning );

	// setup query
	// must happen before index-level reject, in order to build proper keyword stats
	std::unique_ptr<ISphRanker> pRanker = sphCreateRanker ( tXQ, tQuery, tMeta, tTermSetup, tCtx, tMaxSorterSchema );
	if ( !pRanker )
		return false;

	if ( ( tArgs.m_uPackedFactorFlags & SPH_FACTOR_ENABLE ) && tQuery.m_eRanker!=SPH_RANK_EXPR )
		tMeta.m_sWarning.SetSprintf ( "packedfactors() and bm25f() requires using an expression ranker" );

	tCtx.SetupExtraData ( pRanker.get(), dSorters.GetLength()==1 ? dSorters[0] : nullptr );

	BYTE * pBlobPool = m_tBlobAttrs.GetWritePtr();
	pRanker->ExtraData ( EXTRA_SET_BLOBPOOL, (void**)&pBlobPool );

	int iMatchPoolSize = 0;
	dSorters.Apply ( [&iMatchPoolSize] ( const ISphMatchSorter * p ) { iMatchPoolSize += p->GetMatchCapacity(); } );

	pRanker->ExtraData ( EXTRA_SET_POOL_CAPACITY, (void**)&iMatchPoolSize );

	// check for the possible integer overflow in m_dPool.Resize
	int64_t iPoolSize = 0;
	if ( pRanker->ExtraData ( EXTRA_GET_POOL_SIZE, (void**)&iPoolSize ) && iPoolSize>INT_MAX )
	{
		tMeta.m_sError.SetSprintf ( "ranking factors pool too big (%d Mb), reduce max_matches", (int)( iPoolSize/1024/1024 ) );
		return false;
	}

	// empty index, empty response!
	if ( m_bIsEmpty )
		return true;

	CSphVector<CSphFilterSettings> dModifiedFilters;
	const CSphVector<CSphFilterSettings> * pFilters = SetupRowIdBoundaries ( tQuery.m_dFilters, dModifiedFilters, RowID_t(m_iDocinfo), *pRanker );

	// setup filters
 	CreateFilterContext_t tFlx;
	tFlx.m_pFilters = pFilters;
	tFlx.m_pFilterTree = &tQuery.m_dFilterTree;
	tFlx.m_pSchema = &tMaxSorterSchema;
	tFlx.m_pBlobPool = m_tBlobAttrs.GetWritePtr();
	tFlx.m_pColumnar = m_pColumnar.get();
	tFlx.m_eCollation = tQuery.m_eCollation;
	tFlx.m_bScan = tQuery.m_sQuery.IsEmpty ();
	tFlx.m_pHistograms = m_pHistograms;

	if ( !tCtx.CreateFilters ( tFlx, tMeta.m_sError, tMeta.m_sWarning ) )
		return false;

	if ( CheckEarlyReject ( *pFilters, tCtx.m_pFilter.get(), tQuery.m_eCollation, tMaxSorterSchema ) )
	{
		tMeta.m_iQueryTime += (int)( ( sphMicroTimer()-tmQueryStart )/1000 );
		tMeta.m_iCpuTime += sphTaskCpuTimer ()-tmCpuQueryStart;
		return true;
	}

	for ( auto & i : dSorters )
	{
		i->SetBlobPool ( m_tBlobAttrs.GetWritePtr() );
		i->SetColumnar ( m_pColumnar.get() );
	}

	bool bHaveRandom = false;
	dSorters.Apply ( [&bHaveRandom] ( const ISphMatchSorter * p ) { bHaveRandom |= p->IsRandom(); } );

	bool bUseFactors = !!( tCtx.m_uPackedFactorFlags & SPH_FACTOR_ENABLE );
	bool bHaveDead = m_tDeadRowMap.HasDead();

	//////////////////////////////////////
	// find and weight matching documents
	//////////////////////////////////////

	bool bFinalPass = !!tCtx.m_dCalcFinal.GetLength();
	int iMyTag = bFinalPass ? -1 : tArgs.m_iTag;

	// a shortcut to avoid listing all args every time
	void (CSphIndex_VLN::*pFunc)(CSphQueryContext &, const CSphQuery &, const VecTraits_T<ISphMatchSorter*>&, ISphRanker *, int, int) const = nullptr;

	switch ( tQuery.m_eMode )
	{
		case SPH_MATCH_ALL:
		case SPH_MATCH_PHRASE:
		case SPH_MATCH_ANY:
		case SPH_MATCH_EXTENDED:
		case SPH_MATCH_EXTENDED2:
		case SPH_MATCH_BOOLEAN:
			if ( bHaveDead )
			{
				if ( bHaveRandom )
				{
					if ( bUseFactors )
						pFunc = &CSphIndex_VLN::MatchExtended<true, true, true>;
					else
						pFunc = &CSphIndex_VLN::MatchExtended<true, true, false>;
				}
				else
				{
					if ( bUseFactors )
						pFunc = &CSphIndex_VLN::MatchExtended<true, false, true>;
					else
						pFunc = &CSphIndex_VLN::MatchExtended<true, false, false>;
				}
			}
			else
			{
				if ( bHaveRandom )
				{
					if ( bUseFactors )
						pFunc = &CSphIndex_VLN::MatchExtended<false, true, true>;
					else
						pFunc = &CSphIndex_VLN::MatchExtended<false, true, false>;
				}
				else
				{
					if ( bUseFactors )
						pFunc = &CSphIndex_VLN::MatchExtended<false, false, true>;
					else
						pFunc = &CSphIndex_VLN::MatchExtended<false, false, false>;
				}
			}

			(*this.*pFunc)( tCtx, tQuery, dSorters, pRanker.get(), iMyTag, tArgs.m_iIndexWeight );
			break;

		default:
			sphDie ( "INTERNAL ERROR: unknown matching mode (mode=%d)", tQuery.m_eMode );
	}

	////////////////////
	// cook result sets
	////////////////////

	SwitchProfile ( pProfile, SPH_QSTATE_FINALIZE );

	// adjust result sets
	if ( bFinalPass )
	{
		// GotUDF means promise to UDFs that final-stage calls will be evaluated
		// a) over the final, pre-limit result set
		// b) in the final result set order
		bool bGotUDF = false;

		DocstoreSession_c tSession;
		int64_t iSessionUID = tSession.GetUID();

		// spawn buffered readers for the current session
		// put them to a global hash
		if ( m_pDocstore )
			m_pDocstore->CreateReader ( iSessionUID );

		DocstoreSession_c::InfoRowID_t tSessionInfo;
		tSessionInfo.m_pDocstore = m_pDocstore.get();
		tSessionInfo.m_iSessionId = iSessionUID;

		for ( auto & i : tCtx.m_dCalcFinal )
		{
			assert ( i.m_pExpr );
			if ( !bGotUDF )
				i.m_pExpr->Command ( SPH_EXPR_GET_UDF, &bGotUDF );

			if ( m_pDocstore )
				i.m_pExpr->Command ( SPH_EXPR_SET_DOCSTORE_ROWID, &tSessionInfo );
		}

		SphFinalMatchCalc_t tFinal ( tArgs.m_iTag, tCtx );
		dSorters.Apply ( [&] ( ISphMatchSorter * p ) { p->Finalize ( tFinal, bGotUDF, tArgs.m_bFinalizeSorters ); } );
	}

	pRanker->FinalizeCache ( tMaxSorterSchema );

	tResult.m_pBlobPool = m_tBlobAttrs.GetWritePtr();
	tResult.m_pDocstore = m_pDocstore ? this : nullptr;
	tResult.m_pColumnar = m_pColumnar.get();

	// query timer
	int64_t tmWall = sphMicroTimer() - tmQueryStart;
	tMeta.m_iQueryTime += (int)( tmWall/1000 );
	tMeta.m_iCpuTime += sphTaskCpuTimer ()-tmCpuQueryStart;

#if 0
	printf ( "qtm %d, %d, %d, %d, %d\n", int(tmWall), tQueryStats.m_iFetchedDocs, tQueryStats.m_iFetchedHits, tQueryStats.m_iSkips, dSorters[0]->GetTotalCount() );
#endif

	SwitchProfile ( pProfile, eOldState );

	if ( bCollectPredictionCounters )
	{
		tMeta.m_tStats.Add ( tQueryStats );
		tMeta.m_bHasPrediction = true;
	}

	return true;
}


void CSphIndex_VLN::CreateReader ( int64_t iSessionId ) const
{
	if ( !m_pDocstore )
		return;

	m_pDocstore->CreateReader(iSessionId);
}


bool CSphIndex_VLN::GetDoc ( DocstoreDoc_t & tDoc, DocID_t tDocID, const VecTraits_T<int> * pFieldIds, int64_t iSessionId, bool bPack ) const
{
	if ( !m_pDocstore )
		return false;

	RowID_t tRowID = GetRowidByDocid ( tDocID );
	if ( tRowID==INVALID_ROWID || m_tDeadRowMap.IsSet(tRowID) )
		return false;

	tDoc = m_pDocstore->GetDoc ( tRowID, pFieldIds, iSessionId, bPack );
	return true;
}


int CSphIndex_VLN::GetFieldId ( const CSphString & sName, DocstoreDataType_e eType ) const
{
	if ( !m_pDocstore )
		return -1;

	return m_pDocstore->GetFieldId ( sName, eType );
}


//////////////////////////////////////////////////////////////////////////
// INDEX STATUS
//////////////////////////////////////////////////////////////////////////

void CSphIndex_VLN::GetStatus ( CSphIndexStatus* pRes ) const
{
	assert ( pRes );
	if ( !pRes )
		return;

	pRes->m_iMapped = m_tAttr.GetLengthBytes ()
			+m_tBlobAttrs.GetLengthBytes ()
			+m_tWordlist.m_tBuf.GetLengthBytes ()
			+m_tDeadRowMap.GetLengthBytes ()
			+m_tSkiplists.GetLengthBytes ();

	pRes->m_iMappedResident = m_tAttr.GetCoreSize ()
			+m_tBlobAttrs.GetCoreSize ()
			+m_tWordlist.m_tBuf.GetCoreSize ()
			+m_tDeadRowMap.GetCoreSize ()
			+m_tSkiplists.GetCoreSize ();

	pRes->m_iDead = m_tDeadRowMap.GetNumDeads();

	if ( m_pDoclistFile )
	{
		pRes->m_iMappedDocs = m_pDoclistFile->GetMappedsize ();
		pRes->m_iMappedResidentDocs = m_pDoclistFile->GetCoresize ();
		pRes->m_iMapped += pRes->m_iMappedDocs;
		pRes->m_iMappedResident += pRes->m_iMappedResidentDocs;
	}

	if ( m_pHitlistFile )
	{
		pRes->m_iMappedHits = m_pHitlistFile->GetMappedsize ();
		pRes->m_iMappedResidentHits = m_pHitlistFile->GetCoresize ();
		pRes->m_iMapped += pRes->m_iMappedHits;
		pRes->m_iMappedResident += pRes->m_iMappedResidentHits;
	}

	pRes->m_iRamUse = sizeof(CSphIndex_VLN) + m_dFieldLens.GetLengthBytes() + pRes->m_iMappedResident;
	pRes->m_iDiskUse = 0;

	CSphVector<IndexFileExt_t> dExts = sphGetExts();
	for ( const auto & i : dExts )
		if ( i.m_eExt!=SPH_EXT_SPL )
		{
			CSphString sFile;
			sFile.SetSprintf ( "%s%s", m_sFilename.cstr(), i.m_szExt );
			struct_stat st;
			if ( stat ( sFile.cstr(), &st )==0 )
				pRes->m_iDiskUse += st.st_size;
		}
//	sphWarning ( "Chunks: %d, RAM: %d, DISK: %d", pRes->m_iNumChunks, (int) pRes->m_iRamUse, (int) pRes->m_iMapped );
}


//////////////////////////////////////////////////////////////////////////
// INDEX CHECKING
//////////////////////////////////////////////////////////////////////////

void CSphIndex_VLN::SetDebugCheck ( bool bCheckIdDups, int )
{
	m_bDebugCheck = true;
	m_bCheckIdDups = bCheckIdDups;
}


// no strnlen on some OSes (Mac OS)
#if !HAVE_STRNLEN
size_t strnlen ( const char * s, size_t iMaxLen )
{
	if ( !s )
		return 0;

	size_t iRes = 0;
	while ( *s++ && iRes<iMaxLen )
		++iRes;
	return iRes;
}
#endif


int CSphIndex_VLN::DebugCheck ( DebugCheckError_i& tReporter )
{
	auto pIndexChecker = std::make_unique<DiskIndexChecker_c> ( *this, tReporter );

	pIndexChecker->Setup ( m_iDocinfo, m_iDocinfoIndex, m_iMinMaxIndex, m_bCheckIdDups );

	// check if index is ready
	if ( !m_bPassedAlloc )
		tReporter.Fail ( "index not preread" );

	if ( !pIndexChecker->OpenFiles() )
		return 1;

	if ( !LoadHitlessWords ( m_tSettings.m_sHitlessFiles, m_pTokenizer, m_pDict, pIndexChecker->GetHitlessWords(), m_sLastError ) )
		tReporter.Fail ( "unable to load hitless words: %s", m_sLastError.cstr() );

	CSphSavedFile tStat;
	CSphString sError;
	const CSphTokenizerSettings & tTokenizerSettings = m_pTokenizer->GetSettings ();
	if ( !tTokenizerSettings.m_sSynonymsFile.IsEmpty() && !tStat.Collect ( tTokenizerSettings.m_sSynonymsFile.cstr(), &sError ) )
		tReporter.Fail ( "unable to open exceptions '%s': %s", tTokenizerSettings.m_sSynonymsFile.cstr(), sError.cstr() );

	const CSphDictSettings & tDictSettings = m_pDict->GetSettings ();
	const char * pStop = tDictSettings.m_sStopwords.cstr();
	while (true)
	{
		// find next name start
		while ( pStop && *pStop && isspace(*pStop) ) pStop++;
		if ( !pStop || !*pStop ) break;

		const char * sNameStart = pStop;

		// find next name end
		while ( *pStop && !isspace(*pStop) ) pStop++;

		CSphString sStopFile;
		sStopFile.SetBinary ( sNameStart, int ( pStop-sNameStart ) );

		if ( !tStat.Collect ( sStopFile.cstr(), &sError ) )
			tReporter.Fail ( "unable to open stopwords '%s': %s", sStopFile.cstr(), sError.cstr() );
	}

	if ( !tDictSettings.m_dWordforms.GetLength() )
	{
		ARRAY_FOREACH ( i, tDictSettings.m_dWordforms )
		{
			if ( !tStat.Collect ( tDictSettings.m_dWordforms[i].cstr(), &sError ) )
				tReporter.Fail ( "unable to open wordforms '%s': %s", tDictSettings.m_dWordforms[i].cstr(), sError.cstr() );
		}
	}

	pIndexChecker->Check();

	tReporter.Done();

	return (int)Min ( tReporter.GetNumFails(), 255 ); // this is the exitcode; so cap it
} // NOLINT function length


static void AddFields ( const char * sQuery, CSphSchema & tSchema )
{
	CSphColumnInfo tField;

	const char * sToken = sQuery;
	if ( !sToken )
	{
		tField.m_sName = "dummy_field"; // for query with only all fields, @*
		tSchema.AddField ( tField );
		return;
	}

	const char * OPTION_RELAXED = "@@relaxed";
	const auto OPTION_RELAXED_LEN = (int) strlen ( OPTION_RELAXED );
	if ( strncmp ( sToken, OPTION_RELAXED, OPTION_RELAXED_LEN )==0 && !sphIsAlpha ( sToken[OPTION_RELAXED_LEN] ) )
		sToken += OPTION_RELAXED_LEN;

	while ( *sToken )
	{
		if ( *sToken!='@' )
		{
			sToken++;
			continue;
		}

		sToken++;
		if ( !*sToken )
			break;
		if ( *sToken=='!' || *sToken=='*' )
			sToken++;
		if ( !*sToken )
			break;
		bool bBlock = ( *sToken=='(' );
		if ( bBlock )
			sToken++;
		if ( !*sToken )
			break;

		// handle block with field names
		while ( *sToken )
		{
			const char * sField = sToken;
			while ( *sToken && sphIsAlpha( *sToken ) )
				sToken++;

			int iLen = int ( sToken - sField );
			if ( iLen )
			{
				tField.m_sName.SetBinary ( sField, iLen );
				if ( !tSchema.GetField ( tField.m_sName.cstr() ) )
					tSchema.AddField ( tField );
			}

			if ( !bBlock )
				break;

			if ( *sToken && *sToken==',' )
				sToken++;

			if ( *sToken && *sToken==')' )
				break;
		}
	}

	if ( !tSchema.GetFieldsCount() )
	{
		tField.m_sName = "dummy_field"; // for query with only all fields, @*
		tSchema.AddField ( tField );
	}
}

Bson_t EmptyBson ()
{
	Bson_t dEmpty;
	return dEmpty;
}

Bson_t Explain ( ExplainQueryArgs_t & tArgs )
{
	if ( !tArgs.m_szQuery )
		return EmptyBson ();

	std::unique_ptr<QueryParser_i> pQueryParser ( sphCreatePlainQueryParser() );

	CSphVector<BYTE> dFiltered;
	const BYTE * sModifiedQuery = (const BYTE *)tArgs.m_szQuery;

	if ( tArgs.m_pFieldFilter && sModifiedQuery && tArgs.m_pFieldFilter->Apply ( sModifiedQuery, dFiltered, true ) )
		sModifiedQuery = dFiltered.Begin();

	CSphSchema tSchema;
	const CSphSchema * pSchema = tArgs.m_pSchema;
	if ( !pSchema )
	{
		pSchema = &tSchema;
		// need to fill up schema with fields from query
		AddFields ( tArgs.m_szQuery, tSchema );
	}

	XQQuery_t tParsed;
	if ( !pQueryParser->ParseQuery ( tParsed, (const char*)sModifiedQuery, nullptr, tArgs.m_pQueryTokenizer, nullptr, pSchema, tArgs.m_pDict, *tArgs.m_pSettings ) )
	{
		TlsMsg::Err ( tParsed.m_sParseError );
		return EmptyBson ();
	}

	sphTransformExtendedQuery ( &tParsed.m_pRoot, *tArgs.m_pSettings, false, nullptr );

	bool bWordDict = tArgs.m_pDict->GetSettings().m_bWordDict;
	int iExpandKeywords = ExpandKeywords ( tArgs.m_iExpandKeywords, QUERY_OPT_DEFAULT, *tArgs.m_pSettings, bWordDict );
	if ( iExpandKeywords!=KWE_DISABLED )
	{
		sphQueryExpandKeywords ( &tParsed.m_pRoot, *tArgs.m_pSettings, iExpandKeywords, bWordDict );
		tParsed.m_pRoot->Check ( true );
	}

	// this should be after keyword expansion
	TransformAotFilter ( tParsed.m_pRoot, tArgs.m_pDict->GetWordforms(), *tArgs.m_pSettings );

	//// expanding prefix in word dictionary case
	if ( tArgs.m_bExpandPrefix )
	{
		CSphQueryResultMeta tMeta;
		CSphScopedPayload tPayloads;

		ExpansionContext_t tExpCtx;
		tExpCtx.m_pWordlist = tArgs.m_pWordlist;
		tExpCtx.m_pResult = &tMeta;
		tExpCtx.m_iMinPrefixLen = tArgs.m_pSettings->GetMinPrefixLen ( tArgs.m_pDict->GetSettings().m_bWordDict );
		tExpCtx.m_iMinInfixLen = tArgs.m_pSettings->m_iMinInfixLen;
		tExpCtx.m_iExpansionLimit = tArgs.m_iExpansionLimit;
		tExpCtx.m_bHasExactForms = ( tArgs.m_pDict->HasMorphology() || tArgs.m_pSettings->m_bIndexExactWords );
		tExpCtx.m_bMergeSingles = false;
		tExpCtx.m_pPayloads = &tPayloads;
		tExpCtx.m_pIndexData = tArgs.m_pIndexData;

		tParsed.m_pRoot = sphExpandXQNode ( tParsed.m_pRoot, tExpCtx );
	}

	return sphExplainQuery ( tParsed.m_pRoot, *pSchema, tParsed.m_dZones );
}

Bson_t CSphIndex_VLN::ExplainQuery ( const CSphString & sQuery ) const
{
	ExplainQueryArgs_t tArgs;
	tArgs.m_szQuery = sQuery.cstr();
	tArgs.m_pSchema = &GetMatchSchema();
	tArgs.m_pDict = GetStatelessDict ( m_pDict );
	SetupStarDict ( tArgs.m_pDict );
	SetupExactDict ( tArgs.m_pDict );
	if ( m_pFieldFilter )
		tArgs.m_pFieldFilter = m_pFieldFilter->Clone();
	tArgs.m_pSettings = &m_tSettings;
	tArgs.m_pWordlist = &m_tWordlist;
	tArgs.m_pQueryTokenizer = m_pQueryTokenizer;
	tArgs.m_iExpandKeywords = m_tMutableSettings.m_iExpandKeywords;
	tArgs.m_iExpansionLimit = m_iExpansionLimit;
	tArgs.m_bExpandPrefix = ( m_pDict->GetSettings().m_bWordDict && IsStarDict ( m_pDict->GetSettings().m_bWordDict ) );

	return Explain ( tArgs );
}


bool CSphIndex_VLN::CopyExternalFiles ( int iPostfix, StrVec_t & dCopied )
{
	CSphVector<std::pair<CSphString,CSphString>> dExtFiles;
	if ( m_pTokenizer && !m_pTokenizer->GetSettings().m_sSynonymsFile.IsEmpty() )
	{
		CSphString sRenameTo;
		sRenameTo.SetSprintf ( "exceptions_chunk%d.txt", iPostfix );
		dExtFiles.Add ( { m_pTokenizer->GetSettings().m_sSynonymsFile, sRenameTo } );
		const_cast<CSphTokenizerSettings &>(m_pTokenizer->GetSettings()).m_sSynonymsFile = sRenameTo;
	}

	if ( m_pDict )
	{
		const CSphString & sStopwords = m_pDict->GetSettings().m_sStopwords;
		if ( !sStopwords.IsEmpty() )
		{
			StringBuilder_c sNewStopwords(" ");
			StrVec_t dStops = sphSplit ( sStopwords.cstr(), sStopwords.Length(), " \t," );
			ARRAY_FOREACH ( i, dStops )
			{
				CSphString sTmp;
				sTmp.SetSprintf ( "stopwords_chunk%d_%d.txt", iPostfix, i );
				dExtFiles.Add ( { dStops[i], sTmp } );

				sNewStopwords << sTmp;
			}

			const_cast<CSphDictSettings &>(m_pDict->GetSettings()).m_sStopwords = sNewStopwords.cstr();
		}

		StrVec_t dNewWordforms;
		ARRAY_FOREACH ( i, m_pDict->GetSettings().m_dWordforms )
		{
			CSphString sTmp;
			sTmp.SetSprintf ( "wordforms_chunk%d_%d.txt", iPostfix, i );
			dExtFiles.Add( { m_pDict->GetSettings().m_dWordforms[i], sTmp } );
			dNewWordforms.Add(sTmp);
		}

		const_cast<CSphDictSettings &>(m_pDict->GetSettings()).m_dWordforms = dNewWordforms;
	}

	CSphString sPathOnly = GetPathOnly(m_sFilename);
	for ( const auto & i : dExtFiles )
	{
		CSphString sDest;
		sDest.SetSprintf ( "%s%s", sPathOnly.cstr(), i.second.cstr() );
		if ( !CopyFile ( i.first, sDest, m_sLastError ) )
			return false;

		dCopied.Add(sDest);
	}

	BuildHeader_t tBuildHeader(m_tStats);
	*(DictHeader_t*)&tBuildHeader = *(DictHeader_t*)&m_tWordlist;
	tBuildHeader.m_iDocinfo = m_iDocinfo;
	tBuildHeader.m_iDocinfoIndex = m_iDocinfoIndex;
	tBuildHeader.m_iMinMaxIndex = m_iMinMaxIndex;

	WriteHeader_t tWriteHeader;
	tWriteHeader.m_pSettings = &m_tSettings;
	tWriteHeader.m_pSchema = &m_tSchema;
	tWriteHeader.m_pTokenizer = m_pTokenizer;
	tWriteHeader.m_pDict = m_pDict;
	tWriteHeader.m_pFieldFilter = m_pFieldFilter.get();
	tWriteHeader.m_pFieldLens = m_dFieldLens.Begin();

	// save the header
	return IndexBuildDone ( tBuildHeader, tWriteHeader, GetIndexFileName(SPH_EXT_SPH), m_sLastError );
}

void CSphIndex_VLN::CollectFiles ( StrVec_t & dFiles, StrVec_t & dExt ) const
{
	if ( m_pTokenizer && !m_pTokenizer->GetSettings().m_sSynonymsFile.IsEmpty() )
		dExt.Add ( m_pTokenizer->GetSettings ().m_sSynonymsFile );

	if ( !m_pDict )
		return;

	const CSphString & sStopwords = m_pDict->GetSettings().m_sStopwords;
	if ( !sStopwords.IsEmpty() )
		sphSplit ( dExt, sStopwords.cstr(), sStopwords.Length(), " \t," );

	m_pDict->GetSettings ().m_dWordforms.Apply ( [&dExt] ( const CSphString & a ) { dExt.Add ( a ); } );

	dFiles.Add ( GetIndexFileName ( SPH_EXT_SPH ) );
	dFiles.Add ( GetIndexFileName ( SPH_EXT_SPD ) );
	dFiles.Add ( GetIndexFileName ( SPH_EXT_SPP ) );
	dFiles.Add ( GetIndexFileName ( SPH_EXT_SPE ) );
	dFiles.Add ( GetIndexFileName ( SPH_EXT_SPI ) );
	dFiles.Add ( GetIndexFileName ( SPH_EXT_SPM ) );
	if ( !m_bIsEmpty )
	{
		if ( m_tSchema.HasNonColumnarAttrs() )
			dFiles.Add ( GetIndexFileName ( SPH_EXT_SPA ) );

		dFiles.Add ( GetIndexFileName ( SPH_EXT_SPT ) );
		if ( m_tSchema.GetAttr ( sphGetBlobLocatorName () ) )
			dFiles.Add ( GetIndexFileName ( SPH_EXT_SPB ) );

		if ( m_uVersion>=63 && m_tSchema.HasColumnarAttrs() )
			dFiles.Add ( GetIndexFileName ( SPH_EXT_SPC ) );
	}

	if ( m_uVersion>=55 )
		dFiles.Add ( GetIndexFileName ( SPH_EXT_SPHI ) );

	if ( m_uVersion>=57 && ( m_tSchema.HasStoredFields() || m_tSchema.HasStoredAttrs() ) )
		dFiles.Add ( GetIndexFileName ( SPH_EXT_SPDS ) );

	CSphString sPath = GetIndexFileName ( SPH_EXT_SPK );
	if ( sphIsReadable ( sPath ) )
		dFiles.Add ( sPath );
}

//////////////////////////////////////////////////////////////////////////
// KEYWORDS STORING DICTIONARY, INFIX HASH BUILDER
//////////////////////////////////////////////////////////////////////////

template < int SIZE >
struct Infix_t
{
	DWORD m_Data[SIZE];

#ifndef NDEBUG
	BYTE m_TrailingZero { 0 };
#endif

	void Reset ()
	{
		for ( int i=0; i<SIZE; i++ )
			m_Data[i] = 0;
	}

	bool operator == ( const Infix_t<SIZE> & rhs ) const;
};


template<>
bool Infix_t<2>::operator == ( const Infix_t<2> & rhs ) const
{
	return m_Data[0]==rhs.m_Data[0] && m_Data[1]==rhs.m_Data[1];
}


template<>
bool Infix_t<3>::operator == ( const Infix_t<3> & rhs ) const
{
	return m_Data[0]==rhs.m_Data[0] && m_Data[1]==rhs.m_Data[1] && m_Data[2]==rhs.m_Data[2];
}


template<>
bool Infix_t<5>::operator == ( const Infix_t<5> & rhs ) const
{
	return m_Data[0]==rhs.m_Data[0] && m_Data[1]==rhs.m_Data[1] && m_Data[2]==rhs.m_Data[2]
		&& m_Data[3]==rhs.m_Data[3] && m_Data[4]==rhs.m_Data[4];
}


struct InfixIntvec_t
{
public:
	// do not change the order of fields in this union - it matters a lot
	union
	{
		DWORD			m_dData[4];
		struct
		{
			int				m_iDynLen;
			int				m_iDynLimit;
			DWORD *			m_pDynData;
		};
	};

public:
	InfixIntvec_t()
	{
		m_dData[0] = 0;
		m_dData[1] = 0;
		m_dData[2] = 0;
		m_dData[3] = 0;
	}

	~InfixIntvec_t()
	{
		if ( IsDynamic() )
			SafeDeleteArray ( m_pDynData );
	}

	bool IsDynamic() const
	{
		return ( m_dData[0] & 0x80000000UL )!=0;
	}

	void Add ( DWORD uVal )
	{
		if ( !m_dData[0] )
		{
			// empty
			m_dData[0] = uVal | ( 1UL<<24 );

		} else if ( !IsDynamic() )
		{
			// 1..4 static entries
			int iLen = m_dData[0] >> 24;
			DWORD uLast = m_dData [ iLen-1 ] & 0xffffffUL;

			// redundant
			if ( uVal==uLast )
				return;

			// grow static part
			if ( iLen<4 )
			{
				m_dData[iLen] = uVal;
				m_dData[0] = ( m_dData[0] & 0xffffffUL ) | ( ++iLen<<24 );
				return;
			}

			// dynamize
			DWORD * pDyn = new DWORD[16];
			pDyn[0] = m_dData[0] & 0xffffffUL;
			pDyn[1] = m_dData[1];
			pDyn[2] = m_dData[2];
			pDyn[3] = m_dData[3];
			pDyn[4] = uVal;
			m_iDynLen = 0x80000005UL; // dynamic flag, len=5
			m_iDynLimit = 16; // limit=16
			m_pDynData = pDyn;

		} else
		{
			// N dynamic entries
			int iLen = m_iDynLen & 0xffffffUL;
			if ( uVal==m_pDynData[iLen-1] )
				return;
			if ( iLen>=m_iDynLimit )
			{
				m_iDynLimit *= 2;
				DWORD * pNew = new DWORD [ m_iDynLimit ];
				for ( int i=0; i<iLen; i++ )
					pNew[i] = m_pDynData[i];
				SafeDeleteArray ( m_pDynData );
				m_pDynData = pNew;
			}

			m_pDynData[iLen] = uVal;
			m_iDynLen++;
		}
	}

	bool operator == ( const InfixIntvec_t & rhs ) const
	{
		// check dynflag, length, maybe first element
		if ( m_dData[0]!=rhs.m_dData[0] )
			return false;

		// check static data
		if ( !IsDynamic() )
		{
			for ( int i=1; i<(int)(m_dData[0]>>24); i++ )
				if ( m_dData[i]!=rhs.m_dData[i] )
					return false;
			return true;
		}

		// check dynamic data
		const DWORD * a = m_pDynData;
		const DWORD * b = rhs.m_pDynData;
		const DWORD * m = a + ( m_iDynLen & 0xffffffUL );
		while ( a<m )
			if ( *a++!=*b++ )
				return false;
		return true;
	}

public:
	int GetLength() const
	{
		if ( !IsDynamic() )
			return m_dData[0] >> 24;
		return m_iDynLen & 0xffffffUL;
	}

	DWORD operator[] ( int iIndex )const
	{
		if ( !IsDynamic() )
			return m_dData[iIndex] & 0xffffffUL;
		return m_pDynData[iIndex];
	}
};


template < int SIZE >
struct InfixHashEntry_t
{
	Infix_t<SIZE>	m_tKey;		///< key, owned by the hash
	InfixIntvec_t	m_tValue;	///< data, owned by the hash
	int				m_iNext;	///< next entry in hash arena
};


template < int SIZE >
class InfixBuilder_c : public ISphInfixBuilder
{
protected:
	static const int							LENGTH = 1048576;

protected:
	int											m_dHash [ LENGTH ];		///< all the hash entries
	CSphSwapVector < InfixHashEntry_t<SIZE> >	m_dArena;
	CSphVector<InfixBlock_t>					m_dBlocks;
	CSphTightVector<BYTE>						m_dBlocksWords;

public:
				InfixBuilder_c();
	void		AddWord ( const BYTE * pWord, int iWordLength, int iCheckpoint, bool bHasMorphology ) override;
	void		SaveEntries ( CSphWriter & wrDict ) override;
	int64_t		SaveEntryBlocks ( CSphWriter & wrDict ) override;
	int			GetBlocksWordsSize() const override { return m_dBlocksWords.GetLength(); }

protected:
	/// add new entry
	void AddEntry ( const Infix_t<SIZE> & tKey, DWORD uHash, int iCheckpoint )
	{
		uHash &= ( LENGTH-1 );

		int iEntry = m_dArena.GetLength();
		InfixHashEntry_t<SIZE> & tNew = m_dArena.Add();
		tNew.m_tKey = tKey;
		tNew.m_tValue.m_dData[0] = 0x1000000UL | iCheckpoint; // len=1, data=iCheckpoint
		tNew.m_iNext = m_dHash[uHash];
		m_dHash[uHash] = iEntry;
	}

	/// get value pointer by key
	InfixIntvec_t * LookupEntry ( const Infix_t<SIZE> & tKey, DWORD uHash )
	{
		uHash &= ( LENGTH-1 );
		int iEntry = m_dHash [ uHash ];
		int iiEntry = 0;

		while ( iEntry )
		{
			if ( m_dArena[iEntry].m_tKey==tKey )
			{
				// mtf it, if needed
				if ( iiEntry )
				{
					m_dArena[iiEntry].m_iNext = m_dArena[iEntry].m_iNext;
					m_dArena[iEntry].m_iNext = m_dHash[uHash];
					m_dHash[uHash] = iEntry;
				}
				return &m_dArena[iEntry].m_tValue;
			}
			iiEntry = iEntry;
			iEntry = m_dArena[iEntry].m_iNext;
		}
		return NULL;
	}
};


template < int SIZE >
InfixBuilder_c<SIZE>::InfixBuilder_c()
{
	// init the hash
	for ( int i=0; i<LENGTH; i++ )
		m_dHash[i] = 0;
	m_dArena.Reserve ( 1048576 );
	m_dArena.Resize ( 1 ); // 0 is a reserved index
}


/// single-byte case, 2-dword infixes
template<>
void InfixBuilder_c<2>::AddWord ( const BYTE * pWord, int iWordLength, int iCheckpoint, bool bHasMorphology )
{
	if ( bHasMorphology && *pWord!=MAGIC_WORD_HEAD_NONSTEMMED )
		return;

	if ( *pWord<0x20 ) // skip heading magic chars, like NONSTEMMED maker
	{
		pWord++;
		iWordLength--;
	}

	Infix_t<2> sKey;
	for ( int p=0; p<=iWordLength-2; p++ )
	{
		sKey.Reset();

		BYTE * pKey = (BYTE*)sKey.m_Data;
		const BYTE * s = pWord + p;
		const BYTE * sMax = s + Min ( 6, iWordLength-p );

		DWORD uHash = 0xffffffUL ^ g_dSphinxCRC32 [ 0xff ^ *s ];
		*pKey++ = *s++; // copy first infix byte

		while ( s<sMax )
		{
			uHash = (uHash >> 8) ^ g_dSphinxCRC32 [ (uHash ^ *s) & 0xff ];
			*pKey++ = *s++; // copy another infix byte

			InfixIntvec_t * pVal = LookupEntry ( sKey, uHash );
			if ( pVal )
				pVal->Add ( iCheckpoint );
			else
				AddEntry ( sKey, uHash, iCheckpoint );
		}
	}
}

static int Utf8CodeLen ( BYTE iCode )
{
	if ( !iCode )
		return 0;

	// check for 7-bit case
	if ( iCode<128 )
		return 1;

	// get number of bytes
	int iBytes = 0;
	while ( iCode & 0x80 )
	{
		iBytes++;
		iCode <<= 1;
	}

	return iBytes;
}

/// UTF-8 case, 3/5-dword infixes
template < int SIZE >
void InfixBuilder_c<SIZE>::AddWord ( const BYTE * pWord, int iWordLength, int iCheckpoint, bool bHasMorphology )
{
	if ( bHasMorphology && *pWord!=MAGIC_WORD_HEAD_NONSTEMMED )
		return;

	if ( *pWord<0x20 ) // skip heading magic chars, like NONSTEMMED maker
	{
		pWord++;
		iWordLength--;
	}

	const BYTE * pWordMax = pWord+iWordLength;
#ifndef NDEBUG
	bool bInvalidTailCp = false;
#endif
	int iCodes = 0; // codepoints in current word
	BYTE dBytes[SPH_MAX_WORD_LEN+1]; // byte offset for each codepoints

	// build an offsets table into the bytestring
	dBytes[0] = 0;
	for ( const BYTE * p = pWord; p<pWordMax && iCodes<SPH_MAX_WORD_LEN; )
	{
		int iLen = 0;
		BYTE uVal = *p;
		while ( uVal & 0x80 )
		{
			uVal <<= 1;
			iLen++;
		}
		if ( !iLen )
			iLen = 1;
		
		// break on tail cut codepoint
		if ( p+iLen>pWordMax )
		{
#ifndef NDEBUG
			bInvalidTailCp = true;
#endif
			break;
		}

		// skip word with large codepoints
		if ( iLen>SIZE )
			return;

		assert ( iLen>=1 && iLen<=4 );
		p += iLen;

		dBytes[iCodes+1] = dBytes[iCodes] + (BYTE)iLen;
		iCodes++;
	}
	assert ( pWord[dBytes[iCodes]]==0 || iCodes==SPH_MAX_WORD_LEN || bInvalidTailCp );

	// generate infixes
	Infix_t<SIZE> sKey;
	for ( int p=0; p<=iCodes-2; p++ )
	{
		sKey.Reset();
		BYTE * pKey = (BYTE*)sKey.m_Data;
		const BYTE * pKeyMax = pKey+sizeof(sKey.m_Data);

		const BYTE * s = pWord + dBytes[p];
		const BYTE * sMax = pWord + dBytes[ p+Min ( 6, iCodes-p ) ];

		// copy first infix codepoint
		DWORD uHash = 0xffffffffUL;
		do
		{
			uHash = (uHash >> 8) ^ g_dSphinxCRC32 [ (uHash ^ *s) & 0xff ];
			*pKey++ = *s++;
		} while ( ( *s & 0xC0 )==0x80 );

		assert ( s - ( pWord + dBytes[p] )==(dBytes[p+1] - dBytes[p]) );

		while ( s<sMax && pKey<pKeyMax && pKey+Utf8CodeLen ( *s )<=pKeyMax )
		{
			// copy next infix codepoint
			do
			{
				uHash = (uHash >> 8) ^ g_dSphinxCRC32 [ (uHash ^ *s) & 0xff ];
				*pKey++ = *s++;
			} while ( ( *s & 0xC0 )==0x80 && pKey<pKeyMax );

			assert ( sphUTF8Len ( (const char *)sKey.m_Data, sizeof(sKey.m_Data) )>=2 );

			InfixIntvec_t * pVal = LookupEntry ( sKey, uHash );
			if ( pVal )
				pVal->Add ( iCheckpoint );
			else
				AddEntry ( sKey, uHash, iCheckpoint );
		}

		assert ( (size_t)( pKey-(BYTE*)sKey.m_Data )<=int(sizeof(sKey.m_Data)) );
	}
}


template < int SIZE >
struct InfixHashCmp_fn
{
	InfixHashEntry_t<SIZE> * m_pBase;

	explicit InfixHashCmp_fn ( InfixHashEntry_t<SIZE> * pBase )
		: m_pBase ( pBase )
	{}

	bool IsLess ( int a, int b ) const
	{
		return strncmp ( (const char*)m_pBase[a].m_tKey.m_Data, (const char*)m_pBase[b].m_tKey.m_Data, sizeof(DWORD)*SIZE )<0;
	}
};


static inline int ZippedIntSize ( DWORD v )
{
	if ( v < (1UL<<7) )
		return 1;
	if ( v < (1UL<<14) )
		return 2;
	if ( v < (1UL<<21) )
		return 3;
	if ( v < (1UL<<28) )
		return 4;
	return 5;
}


const char * g_sTagInfixEntries = "infix-entries";

template < int SIZE >
void InfixBuilder_c<SIZE>::SaveEntries ( CSphWriter & wrDict )
{
	// intentionally local to this function
	// we mark the block end with an editcode of 0
	const int INFIX_BLOCK_SIZE = 64;

	wrDict.PutBytes ( g_sTagInfixEntries, strlen ( g_sTagInfixEntries ) );

	CSphVector<int> dIndex;
	dIndex.Resize ( m_dArena.GetLength()-1 );
	for ( int i=0; i<m_dArena.GetLength()-1; i++ )
		dIndex[i] = i+1;

	InfixHashCmp_fn<SIZE> fnCmp ( m_dArena.Begin() );
	dIndex.Sort ( fnCmp );

	m_dBlocksWords.Reserve ( m_dArena.GetLength()/INFIX_BLOCK_SIZE*sizeof(DWORD)*SIZE );
	int iBlock = 0;
	int iPrevKey = -1;
	ARRAY_FOREACH ( iIndex, dIndex )
	{
		InfixIntvec_t & dData = m_dArena[dIndex[iIndex]].m_tValue;
		const BYTE * sKey = (const BYTE*) m_dArena[dIndex[iIndex]].m_tKey.m_Data;
		int iChars = ( SIZE==2 )
			? (int) strnlen ( (const char*)sKey, sizeof(DWORD)*SIZE )
			: sphUTF8Len ( (const char*)sKey, (int) sizeof(DWORD)*SIZE );
		assert ( iChars>=2 && iChars<int(1 + sizeof ( Infix_t<SIZE> ) ) );

		// keep track of N-infix blocks
		auto iAppendBytes = (int) strnlen ( (const char*)sKey, sizeof(DWORD)*SIZE );
		if ( !iBlock )
		{
			int iOff = m_dBlocksWords.GetLength();
			m_dBlocksWords.Resize ( iOff+iAppendBytes+1 );

			InfixBlock_t & tBlock = m_dBlocks.Add();
			tBlock.m_iInfixOffset = iOff;
			tBlock.m_iOffset = (DWORD)wrDict.GetPos();

			memcpy ( m_dBlocksWords.Begin()+iOff, sKey, iAppendBytes );
			m_dBlocksWords[iOff+iAppendBytes] = '\0';
		}

		// compute max common prefix
		// edit_code = ( num_keep_chars<<4 ) + num_append_chars
		int iEditCode = iChars;
		if ( iPrevKey>=0 )
		{
			const BYTE * sPrev = (const BYTE*) m_dArena[dIndex[iPrevKey]].m_tKey.m_Data;
			const BYTE * sCur = (const BYTE*) sKey;
			const BYTE * sMax = sCur + iAppendBytes;

			int iKeepChars = 0;
			if_const ( SIZE==2 )
			{
				// SBCS path
				while ( sCur<sMax && *sCur && *sCur==*sPrev )
				{
					sCur++;
					sPrev++;
				}
				iKeepChars = (int)( sCur- ( const BYTE* ) sKey );

				assert ( iKeepChars>=0 && iKeepChars<16 );
				assert ( iChars-iKeepChars>=0 );
				assert ( iChars-iKeepChars<16 );

				iEditCode = ( iKeepChars<<4 ) + ( iChars-iKeepChars );
				iAppendBytes = ( iChars-iKeepChars );
				sKey = sCur;

			} else
			{
				// UTF-8 path
				const BYTE * sKeyMax = sCur; // track max matching sPrev prefix in [sKey,sKeyMax)
				while ( sCur<sMax && *sCur && *sCur==*sPrev )
				{
					// current byte matches, move the pointer
					sCur++;
					sPrev++;

					// tricky bit
					// if the next (!) byte is a valid UTF-8 char start (or eof!)
					// then we just matched not just a byte, but a full char
					// so bump the matching prefix boundary and length
					if ( sCur>=sMax || ( *sCur & 0xC0 )!=0x80 )
					{
						sKeyMax = sCur;
						iKeepChars++;
					}
				}

				assert ( iKeepChars>=0 && iKeepChars<16 );
				assert ( iChars-iKeepChars>=0 );
				assert ( iChars-iKeepChars<16 );

				iEditCode = ( iKeepChars<<4 ) + ( iChars-iKeepChars );
				iAppendBytes -= (int)( sKeyMax-sKey );
				sKey = sKeyMax;
			}
		}

		// write edit code, postfix
		wrDict.PutByte ( (BYTE)iEditCode );
		wrDict.PutBytes ( sKey, iAppendBytes );

		// compute data length
		int iDataLen = ZippedIntSize ( dData[0] );
		for ( int j=1; j<dData.GetLength(); j++ )
			iDataLen += ZippedIntSize ( dData[j] - dData[j-1] );

		// write data length, data
		wrDict.ZipInt ( iDataLen );
		wrDict.ZipInt ( dData[0] );
		for ( int j=1; j<dData.GetLength(); j++ )
			wrDict.ZipInt ( dData[j] - dData[j-1] );

		// mark block end, restart deltas
		iPrevKey = iIndex;
		if ( ++iBlock==INFIX_BLOCK_SIZE )
		{
			iBlock = 0;
			iPrevKey = -1;
			wrDict.PutByte ( 0 );
		}
	}

	// put end marker
	if ( iBlock )
		wrDict.PutByte ( 0 );

	const char * pBlockWords = (const char *)m_dBlocksWords.Begin();
	ARRAY_FOREACH ( i, m_dBlocks )
		m_dBlocks[i].m_sInfix = pBlockWords+m_dBlocks[i].m_iInfixOffset;

	if ( wrDict.GetPos()>UINT_MAX ) // FIXME!!! change to int64
		sphDie ( "INTERNAL ERROR: dictionary size " INT64_FMT " overflow at infix save", wrDict.GetPos() );
}


const char * g_sTagInfixBlocks = "infix-blocks";

template < int SIZE >
int64_t InfixBuilder_c<SIZE>::SaveEntryBlocks ( CSphWriter & wrDict )
{
	// save the blocks
	wrDict.PutBytes ( g_sTagInfixBlocks, strlen ( g_sTagInfixBlocks ) );

	SphOffset_t iInfixBlocksOffset = wrDict.GetPos();
	assert ( iInfixBlocksOffset<=INT_MAX );

	wrDict.ZipInt ( m_dBlocks.GetLength() );
	ARRAY_FOREACH ( i, m_dBlocks )
	{
		auto iBytes = strlen ( m_dBlocks[i].m_sInfix );
		wrDict.PutByte ( BYTE(iBytes) );
		wrDict.PutBytes ( m_dBlocks[i].m_sInfix, iBytes );
		wrDict.ZipInt ( m_dBlocks[i].m_iOffset ); // maybe delta these on top?
	}

	return iInfixBlocksOffset;
}


std::unique_ptr<ISphInfixBuilder> sphCreateInfixBuilder ( int iCodepointBytes, CSphString * pError )
{
	assert ( pError );
	*pError = CSphString();
	switch ( iCodepointBytes )
	{
	case 0:		return nullptr;
	case 1:		return std::make_unique<InfixBuilder_c<2>>(); // upto 6x1 bytes, 2 dwords, sbcs
	case 2:		return std::make_unique<InfixBuilder_c<3>>(); // upto 6x2 bytes, 3 dwords, utf-8
	case 3:		return std::make_unique<InfixBuilder_c<5>>(); // upto 6x3 bytes, 5 dwords, utf-8
	default:	pError->SetSprintf ( "unhandled max infix codepoint size %d", iCodepointBytes ); return nullptr;
	}
}

//////////////////////////////////////////////////////////////////////////
// KEYWORDS STORING DICTIONARY
//////////////////////////////////////////////////////////////////////////

class CRtDictKeywords final : public ISphRtDictWraper
{
private:
	DictRefPtr_c		m_pBase;
	SmallStringHash_T<int, 8192>	m_hKeywords;

	CSphVector<BYTE>		m_dPackedKeywords {0};

	CSphString				m_sWarning;
	int						m_iKeywordsOverrun = 0;
	CSphString				m_sWord; // For allocation reuse.
	const bool				m_bStoreID = false;

protected:
	~CRtDictKeywords () final = default; // Is here since protected. fixme! remove

public:
	explicit CRtDictKeywords ( DictRefPtr_c pBase, bool bStoreID )
		: m_pBase ( std::move ( pBase ) )
		, m_bStoreID ( bStoreID )
	{
		m_dPackedKeywords.Add ( 0 ); // avoid zero offset at all costs
	}

	SphWordID_t GetWordID ( BYTE * pWord ) final
	{
		SphWordID_t tWordID = m_pBase->GetWordID ( pWord );
		if ( tWordID )
			return AddKeyword ( pWord, tWordID );
		return 0;
	}

	SphWordID_t GetWordIDWithMarkers ( BYTE * pWord ) final
	{
		SphWordID_t tWordID = m_pBase->GetWordIDWithMarkers ( pWord );
		if ( tWordID )
			return AddKeyword ( pWord, tWordID );
		return 0;
	}

	SphWordID_t GetWordIDNonStemmed ( BYTE * pWord ) final
	{
		SphWordID_t tWordID = m_pBase->GetWordIDNonStemmed ( pWord );
		if ( tWordID )
			return AddKeyword ( pWord, tWordID );
		return 0;
	}

	SphWordID_t GetWordID ( const BYTE * pWord, int iLen, bool bFilterStops ) final
	{
		SphWordID_t tWordID = m_pBase->GetWordID ( pWord, iLen, bFilterStops );
		if ( tWordID )
			return AddKeyword ( pWord, tWordID );
		return 0;
	}

	const BYTE * GetPackedKeywords () final { return m_dPackedKeywords.Begin(); }
	int GetPackedLen () final { return m_dPackedKeywords.GetLength(); }
	void ResetKeywords() final
	{
		m_dPackedKeywords.Resize ( 0 );
		m_dPackedKeywords.Add ( 0 ); // avoid zero offset at all costs
		m_hKeywords.Reset();
	}

	void LoadStopwords ( const char * sFiles, const TokenizerRefPtr_c& pTokenizer, bool bStripFile ) final { m_pBase->LoadStopwords ( sFiles, pTokenizer, bStripFile ); }
	void LoadStopwords ( const CSphVector<SphWordID_t> & dStopwords ) final { m_pBase->LoadStopwords ( dStopwords ); }
	void WriteStopwords ( CSphWriter & tWriter ) const final { m_pBase->WriteStopwords ( tWriter ); }
	void WriteStopwords ( JsonEscapedBuilder & tOut ) const final { m_pBase->WriteStopwords ( tOut ); }
	bool LoadWordforms ( const StrVec_t & dFiles, const CSphEmbeddedFiles * pEmbedded, const TokenizerRefPtr_c& pTokenizer, const char * sIndex ) final
		{ return m_pBase->LoadWordforms ( dFiles, pEmbedded, pTokenizer, sIndex ); }
	void WriteWordforms ( CSphWriter & tWriter ) const final { m_pBase->WriteWordforms ( tWriter ); }
	void WriteWordforms ( JsonEscapedBuilder & tOut ) const final { m_pBase->WriteWordforms ( tOut ); }
	int SetMorphology ( const char * szMorph, CSphString & sMessage ) final { return m_pBase->SetMorphology ( szMorph, sMessage ); }
	void Setup ( const CSphDictSettings & tSettings ) final { m_pBase->Setup ( tSettings ); }
	const CSphDictSettings & GetSettings () const final { return m_pBase->GetSettings(); }
	const CSphVector <CSphSavedFile> & GetStopwordsFileInfos () const final { return m_pBase->GetStopwordsFileInfos(); }
	const CSphVector <CSphSavedFile> & GetWordformsFileInfos () const final { return m_pBase->GetWordformsFileInfos(); }
	const CSphMultiformContainer * GetMultiWordforms () const final { return m_pBase->GetMultiWordforms(); }
	bool IsStopWord ( const BYTE * pWord ) const final { return m_pBase->IsStopWord ( pWord ); }
	const char * GetLastWarning() const final { return m_iKeywordsOverrun ? m_sWarning.cstr() : nullptr; }
	void ResetWarning () final { m_iKeywordsOverrun = 0; }
	uint64_t GetSettingsFNV () const final { return m_pBase->GetSettingsFNV(); }

private:
	SphWordID_t AddKeyword ( const BYTE * pWord, SphWordID_t tWordID )
	{
		auto iLen = (int) strlen ( ( const char * ) pWord );
		// stemmer might squeeze out the word
		if ( !iLen )
			return 0;

		// fix of very long word (zones)
		if ( iLen>( SPH_MAX_WORD_LEN * 3 ) )
		{
			int iClippedLen = SPH_MAX_WORD_LEN * 3;
			m_sWord.SetBinary ( ( const char * ) pWord, iClippedLen );
			if ( m_iKeywordsOverrun )
			{
				m_sWarning.SetSprintf ( "word overrun buffer, clipped!!! clipped='%s', length=%d(%d)", m_sWord.cstr ()
										, iClippedLen, iLen );
			} else
			{
				m_sWarning.SetSprintf ( ", clipped='%s', length=%d(%d)", m_sWord.cstr (), iClippedLen, iLen );
			}
			iLen = iClippedLen;
			m_iKeywordsOverrun++;
		} else
		{
			m_sWord.SetBinary ( ( const char * ) pWord, iLen );
		}

		int * pOff = m_hKeywords ( m_sWord );
		if ( pOff )
		{
			return *pOff;
		}

		int iOff = m_dPackedKeywords.GetLength ();
		int iPackedLen = iOff + iLen + 1;
		if ( m_bStoreID )
			iPackedLen += sizeof ( tWordID );
		m_dPackedKeywords.Resize ( iPackedLen );
		m_dPackedKeywords[iOff] = ( BYTE ) ( iLen & 0xFF );
		memcpy ( m_dPackedKeywords.Begin () + iOff + 1, pWord, iLen );
		if ( m_bStoreID )
			memcpy ( m_dPackedKeywords.Begin () + iOff + 1 + iLen, &tWordID, sizeof(tWordID) );

		m_hKeywords.Add ( iOff, m_sWord );

		return iOff;
	}
};

ISphRtDictWraperRefPtr_c sphCreateRtKeywordsDictionaryWrapper ( DictRefPtr_c pBase, bool bStoreID )
{
	return ISphRtDictWraperRefPtr_c { new CRtDictKeywords ( std::move ( pBase ), bStoreID ) };
}


//////////////////////////////////////////////////////////////////////////
// DICTIONARY FACTORIES
//////////////////////////////////////////////////////////////////////////

const CSphSourceStats& GetStubStats()
{
	static CSphSourceStats tDummy;
	return tDummy;
}

//////////////////////////////////////////////////////////////////////////

#if WITH_RE2
class CSphFieldRegExps : public ISphFieldFilter
{
public:
						CSphFieldRegExps () = default;
						CSphFieldRegExps ( const StrVec_t& m_dRegexps, CSphString &	sError );
						~CSphFieldRegExps() override;

	int					Apply ( const BYTE * sField, int iLength, CSphVector<BYTE> & dStorage, bool ) final;
	void				GetSettings ( CSphFieldFilterSettings & tSettings ) const final;
	std::unique_ptr<ISphFieldFilter>	Clone() const final;

	void				AddRegExp ( const char * sRegExp, StringBuilder_c & sErrors );

private:
	struct RegExp_t
	{
		CSphString	m_sFrom;
		CSphString	m_sTo;

		RE2 *		m_pRE2;
	};

	CSphVector<RegExp_t>	m_dRegexps;
	bool					m_bCloned = true;
};

CSphFieldRegExps::CSphFieldRegExps ( const StrVec_t &dRegexps, CSphString &sError )
	: m_bCloned ( false )
{
	StringBuilder_c sErrors (", ");
	for ( const auto &sRegexp : dRegexps )
		AddRegExp ( sRegexp.cstr (), sErrors );
	sErrors.MoveTo ( sError );
}


CSphFieldRegExps::~CSphFieldRegExps ()
{
	if ( !m_bCloned )
	{
		for ( auto & dRegexp : m_dRegexps )
			SafeDelete ( dRegexp.m_pRE2 );
	}
}


int CSphFieldRegExps::Apply ( const BYTE * sField, int iLength, CSphVector<BYTE> & dStorage, bool )
{
	dStorage.Resize ( 0 );
	if ( !sField || !*sField )
		return 0;

	bool bReplaced = false;
	std::string sRe2 = ( iLength ? std::string ( (const char *) sField, iLength ) : (const char *) sField );
	ARRAY_FOREACH ( i, m_dRegexps )
	{
		assert ( m_dRegexps[i].m_pRE2 );
		bReplaced |= ( RE2::GlobalReplace ( &sRe2, *m_dRegexps[i].m_pRE2, m_dRegexps[i].m_sTo.cstr() )>0 );
	}

	if ( !bReplaced )
		return 0;

	auto iDstLen = (int) sRe2.length();
	dStorage.Resize ( iDstLen+4 ); // string SAFETY_GAP
	strncpy ( (char *)dStorage.Begin(), sRe2.c_str(), dStorage.GetLength() );
	return iDstLen;
}


void CSphFieldRegExps::GetSettings ( CSphFieldFilterSettings & tSettings ) const
{
	tSettings.m_dRegexps.Resize ( m_dRegexps.GetLength() );
	ARRAY_FOREACH ( i, m_dRegexps )
		tSettings.m_dRegexps[i].SetSprintf ( "%s => %s", m_dRegexps[i].m_sFrom.cstr(), m_dRegexps[i].m_sTo.cstr() );
}


void CSphFieldRegExps::AddRegExp ( const char * sRegExp, StringBuilder_c & sErrors )
{
	if ( m_bCloned )
		return;

	const char sSplitter [] = "=>";
	const char * sSplit = strstr ( sRegExp, sSplitter );
	if ( !sSplit )
	{
		sErrors << "mapping token (=>) not found";
		return;
	} else if ( strstr ( sSplit + strlen ( sSplitter ), sSplitter ) )
	{
		sErrors << "mapping token (=>) found more than once";
		return;
	}

	RegExp_t tRegExp;
	tRegExp.m_sFrom.SetBinary ( sRegExp, int ( sSplit-sRegExp ) );
	tRegExp.m_sTo = sSplit + strlen ( sSplitter );
	tRegExp.m_sFrom.Trim();
	tRegExp.m_sTo.Trim();

	RE2::Options tOptions;
	tOptions.set_encoding ( RE2::Options::Encoding::EncodingUTF8 );
	auto pRE2 = std::make_unique<RE2> ( tRegExp.m_sFrom.cstr(), tOptions );

	std::string sRE2Error;
	if ( !pRE2->CheckRewriteString ( tRegExp.m_sTo.cstr(), &sRE2Error ) )
	{
		sErrors.Sprintf( "\"%s => %s\" is not a valid mapping: %s", tRegExp.m_sFrom.cstr(), tRegExp.m_sTo.cstr(), sRE2Error.c_str() );
		return;
	}
	tRegExp.m_pRE2 = pRE2.release();
	m_dRegexps.Add ( std::move ( tRegExp ) );
}


std::unique_ptr<ISphFieldFilter> CSphFieldRegExps::Clone() const
{
	auto pCloned = std::make_unique<CSphFieldRegExps>();
	pCloned->m_dRegexps = m_dRegexps;

	return pCloned;
}
#endif


#if WITH_RE2
std::unique_ptr<ISphFieldFilter> sphCreateRegexpFilter ( const CSphFieldFilterSettings & tFilterSettings, CSphString & sError )
{
	return std::make_unique<CSphFieldRegExps> ( tFilterSettings.m_dRegexps, sError );
}
#else
std::unique_ptr<ISphFieldFilter> sphCreateRegexpFilter ( const CSphFieldFilterSettings &, CSphString & )
{
	return nullptr;
}
#endif


/////////////////////////////////////////////////////////////////////////////
// GENERIC SOURCE
/////////////////////////////////////////////////////////////////////////////

bool ParseMorphFields ( const CSphString & sMorphology, const CSphString & sMorphFields, const CSphVector<CSphColumnInfo> & dFields, CSphBitvec & tMorphFields, CSphString & sError )
{
	if ( sMorphology.IsEmpty() || sMorphFields.IsEmpty() )
		return true;

	CSphString sFields = sMorphFields;
	sFields.ToLower();
	sFields.Trim();
	if ( !sFields.Length() )
		return true;

	OpenHash_T<int, int64_t, HashFunc_Int64_t> hFields;
	ARRAY_FOREACH ( i, dFields )
		hFields.Add ( sphFNV64 ( dFields[i].m_sName.cstr() ), i );

	StringBuilder_c sMissed;
	int iFieldsGot = 0;
	tMorphFields.Init ( dFields.GetLength() );
	tMorphFields.Set(); // all fields have morphology by default

	for ( const char * sCur=sFields.cstr(); ; )
	{
		while ( *sCur && ( sphIsSpace ( *sCur ) || *sCur==',' ) )
			++sCur;
		if ( !*sCur )
			break;

		const char * sStart = sCur;
		while ( *sCur && !sphIsSpace ( *sCur ) && *sCur!=',' )
			++sCur;

		if ( sCur==sStart )
			break;

		int * pField = hFields.Find ( sphFNV64 ( sStart, int ( sCur - sStart ) ) );
		if ( !pField )
		{
			const char * sSep = sMissed.GetLength() ? ", " : "";
			sMissed.Appendf ( "%s%.*s", sSep, (int)(sCur - sStart), sStart );
			break;
		}

		iFieldsGot++;
		tMorphFields.BitClear ( *pField );
	}

	// no fields set - need to reset bitvec to skip checks on indexing
	if ( !iFieldsGot )
		tMorphFields.Init ( 0 );

	if ( sMissed.GetLength() )
		sError.SetSprintf ( "morphology_skip_fields contains out of schema fields: %s", sMissed.cstr() );

	return ( !sMissed.GetLength() );
}


bool SchemaConfigureCheckAttribute ( const CSphSchema & tSchema, const CSphColumnInfo & tCol, CSphString & sError )
{
	if ( tCol.m_sName.IsEmpty() )
	{
		sError.SetSprintf ( "column number %d has no name", tCol.m_iIndex );
		return false;
	}

	if ( tSchema.GetAttr ( tCol.m_sName.cstr() ) )
	{
		sError.SetSprintf ( "can not add multiple attributes with same name '%s'", tCol.m_sName.cstr () );
		return false;
	}

	if ( CSphSchema::IsReserved ( tCol.m_sName.cstr() ) )
	{
		sError.SetSprintf ( "%s is not a valid attribute name", tCol.m_sName.cstr() );
		return false;
	}

	return true;
}

/////////////////////////////////////////////////////////////////////////////


void sphSetJsonOptions ( bool bStrict, bool bAutoconvNumbers, bool bKeynamesToLowercase )
{
	g_bJsonStrict = bStrict;
	g_bJsonAutoconvNumbers = bAutoconvNumbers;
	g_bJsonKeynamesToLowercase = bKeynamesToLowercase;
}


void SetPseudoShardingThresh ( int iThresh )
{
	g_iSplitThresh = iThresh;
}

//////////////////////////////////////////////////////////////////////////

int sphDictCmp ( const char * pStr1, int iLen1, const char * pStr2, int iLen2 )
{
	assert ( pStr1 && pStr2 );
	assert ( iLen1 && iLen2 );
	const int iCmpLen = Min ( iLen1, iLen2 );
	return memcmp ( pStr1, pStr2, iCmpLen );
}

int sphDictCmpStrictly ( const char * pStr1, int iLen1, const char * pStr2, int iLen2 )
{
	assert ( pStr1 && pStr2 );
	assert ( iLen1 && iLen2 );
	const int iCmpLen = Min ( iLen1, iLen2 );
	const int iCmpRes = memcmp ( pStr1, pStr2, iCmpLen );
	return iCmpRes==0 ? iLen1-iLen2 : iCmpRes;
}


ISphWordlist::Args_t::Args_t ( bool bPayload, int iExpansionLimit, bool bHasExactForms, ESphHitless eHitless, cRefCountedRefPtrGeneric_t pIndexData )
	: m_bPayload ( bPayload )
	, m_iExpansionLimit ( iExpansionLimit )
	, m_bHasExactForms ( bHasExactForms )
	, m_eHitless ( eHitless )
	, m_pIndexData ( pIndexData )
{
	m_sBuf.Reserve ( 2048 * SPH_MAX_WORD_LEN * 3 );
	m_dExpanded.Reserve ( 2048 );
	m_pPayload = nullptr;
	m_iTotalDocs = 0;
	m_iTotalHits = 0;
}


ISphWordlist::Args_t::~Args_t ()
{
	SafeDelete ( m_pPayload );
}


void ISphWordlist::Args_t::AddExpanded ( const BYTE * sName, int iLen, int iDocs, int iHits )
{
	SphExpanded_t & tExpanded = m_dExpanded.Add();
	tExpanded.m_iDocs = iDocs;
	tExpanded.m_iHits = iHits;
	int iOff = m_sBuf.GetLength();
	tExpanded.m_iNameOff = iOff;

	m_sBuf.Resize ( iOff + iLen + 1 );
	memcpy ( m_sBuf.Begin()+iOff, sName, iLen );
	m_sBuf[iOff+iLen] = '\0';
}


const char * ISphWordlist::Args_t::GetWordExpanded ( int iIndex ) const
{
	assert ( m_dExpanded[iIndex].m_iNameOff<m_sBuf.GetLength() );
	return (const char *)m_sBuf.Begin() + m_dExpanded[iIndex].m_iNameOff;
}


struct DiskExpandedEntry_t
{
	int		m_iNameOff;
	int		m_iDocs;
	int		m_iHits;
};

struct DiskExpandedPayload_t
{
	int			m_iDocs;
	int			m_iHits;
	uint64_t	m_uDoclistOff;
	int			m_iDoclistHint;
};


struct DictEntryDiskPayload_t
{
	explicit DictEntryDiskPayload_t ( bool bPayload, ESphHitless eHitless )
	{
		m_bPayload = bPayload;
		m_eHitless = eHitless;
		if ( bPayload )
			m_dWordPayload.Reserve ( 1000 );

		m_dWordExpand.Reserve ( 1000 );
		m_dWordBuf.Reserve ( 8096 );
	}

	void Add ( const DictEntry_t & tWord, int iWordLen )
	{
		if ( !m_bPayload || !sphIsExpandedPayload ( tWord.m_iDocs, tWord.m_iHits ) ||
			m_eHitless==SPH_HITLESS_ALL || ( m_eHitless==SPH_HITLESS_SOME && ( tWord.m_iDocs & HITLESS_DOC_FLAG )!=0 ) ) // FIXME!!! do we need hitless=some as payloads?
		{
			DiskExpandedEntry_t & tExpand = m_dWordExpand.Add();

			int iOff = m_dWordBuf.GetLength();
			tExpand.m_iNameOff = iOff;
			tExpand.m_iDocs = tWord.m_iDocs;
			tExpand.m_iHits = tWord.m_iHits;
			m_dWordBuf.Resize ( iOff + iWordLen + 1 );
			memcpy ( m_dWordBuf.Begin() + iOff + 1, tWord.m_sKeyword, iWordLen );
			m_dWordBuf[iOff] = (BYTE)iWordLen;

		} else
		{
			DiskExpandedPayload_t & tExpand = m_dWordPayload.Add();
			tExpand.m_iDocs = tWord.m_iDocs;
			tExpand.m_iHits = tWord.m_iHits;
			tExpand.m_uDoclistOff = tWord.m_iDoclistOffset;
			tExpand.m_iDoclistHint = tWord.m_iDoclistHint;
		}
	}

	void Convert ( ISphWordlist::Args_t & tArgs )
	{
		if ( !m_dWordExpand.GetLength() && !m_dWordPayload.GetLength() )
			return;

		int iTotalDocs = 0;
		int iTotalHits = 0;
		if ( m_dWordExpand.GetLength() )
		{
			LimitExpanded ( tArgs.m_iExpansionLimit, m_dWordExpand );

			const BYTE * sBase = m_dWordBuf.Begin();
			ARRAY_FOREACH ( i, m_dWordExpand )
			{
				const DiskExpandedEntry_t & tCur = m_dWordExpand[i];
				int iDocs = tCur.m_iDocs;

				if ( m_eHitless==SPH_HITLESS_SOME )
					iDocs = ( tCur.m_iDocs & HITLESS_DOC_MASK );

				tArgs.AddExpanded ( sBase + tCur.m_iNameOff + 1, sBase[tCur.m_iNameOff], iDocs, tCur.m_iHits );

				iTotalDocs += iDocs;
				iTotalHits += tCur.m_iHits;
			}
		}

		if ( m_dWordPayload.GetLength() )
		{
			LimitExpanded ( tArgs.m_iExpansionLimit, m_dWordPayload );

			DiskSubstringPayload_t * pPayload = new DiskSubstringPayload_t ( m_dWordPayload.GetLength() );
			// sorting by ascending doc-list offset gives some (15%) speed-up too
			sphSort ( m_dWordPayload.Begin(), m_dWordPayload.GetLength(), bind ( &DiskExpandedPayload_t::m_uDoclistOff ) );

			ARRAY_FOREACH ( i, m_dWordPayload )
			{
				const DiskExpandedPayload_t & tCur = m_dWordPayload[i];
				assert ( m_eHitless==SPH_HITLESS_NONE || ( m_eHitless==SPH_HITLESS_SOME && ( tCur.m_iDocs & HITLESS_DOC_FLAG )==0 ) );

				iTotalDocs += tCur.m_iDocs;
				iTotalHits += tCur.m_iHits;
				pPayload->m_dDoclist[i].m_uOff = tCur.m_uDoclistOff;
				pPayload->m_dDoclist[i].m_iLen = tCur.m_iDoclistHint;
			}

			pPayload->m_iTotalDocs = iTotalDocs;
			pPayload->m_iTotalHits = iTotalHits;
			tArgs.m_pPayload = pPayload;
		}
		tArgs.m_iTotalDocs = iTotalDocs;
		tArgs.m_iTotalHits = iTotalHits;
	}

	// sort expansions by frequency desc
	// clip the less frequent ones if needed, as they are likely misspellings
	template < typename T >
	void LimitExpanded ( int iExpansionLimit, CSphVector<T> & dVec ) const
	{
		if ( !iExpansionLimit || dVec.GetLength()<=iExpansionLimit )
			return;

		sphSort ( dVec.Begin(), dVec.GetLength(), ExpandedOrderDesc_T<T>() );
		dVec.Resize ( iExpansionLimit );
	}

	bool								m_bPayload;
	ESphHitless							m_eHitless;
	CSphVector<DiskExpandedEntry_t>		m_dWordExpand;
	CSphVector<DiskExpandedPayload_t>	m_dWordPayload;
	CSphVector<BYTE>					m_dWordBuf;
};

static bool operator < ( const InfixBlock_t & a, const char * b )
{
	return strcmp ( a.m_sInfix, b )<0;
}

static bool operator == ( const InfixBlock_t & a, const char * b )
{
	return strcmp ( a.m_sInfix, b )==0;
}

static bool operator < ( const char * a, const InfixBlock_t & b )
{
	return strcmp ( a, b.m_sInfix )<0;
}


bool sphLookupInfixCheckpoints ( const char * sInfix, int iBytes, const BYTE * pInfixes, const CSphVector<InfixBlock_t> & dInfixBlocks, int iInfixCodepointBytes, CSphVector<DWORD> & dCheckpoints )
{
	assert ( pInfixes );

	char dInfixBuf[3*SPH_MAX_WORD_LEN+4];
	memcpy ( dInfixBuf, sInfix, iBytes );
	dInfixBuf[iBytes] = '\0';

	// lookup block
	int iBlock = FindSpan ( dInfixBlocks, dInfixBuf );
	if ( iBlock<0 )
		return false;
	const BYTE * pBlock = pInfixes + dInfixBlocks[iBlock].m_iOffset;

	// decode block and check for exact infix match
	// block entry is { byte edit_code, byte[] key_append, zint data_len, zint data_deltas[] }
	// zero edit_code marks block end
	BYTE sKey[32];
	while (true)
	{
		// unpack next key
		int iCode = *pBlock++;
		if ( !iCode )
			break;

		BYTE * pOut = sKey;
		if ( iInfixCodepointBytes==1 )
		{
			pOut = sKey + ( iCode>>4 );
			iCode &= 15;
			while ( iCode-- )
				*pOut++ = *pBlock++;
		} else
		{
			int iKeep = ( iCode>>4 );
			while ( iKeep-- )
				pOut += sphUtf8CharBytes ( *pOut ); ///< wtf? *pOut (=sKey) is NOT initialized?
			assert ( pOut-sKey<=(int)sizeof(sKey) );
			iCode &= 15;
			while ( iCode-- )
			{
				int i = sphUtf8CharBytes ( *pBlock );
				while ( i-- )
					*pOut++ = *pBlock++;
			}
			assert ( pOut-sKey<=(int)sizeof(sKey) );
		}
		assert ( pOut-sKey<(int)sizeof(sKey) );
#ifndef NDEBUG
		*pOut = '\0'; // handy for debugging, but not used for real matching
#endif

		if ( pOut==sKey+iBytes && memcmp ( sKey, dInfixBuf, iBytes )==0 )
		{
			// found you! decompress the data
			int iLast = 0;
			int iPackedLen = sphUnzipInt ( pBlock );
			const BYTE * pMax = pBlock + iPackedLen;
			while ( pBlock<pMax )
			{
				iLast += sphUnzipInt ( pBlock );
				dCheckpoints.Add ( (DWORD)iLast );
			}
			return true;
		}

		int iSkip = sphUnzipInt ( pBlock );
		pBlock += iSkip;
	}
	return false;
}


// calculate length, upto iInfixCodepointBytes chars from infix start
int sphGetInfixLength ( const char * sInfix, int iBytes, int iInfixCodepointBytes )
{
	int iBytes1 = Min ( 6, iBytes );
	if ( iInfixCodepointBytes!=1 )
	{
		int iCharsLeft = 6;
		const char * s = sInfix;
		const char * sMax = sInfix + iBytes;
		while ( iCharsLeft-- && s<sMax )
			s += sphUtf8CharBytes(*s);
		iBytes1 = (int)( s - sInfix );
	}

	return iBytes1;
}


static int BuildUtf8Offsets ( const char * sWord, int iLen, int * pOff, int DEBUGARG ( iBufSize ) )
{
	const BYTE * s = (const BYTE *)sWord;
	const BYTE * sEnd = s + iLen;
	int * pStartOff = pOff;
	*pOff = 0;
	pOff++;
	while ( s<sEnd )
	{
		sphUTF8Decode ( s );
		*pOff = int ( s-(const BYTE *)sWord );
		pOff++;
	}
	assert ( pOff-pStartOff<iBufSize );
	return int ( pOff - pStartOff - 1 );
}

void sphBuildNGrams ( const char * sWord, int iLen, char cDelimiter, CSphVector<char> & dNGrams )
{
	int dOff[SPH_MAX_WORD_LEN+1];
	int iCodepoints = BuildUtf8Offsets ( sWord, iLen, dOff, sizeof ( dOff ) );
	if ( iCodepoints<3 )
		return;

	dNGrams.Reserve ( iLen*3 );
	for ( int iChar=0; iChar<=iCodepoints-3; iChar++ )
	{
		int iStart = dOff[iChar];
		int iEnd = dOff[iChar+3];
		int iGramLen = iEnd - iStart;

		char * sDst = dNGrams.AddN ( iGramLen + 1 );
		memcpy ( sDst, sWord+iStart, iGramLen );
		sDst[iGramLen] = cDelimiter;
	}
	// n-grams split by delimiter
	// however it's still null terminated
	dNGrams.Last() = '\0';
}

template <typename T>
int sphLevenshtein ( const T * sWord1, int iLen1, const T * sWord2, int iLen2 )
{
	if ( !iLen1 )
		return iLen2;
	if ( !iLen2 )
		return iLen1;

	int dTmp [ 3*SPH_MAX_WORD_LEN+1 ]; // FIXME!!! remove extra length after utf8->codepoints conversion

	for ( int i=0; i<=iLen2; i++ )
		dTmp[i] = i;

	for ( int i=0; i<iLen1; i++ )
	{
		dTmp[0] = i+1;
		int iWord1 = sWord1[i];
		int iDist = i;

		for ( int j=0; j<iLen2; j++ )
		{
			int iDistNext = dTmp[j+1];
			dTmp[j+1] = ( iWord1==sWord2[j] ? iDist : ( 1 + Min ( Min ( iDist, iDistNext ), dTmp[j] ) ) );
			iDist = iDistNext;
		}
	}

	return dTmp[iLen2];
}

int sphLevenshtein ( const char * sWord1, int iLen1, const char * sWord2, int iLen2 )
{
	return sphLevenshtein<char> ( sWord1, iLen1, sWord2, iLen2 );
}

int sphLevenshtein ( const int * sWord1, int iLen1, const int * sWord2, int iLen2 )
{
	return sphLevenshtein<int> ( sWord1, iLen1, sWord2, iLen2 );
}

// sort by distance(uLen) desc, checkpoint index(uOff) asc
struct CmpHistogram_fn
{
	inline bool IsLess ( const Slice_t & a, const Slice_t & b ) const
	{
		return ( a.m_uLen>b.m_uLen || ( a.m_uLen==b.m_uLen && a.m_uOff<b.m_uOff ) );
	}
};

// convert utf8 to unicode string
static int DecodeUtf8 ( const BYTE * sWord, int * pBuf )
{
	if ( !sWord )
		return 0;

	int * pCur = pBuf;
	while ( *sWord )
	{
		*pCur = sphUTF8Decode ( sWord );
		pCur++;
	}
	return int ( pCur - pBuf );
}


bool SuggestResult_t::SetWord ( const char * sWord, const TokenizerRefPtr_c& pTok, bool bUseLastWord )
{
	assert ( pTok->IsQueryTok() );
	TokenizerRefPtr_c pTokenizer = pTok->Clone ( SPH_CLONE );
	pTokenizer->SetBuffer ( (BYTE *)const_cast<char*>(sWord), (int) strlen ( sWord ) );

	for ( const BYTE* pToken = pTokenizer->GetToken(); pToken; pToken = pTokenizer->GetToken() )
	{
		m_sWord = (const char *)pToken;
		if ( !bUseLastWord )
			break;

		if ( pTokenizer->TokenIsBlended() )
			pTokenizer->SkipBlended();
	}


	m_iLen = m_sWord.Length();
	m_iCodepoints = DecodeUtf8 ( (const BYTE *)m_sWord.cstr(), m_dCodepoints );
	m_bUtf8 = ( m_iCodepoints!=m_iLen );

	bool bValidWord = ( m_iCodepoints>=3 );
	if ( bValidWord )
		sphBuildNGrams ( m_sWord.cstr(), m_iLen, '\0', m_dTrigrams );

	return bValidWord;
}

void SuggestResult_t::Flattern ( int iLimit )
{
	int iCount = Min ( m_dMatched.GetLength(), iLimit );
	m_dMatched.Resize ( iCount );
}

struct SliceInt_t
{
	int		m_iOff;
	int		m_iEnd;
};

static void SuggestGetChekpoints ( const ISphWordlistSuggest * pWordlist, int iInfixCodepointBytes, const CSphVector<char> & dTrigrams, CSphVector<Slice_t> & dCheckpoints, SuggestResult_t & tStats )
{
	CSphVector<DWORD> dWordCp; // FIXME!!! add mask that trigram matched
	// v1 - current index, v2 - end index
	CSphVector<SliceInt_t> dMergeIters;

	int iReserveLen = 0;
	int iLastLen = 0;
	const char * sTrigram = dTrigrams.Begin();
	const char * sTrigramEnd = sTrigram + dTrigrams.GetLength();
	while (true)
	{
		auto iTrigramLen = (int) strlen ( sTrigram );
		int iInfixLen = sphGetInfixLength ( sTrigram, iTrigramLen, iInfixCodepointBytes );

		// count how many checkpoint we will get
		iReserveLen = Max ( iReserveLen, dWordCp.GetLength () - iLastLen );
		iLastLen = dWordCp.GetLength();

		dMergeIters.Add().m_iOff = dWordCp.GetLength();
		pWordlist->SuffixGetChekpoints ( tStats, sTrigram, iInfixLen, dWordCp );

		sTrigram += iTrigramLen + 1;
		if ( sTrigram>=sTrigramEnd )
			break;

		if ( sphInterrupted() )
			return;
	}
	if ( !dWordCp.GetLength() )
		return;

	for ( int i=0; i<dMergeIters.GetLength()-1; i++ )
	{
		dMergeIters[i].m_iEnd = dMergeIters[i+1].m_iOff;
	}
	dMergeIters.Last().m_iEnd = dWordCp.GetLength();

	// v1 - checkpoint index, v2 - checkpoint count
	dCheckpoints.Reserve ( iReserveLen );
	dCheckpoints.Resize ( 0 );

	// merge sorting of already ordered checkpoints
	while (true)
	{
		DWORD iMinCP = UINT_MAX;
		DWORD iMinIndex = UINT_MAX;
		ARRAY_FOREACH ( i, dMergeIters )
		{
			const SliceInt_t & tElem = dMergeIters[i];
			if ( tElem.m_iOff<tElem.m_iEnd && dWordCp[tElem.m_iOff]<iMinCP )
			{
				iMinIndex = i;
				iMinCP = dWordCp[tElem.m_iOff];
			}
		}

		if ( iMinIndex==UINT_MAX )
			break;

		if ( dCheckpoints.GetLength()==0 || iMinCP!=dCheckpoints.Last().m_uOff )
		{
			dCheckpoints.Add().m_uOff = iMinCP;
			dCheckpoints.Last().m_uLen = 1;
		} else
		{
			dCheckpoints.Last().m_uLen++;
		}

		assert ( iMinIndex!=UINT_MAX && iMinCP!=UINT_MAX );
		assert ( dMergeIters[iMinIndex].m_iOff<dMergeIters[iMinIndex].m_iEnd );
		dMergeIters[iMinIndex].m_iOff++;
	}
	dCheckpoints.Sort ( CmpHistogram_fn() );
}


struct CmpSuggestOrder_fn
{
	bool IsLess ( const SuggestWord_t & a, const SuggestWord_t & b ) const
	{
		if ( a.m_iDistance==b.m_iDistance )
			return a.m_iDocs>b.m_iDocs;

		return a.m_iDistance<b.m_iDistance;
	}
};


static void SuggestMergeDocs ( CSphVector<SuggestWord_t> & dMatched )
{
	if ( !dMatched.GetLength() )
		return;

	dMatched.Sort ( bind ( &SuggestWord_t::m_iNameHash ) );

	int iSrc = 1;
	int iDst = 1;
	while ( iSrc<dMatched.GetLength() )
	{
		if ( dMatched[iDst-1].m_iNameHash==dMatched[iSrc].m_iNameHash )
		{
			dMatched[iDst-1].m_iDocs += dMatched[iSrc].m_iDocs;
			iSrc++;
		} else
		{
			dMatched[iDst++] = dMatched[iSrc++];
		}
	}

	dMatched.Resize ( iDst );
}

template <bool SINGLE_BYTE_CHAR>
void SuggestMatchWords ( const ISphWordlistSuggest * pWordlist, const CSphVector<Slice_t> & dCheckpoints, const SuggestArgs_t & tArgs, SuggestResult_t & tRes )
{
	// walk those checkpoints, check all their words

	const int iMinWordLen = ( tArgs.m_iDeltaLen>0 ? Max ( 0, tRes.m_iCodepoints - tArgs.m_iDeltaLen ) : -1 );
	const int iMaxWordLen = ( tArgs.m_iDeltaLen>0 ? tRes.m_iCodepoints + tArgs.m_iDeltaLen : INT_MAX );

	OpenHash_T<int, int64_t, HashFunc_Int64_t> dHashTrigrams;
	const char * sBuf = tRes.m_dTrigrams.Begin ();
	const char * sEnd = sBuf + tRes.m_dTrigrams.GetLength();
	while ( sBuf<sEnd )
	{
		dHashTrigrams.Add ( sphCRC32 ( sBuf ), 1 );
		while ( *sBuf ) sBuf++;
		sBuf++;
	}
	int dCharOffset[SPH_MAX_WORD_LEN+1];
	int dDictWordCodepoints[SPH_MAX_WORD_LEN];

	const int iQLen = Max ( tArgs.m_iQueueLen, tArgs.m_iLimit );
	const int iRejectThr = tArgs.m_iRejectThr;
	int iQueueRejected = 0;
	int iLastBad = 0;
	bool bSorted = true;
	const bool bMergeWords = tRes.m_bMergeWords;
	const bool bHasExactDict = tRes.m_bHasExactDict;
	const int iMaxEdits = tArgs.m_iMaxEdits;
	const bool bNonCharAllowed = tArgs.m_bNonCharAllowed;
	tRes.m_dMatched.Reserve ( iQLen * 2 );
	CmpSuggestOrder_fn fnCmp;

	ARRAY_FOREACH ( i, dCheckpoints )
	{
		DWORD iCP = dCheckpoints[i].m_uOff;
		pWordlist->SetCheckpoint ( tRes, iCP );

		ISphWordlistSuggest::DictWord_t tWord;
		while ( pWordlist->ReadNextWord ( tRes, tWord ) )
		{
			const char * sDictWord = tWord.m_sWord;
			int iDictWordLen = tWord.m_iLen;
			int iDictCodepoints = iDictWordLen;

			// for stemmer \ lematizer suggest should match only original words
			if ( bHasExactDict && sDictWord[0]!=MAGIC_WORD_HEAD_NONSTEMMED )
				continue;

			if ( bHasExactDict )
			{
				// skip head MAGIC_WORD_HEAD_NONSTEMMED char
				sDictWord++;
				iDictWordLen--;
				iDictCodepoints--;
			}

			if_const ( SINGLE_BYTE_CHAR )
			{
				if ( iDictWordLen<=iMinWordLen || iDictWordLen>=iMaxWordLen )
					continue;
			}

			int iChars = 0;

			const BYTE * s = (const BYTE *)sDictWord;
			const BYTE * sDictWordEnd = s + iDictWordLen;
			bool bGotNonChar = false;
			while ( !bGotNonChar && s<sDictWordEnd )
			{
				dCharOffset[iChars] = int ( s - (const BYTE *)sDictWord );
				int iCode = sphUTF8Decode ( s );
				if ( !bNonCharAllowed )
					bGotNonChar = ( iCode<'A' || ( iCode>'Z' && iCode<'a' ) ); // skip words with any numbers or special characters

				if_const ( !SINGLE_BYTE_CHAR )
				{
					dDictWordCodepoints[iChars] = iCode;
				}
				iChars++;
			}
			dCharOffset[iChars] = int ( s - (const BYTE *)sDictWord );
			iDictCodepoints = iChars;

			if_const ( !SINGLE_BYTE_CHAR )
			{
				if ( iDictCodepoints<=iMinWordLen || iDictCodepoints>=iMaxWordLen )
					continue;
			}

			// skip word in case of non char symbol found
			if ( bGotNonChar )
				continue;

			// FIXME!!! should we skip in such cases
			// utf8 reference word			!=	single byte dictionary word
			// single byte reference word	!=	utf8 dictionary word

			bool bGotMatch = false;
			for ( int iChar=0; iChar<=iDictCodepoints-3 && !bGotMatch; iChar++ )
			{
				int iStart = dCharOffset[iChar];
				int iEnd = dCharOffset[iChar+3];
				bGotMatch = ( dHashTrigrams.Find ( sphCRC32 ( sDictWord + iStart, iEnd - iStart ) )!=NULL );
			}

			// skip word in case of no trigrams matched
			if ( !bGotMatch )
				continue;

			int iDist = INT_MAX;
			if_const ( SINGLE_BYTE_CHAR )
				iDist = sphLevenshtein ( tRes.m_sWord.cstr(), tRes.m_iLen, sDictWord, iDictWordLen );
			else
				iDist = sphLevenshtein ( tRes.m_dCodepoints, tRes.m_iCodepoints, dDictWordCodepoints, iDictCodepoints );

			// skip word in case of too many edits
			if ( iDist>iMaxEdits )
				continue;

			SuggestWord_t tElem;
			tElem.m_iNameOff = tRes.m_dBuf.GetLength();
			tElem.m_iLen = iDictWordLen;
			tElem.m_iDistance = iDist;
			tElem.m_iDocs = tWord.m_iDocs;

			// store in k-buffer up to 2*QLen words
			if ( !iLastBad || fnCmp.IsLess ( tElem, tRes.m_dMatched[iLastBad] ) )
			{
				tElem.m_iNameHash = bMergeWords ? sphCRC32 ( sDictWord, iDictWordLen ) : 0;
				tRes.m_dMatched.Add ( tElem );
				BYTE * sWord = tRes.m_dBuf.AddN ( iDictWordLen+1 );
				memcpy ( sWord, sDictWord, iDictWordLen );
				sWord[iDictWordLen] = '\0';
				iQueueRejected = 0;
				bSorted = false;
			} else
			{
				iQueueRejected++;
			}

			// sort k-buffer in case of threshold overflow
			if ( tRes.m_dMatched.GetLength()>iQLen*2 )
			{
				if ( bMergeWords )
					SuggestMergeDocs ( tRes.m_dMatched );
				int iTotal = tRes.m_dMatched.GetLength();
				tRes.m_dMatched.Sort ( CmpSuggestOrder_fn() );
				bSorted = true;

				// there might be less than necessary elements after merge operation
				if ( iTotal>iQLen )
				{
					iQueueRejected += iTotal - iQLen;
					tRes.m_dMatched.Resize ( iQLen );
				}
				iLastBad = tRes.m_dMatched.GetLength()-1;
			}
		}

		if ( sphInterrupted () )
			break;

		// stop dictionary unpacking in case queue rejects a lot of matched words
		if ( iQueueRejected && iQueueRejected>iQLen*iRejectThr )
			break;
	}

	// sort at least once or any unsorted
	if ( !bSorted )
	{
		if ( bMergeWords )
			SuggestMergeDocs ( tRes.m_dMatched );
		tRes.m_dMatched.Sort ( CmpSuggestOrder_fn() );
	}
}


void sphGetSuggest ( const ISphWordlistSuggest * pWordlist, int iInfixCodepointBytes, const SuggestArgs_t & tArgs, SuggestResult_t & tRes )
{
	assert ( pWordlist );

	CSphVector<Slice_t> dCheckpoints;
	SuggestGetChekpoints ( pWordlist, iInfixCodepointBytes, tRes.m_dTrigrams, dCheckpoints, tRes );
	if ( !dCheckpoints.GetLength() )
		return;

	if ( tRes.m_bUtf8 )
		SuggestMatchWords<false> ( pWordlist, dCheckpoints, tArgs, tRes );
	else
		SuggestMatchWords<true> ( pWordlist, dCheckpoints, tArgs, tRes );

	if ( sphInterrupted() )
		return;

	tRes.Flattern ( tArgs.m_iLimit );
}

//////////////////////////////////////////////////////////////////////////
// CSphQueryResultMeta
//////////////////////////////////////////////////////////////////////////

void RemoveDictSpecials ( CSphString & sWord )
{
	if ( sWord.cstr()[0]==MAGIC_WORD_HEAD )
	{
		*const_cast<char *>( sWord.cstr() ) = '*';
	} else if ( sWord.cstr()[0]==MAGIC_WORD_HEAD_NONSTEMMED )
	{
		*const_cast<char *>( sWord.cstr() ) = '=';
	} else
	{
		const char * p = strchr ( sWord.cstr(), MAGIC_WORD_BIGRAM );
		if ( p )
			*const_cast<char *>(p) = ' ';
	}
}

const CSphString & RemoveDictSpecials ( const CSphString & sWord, CSphString & sFixed )
{
	const CSphString * pFixed = &sWord;
	if ( sWord.cstr()[0]==MAGIC_WORD_HEAD )
	{
		sFixed = sWord;
		*const_cast<char *>( sFixed.cstr() ) = '*';
		pFixed = &sFixed;
	} else if ( sWord.cstr()[0]==MAGIC_WORD_HEAD_NONSTEMMED )
	{
		sFixed = sWord;
		*const_cast<char *>( sFixed.cstr() ) = '=';
		pFixed = &sFixed;
	} else
	{
		const char * p = strchr ( sWord.cstr(), MAGIC_WORD_BIGRAM );
		if ( p )
		{
			sFixed.SetSprintf ( "\"%s\"", sWord.cstr() );
			*( const_cast<char *> ( sFixed.cstr() ) + ( p - sWord.cstr() ) + 1 ) = ' ';
			pFixed = &sFixed;
		}
	}

	return *pFixed;
}

void CSphQueryResultMeta::AddStat ( const CSphString & sWord, int64_t iDocs, int64_t iHits )
{
	CSphString sBuf;
	const CSphString & tFixed = RemoveDictSpecials ( sWord, sBuf );
	WordStat_t & tStats = m_hWordStats.AddUnique ( tFixed );
	tStats.first += iDocs;
	tStats.second += iHits;
}


void CSphQueryResultMeta::MergeWordStats ( const CSphQueryResultMeta & tOther )
{
	const auto & hOtherStats = tOther.m_hWordStats;
	if ( !m_hWordStats.GetLength () )
		// nothing has been set yet; just copy
		m_hWordStats = hOtherStats;
	else
		for ( auto & tStat : hOtherStats )
			AddStat ( tStat.first, tStat.second.first, tStat.second.second );
}

///< sort wordstat to achieve reproducable result over different runs
CSphFixedVector<SmallStringHash_T<CSphQueryResultMeta::WordStat_t>::KeyValue_t *> CSphQueryResultMeta::MakeSortedWordStat () const
{
	using kv_t = SmallStringHash_T<WordStat_t>::KeyValue_t;
	CSphFixedVector<kv_t*> dWords { m_hWordStats.GetLength() };

	int i = 0;
	for ( auto & tStat : m_hWordStats )
		dWords[i++] = &tStat;

	dWords.Sort ( Lesser ( [] ( kv_t * l, kv_t * r ) { return l->first<r->first; } ) );
	return dWords;
}

//////////////////////////////////////////////////////////////////////////

CSphVector<const ISphSchema *> SorterSchemas ( const VecTraits_T<ISphMatchSorter *> & dSorters, int iSkipSorter )
{
	CSphVector<const ISphSchema *> dSchemas;
	if ( !dSorters.IsEmpty() )
	{
		dSchemas.Reserve ( dSorters.GetLength() - 1 );
		ARRAY_FOREACH ( i, dSorters )
		{
			if ( i==iSkipSorter || !dSorters[i] )
				continue;

			const ISphSchema * pSchema = dSorters[i]->GetSchema();
			dSchemas.Add ( pSchema );
		}
	}
	return dSchemas;
}

std::pair<int, int> GetMaxSchemaIndexAndMatchCapacity ( const VecTraits_T<ISphMatchSorter*> & dSorters )
{
	int iMaxSchemaSize = -1;
	int iMaxSchemaIndex = -1;
	int iMatchPoolSize = 0;
	ARRAY_FOREACH ( i, dSorters )
	{
		iMatchPoolSize += dSorters[i]->GetMatchCapacity();
		if ( dSorters[i]->GetSchema ()->GetAttrsCount ()>iMaxSchemaSize )
		{
			iMaxSchemaSize = dSorters[i]->GetSchema ()->GetAttrsCount ();
			iMaxSchemaIndex = i;
		}
	}
	return {iMaxSchemaIndex, iMatchPoolSize};
}


volatile int &sphGetTFO () noexcept
{
	static int iTFO = 0;
	return iTFO;
}

volatile bool& sphGetbCpuStat () noexcept
{
	static bool bCpuStat = false;
	return bCpuStat;
}<|MERGE_RESOLUTION|>--- conflicted
+++ resolved
@@ -8005,12 +8005,7 @@
 
 	// we don't modify the original filters because iterators may use some data from them (to avoid copying)
 	CSphVector<CSphFilterSettings> dModifiedFilters;
-<<<<<<< HEAD
 	std::unique_ptr<RowidIterator_i> pIterator ( SpawnIterators ( tQuery, dModifiedFilters, tCtx, tFlx, tMaxSorterSchema, tMeta ) );
-	if ( pIterator )
-		RunFullscanOnIterator ( pIterator.get(), tCtx, tMeta, dSorters, tMatch, iCutoff, bRandomize, tArgs.m_iIndexWeight, tmMaxTimer );
-=======
-	CSphScopedPtr<RowidIterator_i> pIterator ( SpawnIterators ( tQuery, dModifiedFilters, tCtx, tFlx, tMaxSorterSchema, tMeta ) );
 
 	bool bImplicitCutoff;
 	int iCutoff;
@@ -8018,8 +8013,7 @@
 
 	bool bCutoffHit =  false;
 	if ( pIterator )
-		bCutoffHit = RunFullscanOnIterator ( pIterator.Ptr(), tCtx, tMeta, dSorters, tMatch, iCutoff, bRandomize, tArgs.m_iIndexWeight, tmMaxTimer );
->>>>>>> 571947de
+		bCutoffHit = RunFullscanOnIterator ( pIterator.get(), tCtx, tMeta, dSorters, tMatch, iCutoff, bRandomize, tArgs.m_iIndexWeight, tmMaxTimer );
 	else
 	{
 		bool bHaveRowidFilter = false;
