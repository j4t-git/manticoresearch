--- conflicted
+++ resolved
@@ -3356,44 +3356,44 @@
 
 #define DECLARE_TIMESTAMP(_classname,_expr) \
 	DECLARE_UNARY_TRAITS ( _classname ) \
-		float Eval ( const CSphMatch & tMatch ) const final { return (float)IntEval(tMatch); } \
-		int64_t Int64Eval ( const CSphMatch & tMatch ) const final { return IntEval(tMatch); } \
-		int IntEval ( const CSphMatch & tMatch ) const final \
+		float Eval ( const CSphMatch & tMatch ) const final { return (float)Int64Eval(tMatch); } \
+		int64_t Int64Eval ( const CSphMatch & tMatch ) const final \
 		{ \
 			time_t ts = (time_t)INT64FIRST;	\
 			struct tm s = {0}; \
 			localtime_r ( &ts, &s ); \
 			return _expr; \
 		} \
+		int IntEval ( const CSphMatch & tMatch ) const final { return (int)Int64Eval(tMatch); } \
 	};
 
-DECLARE_TIMESTAMP ( Expr_Day_c,				s.tm_mday )
-DECLARE_TIMESTAMP ( Expr_Month_c,			s.tm_mon+1 )
-DECLARE_TIMESTAMP ( Expr_Year_c,			s.tm_year+1900 )
-DECLARE_TIMESTAMP ( Expr_YearMonth_c,		(s.tm_year+1900)*100+s.tm_mon+1 )
-DECLARE_TIMESTAMP ( Expr_YearMonthDay_c,	(s.tm_year+1900)*10000+(s.tm_mon+1)*100+s.tm_mday )
-DECLARE_TIMESTAMP ( Expr_Hour_c, s.tm_hour )
-DECLARE_TIMESTAMP ( Expr_Minute_c, s.tm_min )
-DECLARE_TIMESTAMP ( Expr_Second_c, s.tm_sec )
+DECLARE_TIMESTAMP ( Expr_Day_c,				(int64_t)s.tm_mday )
+DECLARE_TIMESTAMP ( Expr_Month_c,			(int64_t)s.tm_mon + 1 )
+DECLARE_TIMESTAMP ( Expr_Year_c,			(int64_t)s.tm_year + 1900 )
+DECLARE_TIMESTAMP ( Expr_YearMonth_c,		((int64_t)s.tm_year + 1900) * 100 + (int64_t)s.tm_mon + 1 )
+DECLARE_TIMESTAMP ( Expr_YearMonthDay_c,	((int64_t)s.tm_year + 1900) * 10000 + ((int64_t)s.tm_mon + 1) * 100 + (int64_t)s.tm_mday )
+DECLARE_TIMESTAMP ( Expr_Hour_c,			(int64_t)s.tm_hour )
+DECLARE_TIMESTAMP ( Expr_Minute_c,			(int64_t)s.tm_min )
+DECLARE_TIMESTAMP ( Expr_Second_c,			(int64_t)s.tm_sec )
 
 #define DECLARE_TIMESTAMP_UTC( _classname, _expr ) \
 	DECLARE_UNARY_TRAITS ( _classname ) \
-		float Eval ( const CSphMatch & tMatch ) const final { return (float)IntEval(tMatch); } \
-		int64_t Int64Eval ( const CSphMatch & tMatch ) const final { return IntEval(tMatch); } \
-		int IntEval ( const CSphMatch & tMatch ) const final \
+		float Eval ( const CSphMatch & tMatch ) const final { return (float)Int64Eval(tMatch); } \
+		int64_t Int64Eval ( const CSphMatch & tMatch ) const final \
 		{ \
 			time_t ts = (time_t)INT64FIRST;    \
 			struct tm s = {0}; \
 			gmtime_r ( &ts, &s ); \
 			return _expr; \
 		} \
+		int IntEval ( const CSphMatch & tMatch ) const final { return (int)Int64Eval(tMatch); } \
 	};
 
-DECLARE_TIMESTAMP_UTC ( Expr_Day_utc_c, s.tm_mday )
-DECLARE_TIMESTAMP_UTC ( Expr_Month_utc_c, s.tm_mon + 1 )
-DECLARE_TIMESTAMP_UTC ( Expr_Year_utc_c, s.tm_year + 1900 )
-DECLARE_TIMESTAMP_UTC ( Expr_YearMonth_utc_c, (s.tm_year + 1900) * 100 + s.tm_mon + 1 )
-DECLARE_TIMESTAMP_UTC ( Expr_YearMonthDay_utc_c, (s.tm_year + 1900) * 10000 + (s.tm_mon + 1) * 100 + s.tm_mday )
+DECLARE_TIMESTAMP_UTC ( Expr_Day_utc_c,				(int64_t)s.tm_mday )
+DECLARE_TIMESTAMP_UTC ( Expr_Month_utc_c,			(int64_t)s.tm_mon + 1 )
+DECLARE_TIMESTAMP_UTC ( Expr_Year_utc_c,			(int64_t)s.tm_year + 1900 )
+DECLARE_TIMESTAMP_UTC ( Expr_YearMonth_utc_c,		((int64_t)s.tm_year + 1900) * 100 + (int64_t)s.tm_mon + 1 )
+DECLARE_TIMESTAMP_UTC ( Expr_YearMonthDay_utc_c,	((int64_t)s.tm_year + 1900) * 10000 + ((int64_t)s.tm_mon + 1) * 100 + (int64_t)s.tm_mday )
 
 static bool g_bExprGroupingInUtc = false;
 
@@ -9124,11 +9124,7 @@
 	case FUNC_MINUTE:
 	case FUNC_SECOND:
 		assert ( iArg>=0 );
-<<<<<<< HEAD
 		if ( m_dNodes[iArg].m_eRetType!=SPH_ATTR_INTEGER && m_dNodes[iArg].m_eRetType!=SPH_ATTR_TIMESTAMP && m_dNodes[iArg].m_eRetType!=SPH_ATTR_BIGINT )
-=======
-		if ( m_dNodes[iArg].m_eRetType!=SPH_ATTR_INTEGER && m_dNodes[iArg].m_eRetType!=SPH_ATTR_TIMESTAMP && m_dNodes[iArg].m_eRetType!=SPH_ATTR_BIGINT)
->>>>>>> a179af61
 		{
 			m_sParserError.SetSprintf ( "%s() argument must be integer, bigint or timestamp", sFuncName );
 			return -1;
