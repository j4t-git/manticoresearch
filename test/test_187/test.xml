<?xml version="1.0" encoding="utf-8"?>
<test>

<name>ATTACH INDEX</name>

<requires>
<<<<<<< HEAD
<non-rt/>
=======
<id64/> <!-- otherwise, 'DESC rt' mismatches between builds -->
>>>>>>> 668b92eb
</requires>

<config>
indexer
{
	mem_limit		= 16M
}

searchd
{
	<searchd_settings/>
	workers			= threads
}

source disk
{
	type			= mysql
	<sql_settings/>
	sql_query		= select * from test_table
	sql_attr_uint	= gid
}

index disk
{
	source			= disk
	path			= <data_path/>/disk
	charset_table	= a..z, A..Z->a..z
	html_strip = 1
	html_remove_elements = stuff
}

index rt
{
	type			= rt
	path			= data/rt
	rt_attr_uint	= gid1
	rt_attr_uint	= gid2
	rt_field		= title
	rt_field		= content
	charset_table	= a..z, A..Z->a..z, _
} 

source src_plain
{
	type			= mysql
	<sql_settings/>
	sql_query		= select id, title, 'dummy for' as str1, '55, 15, 20' as mva1, '' as mva2, gid from test_table
	sql_attr_string	= str1
	sql_attr_multi	= uint mva1 from field
	sql_attr_multi	= uint mva2 from field
	sql_attr_uint	= gid
}

index plain
{
	source			= src_plain
	path			= <data_path/>/plain
}

index rt_arena
{
	type			= rt
	path			= data/rt_arena
	
	rt_field		= title
	rt_attr_string = str1
	rt_attr_multi = mva1
	rt_attr_uint	= gid
	
} 

source src_a1
{
	type			= mysql
	<sql_settings/>
	sql_query		= select id, title, 'dummy' as body, gid from test_table
	sql_attr_uint	= gid
}

index a1
{
	source			= src_a1
	path			= <data_path/>/a1
}

index rt1
{
	type			= rt
	path			= data/rt1
	rt_field		= title
	rt_field		= body
	rt_attr_uint	= gid
} 

index disk1
{
	source			= disk
	path			= <data_path/>/disk1
	charset_table	= a..z, A..Z->a..z
}

index disk2
{
	source			= disk
	path			= <data_path/>/disk2
	charset_table	= a..z, A..Z->a..z
}

index disk3
{
	source			= disk
	path			= <data_path/>/disk3
	charset_table	= a..z, A..Z->a..z
}

index rt_d1
{
	type			= rt
	path			= data/rt_d1
	rt_field		= title
	rt_attr_uint	= gid
} 

</config>

<db_create>
CREATE TABLE test_table
(
	id INTEGER PRIMARY KEY NOT NULL,
	gid INTEGER NOT NULL,
	title VARCHAR(255) NOT NULL
);
</db_create>
<db_drop>DROP TABLE IF EXISTS test_table;</db_drop>
<db_insert><![CDATA[
INSERT INTO test_table VALUES
( 1, 11, 'Fare thee well' ),
( 2, 11, 'And if for ever got' ),
( 3, 11, 'Still for ever fare thee well' ),
( 4, 11, 'under_score <stuff>got removed</stuff>' )
]]></db_insert>

<sphqueries>
<sphinxql>SELECT * FROM rt</sphinxql>
<sphinxql>SELECT * FROM disk</sphinxql>
<sphinxql>SELECT * FROM disk WHERE MATCH('thee')</sphinxql>
<sphinxql>SELECT * FROM disk WHERE MATCH('under')</sphinxql>
<sphinxql>ATTACH INDEX disk TO RTINDEX rt</sphinxql>
<sphinxql>SELECT * FROM rt</sphinxql>
<sphinxql>SELECT * FROM disk</sphinxql>
<sphinxql>SELECT * FROM rt WHERE MATCH('thee')</sphinxql>
<sphinxql>DESC rt like '_i%'</sphinxql>
<sphinxql>INSERT INTO rt ( id, gid, title ) VALUES ( 10, 22, 'I dub thee unforgiven' )</sphinxql>
<sphinxql>SELECT * FROM rt WHERE MATCH('thee')</sphinxql>
<sphinxql><![CDATA[INSERT INTO rt ( id, gid, title ) VALUES ( 11, 22, 'under_score_again <stuff>but got here</stuff>' )]]></sphinxql>
<sphinxql>SELECT * FROM rt WHERE MATCH('under')</sphinxql>
<sphinxql>SELECT * FROM rt_arena</sphinxql>
<sphinxql>ATTACH INDEX plain TO RTINDEX rt_arena</sphinxql>
<sphinxql>SELECT * FROM rt_arena where mva1=15 order by id asc</sphinxql>
<sphinxql>SELECT * FROM rt_arena where mva1=55 order by id desc</sphinxql>
<sphinxql>SELECT * FROM rt_arena</sphinxql>
<!-- regression index settings have not been copied on attach -->
<sphinxql>SELECT * FROM rt WHERE MATCH('got')</sphinxql>
<!-- regression attach to existed RT index -->
<sphinxql>INSERT INTO rt1 ( id, gid, title, body ) VALUES ( 1, 22, 'dust me', 'well' ), ( 5, 22, 'dure me', 'thee off' ), ( 6, 22, 'dub me', 'thee well' )</sphinxql>
<sphinxql>ATTACH INDEX a1 TO RTINDEX rt1</sphinxql>
<sphinxql>SELECT * FROM rt1</sphinxql>
<sphinxql>SELECT * FROM rt1 WHERE MATCH('well')</sphinxql>
<sphinxql>SELECT * FROM rt1 WHERE MATCH('me | thee')</sphinxql>

<!-- regression duplicates passed from attached plain to existed RT index -->
<sphinxql>ATTACH INDEX disk1 TO RTINDEX rt_d1</sphinxql>
<sphinxql>ATTACH INDEX disk2 TO RTINDEX rt_d1</sphinxql>
<sphinxql>ATTACH INDEX disk3 TO RTINDEX rt_d1</sphinxql>
<sphinxql>SELECT * FROM rt_d1</sphinxql>
</sphqueries>

</test>
<|MERGE_RESOLUTION|>--- conflicted
+++ resolved
@@ -1,189 +1,185 @@
-<?xml version="1.0" encoding="utf-8"?>
-<test>
-
-<name>ATTACH INDEX</name>
-
-<requires>
-<<<<<<< HEAD
-<non-rt/>
-=======
-<id64/> <!-- otherwise, 'DESC rt' mismatches between builds -->
->>>>>>> 668b92eb
-</requires>
-
-<config>
-indexer
-{
-	mem_limit		= 16M
-}
-
-searchd
-{
-	<searchd_settings/>
-	workers			= threads
-}
-
-source disk
-{
-	type			= mysql
-	<sql_settings/>
-	sql_query		= select * from test_table
-	sql_attr_uint	= gid
-}
-
-index disk
-{
-	source			= disk
-	path			= <data_path/>/disk
-	charset_table	= a..z, A..Z->a..z
-	html_strip = 1
-	html_remove_elements = stuff
-}
-
-index rt
-{
-	type			= rt
-	path			= data/rt
-	rt_attr_uint	= gid1
-	rt_attr_uint	= gid2
-	rt_field		= title
-	rt_field		= content
-	charset_table	= a..z, A..Z->a..z, _
-} 
-
-source src_plain
-{
-	type			= mysql
-	<sql_settings/>
-	sql_query		= select id, title, 'dummy for' as str1, '55, 15, 20' as mva1, '' as mva2, gid from test_table
-	sql_attr_string	= str1
-	sql_attr_multi	= uint mva1 from field
-	sql_attr_multi	= uint mva2 from field
-	sql_attr_uint	= gid
-}
-
-index plain
-{
-	source			= src_plain
-	path			= <data_path/>/plain
-}
-
-index rt_arena
-{
-	type			= rt
-	path			= data/rt_arena
-	
-	rt_field		= title
-	rt_attr_string = str1
-	rt_attr_multi = mva1
-	rt_attr_uint	= gid
-	
-} 
-
-source src_a1
-{
-	type			= mysql
-	<sql_settings/>
-	sql_query		= select id, title, 'dummy' as body, gid from test_table
-	sql_attr_uint	= gid
-}
-
-index a1
-{
-	source			= src_a1
-	path			= <data_path/>/a1
-}
-
-index rt1
-{
-	type			= rt
-	path			= data/rt1
-	rt_field		= title
-	rt_field		= body
-	rt_attr_uint	= gid
-} 
-
-index disk1
-{
-	source			= disk
-	path			= <data_path/>/disk1
-	charset_table	= a..z, A..Z->a..z
-}
-
-index disk2
-{
-	source			= disk
-	path			= <data_path/>/disk2
-	charset_table	= a..z, A..Z->a..z
-}
-
-index disk3
-{
-	source			= disk
-	path			= <data_path/>/disk3
-	charset_table	= a..z, A..Z->a..z
-}
-
-index rt_d1
-{
-	type			= rt
-	path			= data/rt_d1
-	rt_field		= title
-	rt_attr_uint	= gid
-} 
-
-</config>
-
-<db_create>
-CREATE TABLE test_table
-(
-	id INTEGER PRIMARY KEY NOT NULL,
-	gid INTEGER NOT NULL,
-	title VARCHAR(255) NOT NULL
-);
-</db_create>
-<db_drop>DROP TABLE IF EXISTS test_table;</db_drop>
-<db_insert><![CDATA[
-INSERT INTO test_table VALUES
-( 1, 11, 'Fare thee well' ),
-( 2, 11, 'And if for ever got' ),
-( 3, 11, 'Still for ever fare thee well' ),
-( 4, 11, 'under_score <stuff>got removed</stuff>' )
-]]></db_insert>
-
-<sphqueries>
-<sphinxql>SELECT * FROM rt</sphinxql>
-<sphinxql>SELECT * FROM disk</sphinxql>
-<sphinxql>SELECT * FROM disk WHERE MATCH('thee')</sphinxql>
-<sphinxql>SELECT * FROM disk WHERE MATCH('under')</sphinxql>
-<sphinxql>ATTACH INDEX disk TO RTINDEX rt</sphinxql>
-<sphinxql>SELECT * FROM rt</sphinxql>
-<sphinxql>SELECT * FROM disk</sphinxql>
-<sphinxql>SELECT * FROM rt WHERE MATCH('thee')</sphinxql>
-<sphinxql>DESC rt like '_i%'</sphinxql>
-<sphinxql>INSERT INTO rt ( id, gid, title ) VALUES ( 10, 22, 'I dub thee unforgiven' )</sphinxql>
-<sphinxql>SELECT * FROM rt WHERE MATCH('thee')</sphinxql>
-<sphinxql><![CDATA[INSERT INTO rt ( id, gid, title ) VALUES ( 11, 22, 'under_score_again <stuff>but got here</stuff>' )]]></sphinxql>
-<sphinxql>SELECT * FROM rt WHERE MATCH('under')</sphinxql>
-<sphinxql>SELECT * FROM rt_arena</sphinxql>
-<sphinxql>ATTACH INDEX plain TO RTINDEX rt_arena</sphinxql>
-<sphinxql>SELECT * FROM rt_arena where mva1=15 order by id asc</sphinxql>
-<sphinxql>SELECT * FROM rt_arena where mva1=55 order by id desc</sphinxql>
-<sphinxql>SELECT * FROM rt_arena</sphinxql>
-<!-- regression index settings have not been copied on attach -->
-<sphinxql>SELECT * FROM rt WHERE MATCH('got')</sphinxql>
-<!-- regression attach to existed RT index -->
-<sphinxql>INSERT INTO rt1 ( id, gid, title, body ) VALUES ( 1, 22, 'dust me', 'well' ), ( 5, 22, 'dure me', 'thee off' ), ( 6, 22, 'dub me', 'thee well' )</sphinxql>
-<sphinxql>ATTACH INDEX a1 TO RTINDEX rt1</sphinxql>
-<sphinxql>SELECT * FROM rt1</sphinxql>
-<sphinxql>SELECT * FROM rt1 WHERE MATCH('well')</sphinxql>
-<sphinxql>SELECT * FROM rt1 WHERE MATCH('me | thee')</sphinxql>
-
-<!-- regression duplicates passed from attached plain to existed RT index -->
-<sphinxql>ATTACH INDEX disk1 TO RTINDEX rt_d1</sphinxql>
-<sphinxql>ATTACH INDEX disk2 TO RTINDEX rt_d1</sphinxql>
-<sphinxql>ATTACH INDEX disk3 TO RTINDEX rt_d1</sphinxql>
-<sphinxql>SELECT * FROM rt_d1</sphinxql>
-</sphqueries>
-
-</test>
+<?xml version="1.0" encoding="utf-8"?>
+<test>
+
+<name>ATTACH INDEX</name>
+
+<requires>
+<non-rt/>
+</requires>
+
+<config>
+indexer
+{
+	mem_limit		= 16M
+}
+
+searchd
+{
+	<searchd_settings/>
+	workers			= threads
+}
+
+source disk
+{
+	type			= mysql
+	<sql_settings/>
+	sql_query		= select * from test_table
+	sql_attr_uint	= gid
+}
+
+index disk
+{
+	source			= disk
+	path			= <data_path/>/disk
+	charset_table	= a..z, A..Z->a..z
+	html_strip = 1
+	html_remove_elements = stuff
+}
+
+index rt
+{
+	type			= rt
+	path			= data/rt
+	rt_attr_uint	= gid1
+	rt_attr_uint	= gid2
+	rt_field		= title
+	rt_field		= content
+	charset_table	= a..z, A..Z->a..z, _
+} 
+
+source src_plain
+{
+	type			= mysql
+	<sql_settings/>
+	sql_query		= select id, title, 'dummy for' as str1, '55, 15, 20' as mva1, '' as mva2, gid from test_table
+	sql_attr_string	= str1
+	sql_attr_multi	= uint mva1 from field
+	sql_attr_multi	= uint mva2 from field
+	sql_attr_uint	= gid
+}
+
+index plain
+{
+	source			= src_plain
+	path			= <data_path/>/plain
+}
+
+index rt_arena
+{
+	type			= rt
+	path			= data/rt_arena
+	
+	rt_field		= title
+	rt_attr_string = str1
+	rt_attr_multi = mva1
+	rt_attr_uint	= gid
+	
+} 
+
+source src_a1
+{
+	type			= mysql
+	<sql_settings/>
+	sql_query		= select id, title, 'dummy' as body, gid from test_table
+	sql_attr_uint	= gid
+}
+
+index a1
+{
+	source			= src_a1
+	path			= <data_path/>/a1
+}
+
+index rt1
+{
+	type			= rt
+	path			= data/rt1
+	rt_field		= title
+	rt_field		= body
+	rt_attr_uint	= gid
+} 
+
+index disk1
+{
+	source			= disk
+	path			= <data_path/>/disk1
+	charset_table	= a..z, A..Z->a..z
+}
+
+index disk2
+{
+	source			= disk
+	path			= <data_path/>/disk2
+	charset_table	= a..z, A..Z->a..z
+}
+
+index disk3
+{
+	source			= disk
+	path			= <data_path/>/disk3
+	charset_table	= a..z, A..Z->a..z
+}
+
+index rt_d1
+{
+	type			= rt
+	path			= data/rt_d1
+	rt_field		= title
+	rt_attr_uint	= gid
+} 
+
+</config>
+
+<db_create>
+CREATE TABLE test_table
+(
+	id INTEGER PRIMARY KEY NOT NULL,
+	gid INTEGER NOT NULL,
+	title VARCHAR(255) NOT NULL
+);
+</db_create>
+<db_drop>DROP TABLE IF EXISTS test_table;</db_drop>
+<db_insert><![CDATA[
+INSERT INTO test_table VALUES
+( 1, 11, 'Fare thee well' ),
+( 2, 11, 'And if for ever got' ),
+( 3, 11, 'Still for ever fare thee well' ),
+( 4, 11, 'under_score <stuff>got removed</stuff>' )
+]]></db_insert>
+
+<sphqueries>
+<sphinxql>SELECT * FROM rt</sphinxql>
+<sphinxql>SELECT * FROM disk</sphinxql>
+<sphinxql>SELECT * FROM disk WHERE MATCH('thee')</sphinxql>
+<sphinxql>SELECT * FROM disk WHERE MATCH('under')</sphinxql>
+<sphinxql>ATTACH INDEX disk TO RTINDEX rt</sphinxql>
+<sphinxql>SELECT * FROM rt</sphinxql>
+<sphinxql>SELECT * FROM disk</sphinxql>
+<sphinxql>SELECT * FROM rt WHERE MATCH('thee')</sphinxql>
+<sphinxql>DESC rt like '_i%'</sphinxql>
+<sphinxql>INSERT INTO rt ( id, gid, title ) VALUES ( 10, 22, 'I dub thee unforgiven' )</sphinxql>
+<sphinxql>SELECT * FROM rt WHERE MATCH('thee')</sphinxql>
+<sphinxql><![CDATA[INSERT INTO rt ( id, gid, title ) VALUES ( 11, 22, 'under_score_again <stuff>but got here</stuff>' )]]></sphinxql>
+<sphinxql>SELECT * FROM rt WHERE MATCH('under')</sphinxql>
+<sphinxql>SELECT * FROM rt_arena</sphinxql>
+<sphinxql>ATTACH INDEX plain TO RTINDEX rt_arena</sphinxql>
+<sphinxql>SELECT * FROM rt_arena where mva1=15 order by id asc</sphinxql>
+<sphinxql>SELECT * FROM rt_arena where mva1=55 order by id desc</sphinxql>
+<sphinxql>SELECT * FROM rt_arena</sphinxql>
+<!-- regression index settings have not been copied on attach -->
+<sphinxql>SELECT * FROM rt WHERE MATCH('got')</sphinxql>
+<!-- regression attach to existed RT index -->
+<sphinxql>INSERT INTO rt1 ( id, gid, title, body ) VALUES ( 1, 22, 'dust me', 'well' ), ( 5, 22, 'dure me', 'thee off' ), ( 6, 22, 'dub me', 'thee well' )</sphinxql>
+<sphinxql>ATTACH INDEX a1 TO RTINDEX rt1</sphinxql>
+<sphinxql>SELECT * FROM rt1</sphinxql>
+<sphinxql>SELECT * FROM rt1 WHERE MATCH('well')</sphinxql>
+<sphinxql>SELECT * FROM rt1 WHERE MATCH('me | thee')</sphinxql>
+
+<!-- regression duplicates passed from attached plain to existed RT index -->
+<sphinxql>ATTACH INDEX disk1 TO RTINDEX rt_d1</sphinxql>
+<sphinxql>ATTACH INDEX disk2 TO RTINDEX rt_d1</sphinxql>
+<sphinxql>ATTACH INDEX disk3 TO RTINDEX rt_d1</sphinxql>
+<sphinxql>SELECT * FROM rt_d1</sphinxql>
+</sphqueries>
+
+</test>