<?php

ini_set ( "display_errors", 1 );
ini_set ( "error_reporting", (E_ALL | E_STRICT) & ~E_USER_DEPRECATED );

require_once ( $g_locals['api'] );

function MyMicrotime ()
{
	$q = @gettimeofday();
	return (float)($q["usec"] / 1000000) + $q["sec"];
}

function sphFormatTime ( $time )
{
	if ( $time < 60 )
		return sprintf ( '%.0fs', $time );

	$time = (int)$time;
	if ( $time < 3600 )
		$u = array ( 'm', 's' );
	else
	{
		$time = $time / 60;
		$u = array ( 'h', 'm' );
	}
	return sprintf ( '%d%s:%d%s', $time / 60, $u[0], $time % 60, $u[1] );
}

function StrBegins ( $str, $substr )
{
	return substr($str, 0, strlen($substr)) === $substr;
}


function mysqli_wr ($q, $conn)
{
//	printf ( "$q\n");
	return @$conn->query ( $q );
}

$gl_conn = false;

// The wrappers for fresh php without php_mysql.
// We use mysqli instead in the code here,
// but custom tests still know nothing about it,
// so make old-fashion wrappers for them.
if ( !function_exists("mysql_query") ) {

	function mysql_query($query, $conn = NULL)
	{
		global $gl_conn;

		if ($conn == NULL)
			return $gl_conn->query($query);
		else
			return $conn->query($query);
	}

	function mysql_connect($host, $user, $password, $newlink)
	{
		global $gl_conn;
		$conndetails = explode(":",$host);
		if ( count($conndetails)==1 )
			$gl_conn = new mysqli($host,$user,$password);
		else
		{
			global $g_locals;
			$dbname = $g_locals["db-name"];
			$host = $conndetails[0];
			$port = $conndetails[1];
			$gl_conn = new mysqli($host, $user, $password, $dbname, (int)$port);
		}
		if ($gl_conn->connect_error)
			return false;
		return $gl_conn;
	}

	function mysql_select_db($db, $conn=NULL)
	{
		global $gl_conn;

		if ( $conn == NULL )
			return $gl_conn->select_db($db);
		else
			return $conn->select_db($db);
	}

	function mysql_close ( $link=NULL )
	{
		if ($link!=NULL) {
			$link->close();
			return;
		}

		global $gl_conn;
		if ($gl_conn!=NULL)
			$gl_conn->close();
	}

	function mysql_errno ( $link=NULL )
	{
		global $gl_conn;
		if ($link)
			return $link->errno;
		else
			return $gl_conn->errno;
	}

	function mysql_error ( $link=NULL )
	{
		global $gl_conn;
		if ($link)
			return $link->error;
		else
			return $gl_conn->error;
	}

	function mysql_affected_rows($conn = NULL)
	{
		if ($conn != NULL)
			return $conn->affected_rows;

		global $gl_conn;
		return $gl_conn->affected_rows;
	}

	function mysql_num_rows($res)
	{
		return $res->num_rows;
	}

	define('MYSQL_ASSOC', MYSQLI_ASSOC);
	define('MYSQL_NUM', MYSQLI_NUM);
	define('MYSQL_BOTH', MYSQLI_BOTH);

	function mysql_fetch_array($res,$restype=MYSQL_BOTH)
	{
		if ($res===true)
			return false;

		$result = $res->fetch_array($restype);
		if ($result===NULL)
			return false;

		return $result;
	}

	function mysql_fetch_assoc($res)
	{
		return $res->fetch_assoc();
	}

	function mysql_free_result($res)
	{
		if ($res===true)
			return;
		$res->free();
	}
	$mysql_simulated = true;
} // function_exists ("mysql_query")
 else {
	$mysql_simulated = false;
 }

// will use mysql_query from php, or our redefined
function legacy_mysql_wr ($q, $conn)
{
//	printf ( "$q\n");
	return @mysql_query($q, $conn);
}

function ConnectDB ()
{
	global $g_locals;

	if ( !function_exists ( "mysqli_connect" ) )
	{
		print ( "ERROR: missing required mysqli_connect(); add php_mysqli.so (.dll on Windows) to your php.ini!\n" );
		exit ( 1 );
	}

	$conn = new mysqli(
		$g_locals["db-host"],
		$g_locals["db-user"],
		$g_locals["db-password"],
		$g_locals['db-name'],
		$g_locals['db-port']);

	return $conn;
}

// will use either system mysql, either our wrapper in order to be in sync with client used in custom tests.
function LegacyConnectDB ()
{
	global $g_locals;

	$conn = @mysql_connect (
			$g_locals["db-host"] . ":" . $g_locals["db-port"],
			$g_locals["db-user"],
			$g_locals["db-password"],
			true );

	if ( $conn === false ||
			!@mysql_query ( "CREATE DATABASE IF NOT EXISTS " . $g_locals['db-name'], $conn ) ||
			!@mysql_select_db ( $g_locals['db-name'], $conn ) )
		return false;

	return $conn;
}

function LegacyCreateDB ( $db_drop, $db_create, $db_insert, $custom_insert, &$error )
{
	$conn = LegacyConnectDB();

	foreach ( $db_drop as $q )
		if ( !legacy_mysql_wr ( $q, $conn ) )
		{
            $error = mysqli_error($conn);
            return false;
		}

	foreach ( $db_create as $q )
	{
		if ( stripos ( $q, "create table")!==false )
		{
			if ( stripos ( $q, "engine=")===false )
			{
				$q = trim ( $q, " \t\n\r;" );
				$q .= " ENGINE=MEMORY";
			}
		}

		if ( !legacy_mysql_wr ( $q, $conn ) )
<<<<<<< HEAD
        {
            $error = mysqli_error($conn);
            return false;
        }
=======
		{
            $error = mysqli_error($conn);
            return false;
		}
>>>>>>> 319883e1
	}

	$oneok = count($db_insert)==0;
	foreach ( $db_insert as $q )
		if ( legacy_mysql_wr ( $q, $conn ) )
			$oneok = true;

	if ( !$oneok )
		return false;

	foreach ( $custom_insert as $code )
	{
		$func = function() use ($code) { eval ("$code"); };
		$func();
	}

	return $conn;
}

function CreateDB ( $db_drop, $db_create, $db_insert, $custom_insert, $skip, &$error )
{
	if ($skip)
		return ConnectDB();

	// here we split codepaths for old (php5) and new (php7 without php_mysql).
	// if there is no custom inserts, we just use mysqli.
	// but if we have them, we need to support mysql syntax since custom inserts use it.
	// This is done by LegacyConnectDB.After it, it we actually doesn't have mysql (i.e. if we
	// use wrappers) we just continue to use the connection as mysqli.
	// but otherwise we have to close mysql conn and reconnect as mysqli to avoid too many changes
	// of the existing code.
	global $mysql_simulated;
	if ( count($custom_insert)>0 )
	{
		$conn = LegacyCreateDB ( $db_drop, $db_create, $db_insert, $custom_insert, $error );
<<<<<<< HEAD
		if (!$mysql_simulated) {
=======
		if ( !$mysql_simulated )
		{
>>>>>>> 319883e1
			@mysql_close($conn);
			$conn = ConnectDB();
		}
		return $conn;
	}
	$conn = ConnectDB();


	foreach ( $db_drop as $q )
		if ( !mysqli_wr ( $q, $conn ) )
		{
            $error = mysqli_error($conn);
            return false;
		}

	foreach ( $db_create as $q )
	{
		if ( stripos ( $q, "create table")!==false )
		{
			if ( stripos ( $q, "engine=")===false )
			{
				$q = trim ( $q, " \t\n\r;" );
				$q .= " ENGINE=MEMORY";
			}
		}
		if ( !mysqli_wr ( $q, $conn ) )
<<<<<<< HEAD
        {
            $error = mysqli_error($conn);
            return false;
        }
=======
		{
            $error = mysqli_error($conn);
            return false;
		}
>>>>>>> 319883e1
	}

	$oneok = count($db_insert)==0;
	foreach ( $db_insert as $q )
		if ( mysqli_wr ( $q, $conn ) )
			$oneok = true;

	if ( !$oneok )
		return false;

	return $conn;
}


function RunIndexerOnce ( &$error, $params )
{
	global $g_locals;

	$path = $g_locals['indexer'];

	if ( !is_executable($path) )
	{
		$error = "$path: indexer not found";
		return 1;
	}

	$retval = 0;
	exec ( "$path --quiet --config ".testdir('config.conf')." $params", $error, $retval );

	$error = join ( "\n", $error );
	return ( $retval==0 && !empty($error) ) ? 2 : $retval;
}

function RunIndexer ( &$error, $params )
{
	$INDEXING_TRIES = 5;
	$INDEXING_TICK = 1000000; // msec

	$tries = 0;

	for ( $i=0; $i<$INDEXING_TRIES; ++$i )
	{
		$retval = RunIndexerOnce ( $error, $params );
		if ( empty($error) || stripos ( $error, "failed to lock")===false )
			break;
		usleep ( $INDEXING_TICK );
		++$tries;
	}
	if ( $tries!=0 )
		$error = "After $tries tries: $error";
	return $retval;
}


function CheckSearchdLog ( $error_file, &$retval )
{
	$rawlog = file ( $error_file );
	$error = "";

	foreach ( $rawlog as $line )
	{
		foreach ( array ( "WARNING:", "ERROR:", "FATAL:" ) as $tag )
		{
			$t = strstr ( $line, $tag );
			if ( $t )
			{
				$error .= $t;
				if ( $tag!="WARNING:" )
					$retval = 1;
			}
		}
	}

	return $error;
}

function UseValgrind ()
{
	global $g_locals;
	if ( isset ( $g_locals['valgrindsearchd'] ) )
		return  $g_locals['valgrindsearchd'];
	else
		return false;
}

function ActionRetries ()
{
	global $action_retries, $valgrind_action_retries;
	if (!UseValgrind() )
		return $action_retries;

	return $action_retries + $valgrind_action_retries;
}

function WaitRetries ()
{
	return ActionRetries()*50;
}

function GetSearchd ( &$searchd, &$error )
{
	global $g_locals;

	if ( isset ( $g_locals['valgrindoptions'] ) )
		$vlgoptions = $g_locals['valgrindoptions'];
	else
		$vlgoptions = '--leak-check=full';

	if ( UseValgrind() ) {
		$searchd = "valgrind $vlgoptions ";
		if ( file_exists("valgrind.supp" ) )
			$searchd .= "--suppressions=" . getcwd() . "/valgrind.supp ";
		$searchd .= $g_locals['searchd'];
	}
	else
	{
		$searchd = $g_locals['searchd'];
		if ( !is_executable($searchd) )
		{
			$error = "$searchd: searchd not found";
			return false;
		}
	}
	return true;
}

function GetTmDelta()
{
	if ( UseValgrind() )
		return 10;
	return 3;
}

function StartSearchd ( $config_file, $error_file, $pidfile, &$error, $use_watchdog = false, $addr=false, $port=false )
{
	global $g_locals, $windows, $cygwin, $action_wait_timeout, $sd_address, $sd_port;


	$abs_config_file = testdir($config_file);
	$abs_error_file = scriptdir($error_file);
	$win_error_file = testdir($error_file);
	$abs_pidfile = scriptdir($pidfile);

//	print ($abs_config_file . "\n");
//	print ($abs_error_file . "\n");
//	print ($abs_pidfile . "\n");

	if (!GetSearchd ($path, $error))
		return 1;

	// try to wait a bit here
	$action_retries = ActionRetries();
	$i = 0;
	while ( !@touch($abs_error_file) && $i < $action_retries )
	{
		usleep ( $action_wait_timeout );
		$i++;
	}
	if ( !@touch($abs_error_file) )
	{
		$error = "$abs_error_file: unable to create error file";
		return 1;
	}

	$extra_params = '';
	if ( !$use_watchdog )
		$extra_params .= ' --test';

	if ( isset ( $g_locals['use_pool'] ) && $g_locals['use_pool'] )
		$extra_params .= ' --test-thd-pool';

	if ( isset ( $g_locals['extra_searchd_options'] ) )
		$extra_params .= ' ' . $g_locals['extra_searchd_options'];

	$testdir = $g_locals['scriptdir'];
	$cd = ( $testdir!='' );
	if ($cd) {
		$backdir = getcwd();
		chdir($testdir);
	}

	$retval = 0;
	if ( $windows && !$cygwin )
	{
		// using start /min to fire it "in background"
		// using cmd /c for redirection to work
		if ( file_exists ( $abs_pidfile ) )
			unlink ( $abs_pidfile );
//		print ("start /min cmd /c \"$path --config $abs_config_file --pidfile --console $extra_params > $abs_error_file\"\n");
		$process = popen ("start /min cmd /c \"$path --config $abs_config_file --pidfile --console $extra_params > $abs_error_file\"", "r" );
		pclose ( $process );
	} else if ($cygwin)
	{
		// using start /min to fire it "in background"
		// using cmd /c for redirection to work
		if ( file_exists ( $abs_pidfile ) )
			unlink ( $abs_pidfile );
		$scmd = "cygstart --hide bash -c \"$path --config $abs_config_file --pidfile --console $extra_params > $abs_error_file\"";
		print ("cygwin: $scmd\n");
		$process = popen ($scmd, "r" );
		pclose ( $process );
		print ("started\n");
	} else
	{
//		print  ( "$path --config $abs_config_file $extra_params > $abs_error_file\n" );
		system ( "$path --config $abs_config_file $extra_params > $abs_error_file", $retval );
//		print ("started\n");
	}

	if ($cd)
		chdir($backdir);

	$action_retries = ActionRetries();

	// wait until pid appears
	for ( $i=0; $i<$action_retries && !file_exists($abs_pidfile); $i++ )
		usleep ( $action_wait_timeout );

	if ( !file_exists($abs_pidfile) )
	{
		$error = "PID file ($abs_pidfile) was not created";
		return 1;
	}

	// check for early crash
	$error = CheckSearchdLog ( $abs_error_file, $retval );

	// on windows, searchd starts *fully* async
	// so lets also wait until pidfile gets real data
	// (meaning that index precaching is actually done)

	$STARTUP_TRIES = WaitRetries();
	if ( $retval!=1 && $windows )
	{
		$STARTUP_TICK = 50000; // msec

		// FIXME! add a better check that searchd is still alive than just file_exists
		for ( $i=0; $i<$STARTUP_TRIES && file_exists($abs_pidfile); $i++ )
		{
			$pid = @file($abs_pidfile);
			if ( count($pid) )
				break;
			usleep ( $STARTUP_TICK );
		}
	}

	// lets wait when daemon is ready to accept connections
	if ( $retval==0 )
	{
		if ( !$addr )
			$addr = $sd_address;
		if ( !$port )
			$port = $sd_port;

		$cl = new SphinxClient;
		$cl->SetServer ( $addr, $port );	
		$cl->SetConnectTimeout ( 10 );
		
		$ok = false;
		$start = MyMicrotime();		
		for ( $i=0; $i<$STARTUP_TRIES; $i++ )
		{
			if ( $cl->Open() )
			{
				$cl->Close(); 
				$ok = true;
				break;
			}
			usleep ( 500 );
		}
		
		if ( !$ok )
		{
			$tm = ( MyMicrotime() - $start );
			printf ( "\nWARNING: can't connect to daemon on startup for %.3f sec\t\t\t\n", $tm );
		}
	}

	if ( $retval==0 && !empty($error) )
		$retval = 2; // no errors, but there were warnings

	return $retval;
}


function StopSearchd ( $config, $pidfile )
{
	global $action_wait_timeout;
	$ret = 0;
	$abs_config = testdir($config);
	$abs_pidfile = testdir($pidfile);
	$action_retries = ActionRetries();
	if ( file_exists($abs_pidfile) && count(file($abs_pidfile)) )
	{
		GetSearchd ($path, $error);
		$dummy = array();
		exec ( "$path --config $abs_config --stopwait", $dummy, $ret );

		$i = 0;
		while ( file_exists ( $abs_pidfile ) && $i < $action_retries )
		{
			usleep ( $action_wait_timeout );
			$i++;
		}
	}
	return $ret;
}

function StopWaitSearchd ( $config, $pidfile )
{
	return StopSearchd ( $config, $pidfile );
}

function RestartDaemon ()
{
	$stop = StopWaitSearchd ('config.conf', 'searchd.pid');
	$status = 'stop=' . ( $stop==0 ? 'ok' : 'error' ) . ', return code=' . $stop;

	$start = StartSearchd ( 'config.conf', 'error.txt', 'searchd.pid', $error, false );
	if ( $start == 0 || $start == 2 )
	{
		$status .= "; start=ok" . ', return code=' . $start;
	} else
	{
		$status .=  "; start=failed, return code=" . $start . ", error=" . $error;
	}
	return $status;
}

function KillSearchd ( $config, $pidfile, $signal, $unlinkpid=True )
{
	global $action_wait_timeout, $windows;

	$abs_pidfile = testdir($pidfile);
	
	if ( file_exists($abs_pidfile) && count(file($abs_pidfile)) )
	{
		$fp = fopen($abs_pidfile,"r");
		$pid = fread ( $fp, filesize ( $abs_pidfile ) );
		fclose ($fp);

		if ( $windows )
			exec ("kill -f -s $signal $pid");
		else
			exec ("kill -s $signal $pid");

		if ( $unlinkpid && file_exists ( $abs_pidfile ) )
		{
			usleep ( $action_wait_timeout );
			unlink ( $abs_pidfile );
		}
	}
}

function IsModelGenMode ()
{
	global $g_model;
	return $g_model;
}

function RandomWords ( $n, $seed )
{
	srand ( $seed );
	$words = [];
	for ( $k=0; $k<$n; $k++ )
		$words[] = substr ( str_shuffle ( 'abcdefghijklmnopqrstuvwxyz' ), 0, 5 );
	return join ( " ", $words );
}

function RoundFloatValues ( &$values, $roundoff )
{
	if ( !is_array ( $values ) )
		return;

	foreach ( $values as &$value )
	{
		if ( is_float ( $value ) )
			$value = round ( $value, $roundoff );

		if ( is_array ( $value ) )
			RoundFloatValues ( $value, $roundoff );
	}
}


function CompareResultSetFixup ( &$set, $roundoff, $variants_match )
{
	global $g_ignore_weights;

	if ( !is_array($set) )
		return;

	if ( $roundoff && !@$set["resarray"] ) // FIXME! support resarray too
		foreach ( $set["attrs"] as $name=>$type )
			if ( $type==SPH_ATTR_FLOAT )
			{
				foreach ( $set["matches"] as $id=>$match )
					$set["matches"][$id]["attrs"][$name] = sprintf ( "%.{$roundoff}f", $set["matches"][$id]["attrs"][$name] );
			}


	// fixup floats in json via http
	if ( isset ( $set["http"] ) && $set["http"]==1 && isset ( $set["rows"] ) )
	{
		$rows = json_decode ( $set["rows"], 1 );
		if ( isset ( $rows["hits"] ) && isset ( $rows["hits"]["hits"] ) )
		{
			foreach ( $rows["hits"]["hits"] as &$hit )
				RoundFloatValues ( $hit, 6 );
		}

		$set["rows"] = json_encode ( $rows );
	}

    // fixup sphinxql trim
    if ( isset ( $set['sphinxql'] ) )
        $set['sphinxql'] = trim ($set['sphinxql']);

    // fixup http_request trim
    if ( isset ( $set['http_request'] ) )
        $set['http_request'] = trim ($set['http_request']);

	if ( $g_ignore_weights )
	{
		if ( isset($set["matches"]) )
		{
			if ( @$set["resarray"] )
			{
				for ( $i=0; $i<count($set); $i++ )
					unset ( $set["matches"][$i]["weight"] );
			} else
			{
				foreach ( $set["matches"] as $id=>$match )
					unset ( $set["matches"][$id]["weight"] );
			}
		}
		if ( @$set["words"] )
			foreach ( $set["words"] as $word=>$info )
				$set["words"][$word] = array ( "hits"=>-1, "docs"=>-1 );
		if ( isset($set["sphinxql"]) && isset($set["rows"]) )
		{
			for ( $i=0; $i<count($set["rows"]); $i++ )
				unset($set["rows"][$i]["weight()"]);
		}
	}

	//foreach ( preg_split ( "/\\W+/", "time warning status fields resarray roundoff words" ) as $key )
	foreach ( preg_split ( "/\\W+/", "time warning status fields resarray roundoff" ) as $key )
		unset ( $set[$key] );

	// variants are be used to check mva32/mva64, int/bigint, etc
	// thus in variants check we fixup the compatible attribute types and only check the data
	if ( $variants_match && isset ( $set["attrs"] ) )
	{
		foreach ( $set["attrs"] as $k=>$v )
		{
			if ( $v==SPH_ATTR_MULTI64 )
				$set["attrs"][$k] = SPH_ATTR_MULTI; 
			if ( $v==SPH_ATTR_BIGINT && $k[0]=="@" )
				$set["attrs"][$k] = SPH_ATTR_INTEGER;
		}
	}
}

	
function ChildrenArray ( $node, $name="" )
{
	$res = array ();
	if ( !empty($node) && $node->hasChildNodes() )
		for ( $i=0; $i<$node->childNodes->length; $i++ )
	{
		$child = $node->childNodes->item ( $i );
		if ( $name=="" || strtolower($child->nodeName)==$name )
			$res[] = $child;
	}
	return $res;
}

function NextState ( &$iter, &$limits, $ps )
{
	if ( $ps>count($limits) )
		return;
	++$iter[$ps];
	if ( $iter[$ps]>=$limits[$ps])
	{
		$iter[$ps]=0;
		NextState ($iter,$limits,$ps+1);
	}
}

function GetVariants ( $qnode, $enc )
{
	$res = array();
	$iters = array();
	$limits = array();
	$pos = array();
	$values = array();
	$members = array();

	foreach ( ChildrenArray ( $qnode) as $node )
	{
		if ( $node->nodeType != XML_TEXT_NODE && $node->nodeType != XML_DOCUMENT_NODE
			&& strtolower ( $node->nodeName ) == "variants" )
		{
			$limits[] = $node->attributes->length;
			$vals = array();
			foreach ( AttrArray ($node) as $attr )
				$vals[] = iconv ( 'utf-8', $enc, $attr->nodeValue );
			$values[] = $vals;
			$iters[] = 0;
			$pos[] = count ($members);
			$members[] = $vals[0];
		} else
		$members[] = iconv ( 'utf-8', $enc, $node->nodeValue );
	}

	$num_states = 1;
	for ( $i=0; $i<count($limits); ++$i)
		$num_states = $num_states * $limits[$i];

	$text=implode ( '', $members );
	$res[] = $text;
	for ( $i=1; $i<$num_states; ++$i)
	{
		NextState ( $iters, $limits, 0);
		for ( $j=0; $j<count ($pos); ++$j)
			$members[$pos[$j]] = $values[$j][$iters[$j]];
		$text=implode ( ' ', $members );
		$res[] = $text;
	}
	return $res;
}

function AttrArray ( $node, $name="" )
{
	$res = array ();
	if ( !empty($node) && $node->hasAttributes() )
		for ( $i=0; $i<$node->attributes->length; $i++ )
		{
			$child = $node->attributes->item ( $i );
			if ( $name=="" || strtolower($child->nodeName)==$name )
				$res[] = $child;
		}
	return $res;
}

function GetfirstAttr ( $node )
{
	if ( !empty($node) && $node->hasAttributes() )
		return $node->attributes->item (0);
	return NULL;
}


function GetFirstChild ( $node, $name )
{
	$children = ChildrenArray ( $node, $name );
	return empty($children) ? NULL : $children[0];
}


function GetFirstChildValue ( $node, $name, $default="" )
{
	$child = GetFirstChild ( $node, $name );
	return is_null($child) ? $default : $child->nodeValue;
}

function ArrVal ( $var, $name, $default="" )
{
    if ( array_key_exists ( $name, $var ) )
        return $var[$name];
    return $default;
}

function TouchVal ( &$var, $name, $default="" )
{
    if ( !array_key_exists ( $name, $var ) )
        $var[$name] = $default;
}

function ConnectSpecificQL($agent, $vip=false)
{
	global $agents;

	$address = $agents[$agent]["address"];
	if ( $vip )
		$port = $agents[$agent]["sqlport_vip"];
	else
		$port = $agents[$agent]["sqlport"];

//	echo "Connecting to agent $address:$port\n";
	if ($address == "localhost")
		$address = "127.0.0.1";
	return @mysqli_connect ( $address, '', '', '', $port );
}

function ConnectQL()
{
	return ConnectSpecificQL(0);
}


class QLClient
{
	private $_conn = false;

	function Disconnect()
	{
		if ($this->_conn!==false)
			@mysqli_close($this->_conn);
	}

	function Connect()
	{
		$this->_conn = ConnectQL();
		return $this->_conn!==false;
	}

	function Reconnect()
	{
		$this->Disconnect();
		return $this->Connect();
	}

	function Query($q)
	{
		if ($this->_conn===false)
			return "NOT CONNECTED";

		$r = @mysqli_query($this->_conn, $q);
		if (!$r)
			return "ERROR: ".mysqli_error($this->_conn);

		if ( $r===true )
			return "OK";
			
		$n = 0;
		$res = "";
		while ($row = mysqli_fetch_row($r))
		{
			$res .= join(" | ", $row) . "\n";
			$n++;
		}
		$res .= "$n rows";
		return $res;
	}
	
	function SetConnection($conn)
	{
		$this->_conn = $conn;
	}
}

class APIClient extends SphinxClient
{
	function XQuery ( $query, $index="*", $comment="" )
	{
		$res = $this->Query($query, $index, $comment);
		if ($res===false)
			return $this->GetLastError();
		unset($res["time"]);
		return $res;
	}

	function XUpdateAttributes ( $index, $attrs, $values, $type=SPH_UPDATE_INT, $ignorenonexistent=false )
	{
		$res = $this->UpdateAttributes ( $index, $attrs, $values, $type, $ignorenonexistent );
		if ($res===-1)
			return $this->GetLastError();
		return $res;
	}
}

function FormatJsonRow ( $j )
{
	if ( !is_array ( $j ) ||  !count($j) )
	{
		return "[]\n";
	}
	$str = "[\n";

	$row_sep = "";
	foreach ( $j as $row )
	{
		$str .= "$row_sep\t";
		$str .= json_encode ( $row, JSON_UNESCAPED_SLASHES | JSON_UNESCAPED_UNICODE );
		$row_sep = ",\n";
	}
	$str .= "]";
	return $str;
}

function HttpFormatResultSet ( $result, $nquery )
{
	$str = '';

	$http_endpoint = '';
	$http_request = '';
	$http_method = '';
	$http_code = '';
	$rows = array();
	$attrs = array();
	$matches = array();
	$meta = array();
	$agent = '';

	if ( array_key_exists ( 'http_endpoint', $result ) )
		$http_endpoint = $result['http_endpoint'];

	if ( array_key_exists ( 'http_request', $result ) )
		$http_request = $result['http_request'];

	if ( array_key_exists ( 'http_method', $result ) )
		$http_method = $result['http_method'];

	if ( array_key_exists ( 'http_code', $result ) )	
		$http_code = $result['http_code'];
    
	if ( array_key_exists ( 'rows', $result ) )	
		$rows = json_decode ( $result['rows'], 1 );

	if ( array_key_exists ("agent", $result ) )
		$agent =" (agent-" . $result["agent"] . ")" ;

	$request = json_encode ( $http_request, JSON_UNESCAPED_SLASHES | JSON_UNESCAPED_UNICODE );
	$request = stripcslashes ( $request );
	
	$str .= "http-$nquery$agent> /$http_endpoint\n";
	$str .= "Status: $http_code\n";
	$str .= "$http_method ". $request . "\n";
				
	if ( count ( $rows ) )
		$str .= json_encode ( $rows, JSON_PRETTY_PRINT | JSON_UNESCAPED_SLASHES | JSON_UNESCAPED_UNICODE )."\n";

	$str .= "\n";

	return $str;
}


function RunCurl ( $curl_desc, &$rows )
{
	$con = curl_init();
	
	curl_setopt_array ( $con, $curl_desc );
	$rows = curl_exec ( $con );
	$rows = preg_replace('/"time":\d+(\.\d+)*,/', '"time":0.000,', $rows);
	$http_code = curl_getinfo ( $con, CURLINFO_HTTP_CODE );
	
	curl_close($con);
	
	return $http_code;
}

function HttpQueryCurl ( $http_method, $http_endpoint, $http_content, $http_query, $use_agent, $use_ssl )
{
	global $agents;
	
	$ssl = $use_ssl ? "https://" : "";
	
	$http_port = $agents[$use_agent]["http_port"];
	$curl_desc = array ( CURLOPT_RETURNTRANSFER => 1, CURLOPT_CONNECTTIMEOUT=>1, CURLOPT_URL => $ssl . "127.0.0.1:$http_port/" . $http_endpoint );
	if ( $http_method=="POST" )
    {
        $curl_desc[CURLOPT_POST] = 1;
        $curl_desc[CURLOPT_POSTFIELDS] = $http_query;
    } else
        $curl_desc[CURLOPT_URL] = $curl_desc[CURLOPT_URL] . '?' . $http_query;

	if ( $use_ssl )
	{
		$curl_desc[CURLOPT_SSL_VERIFYPEER] = false;
		$curl_desc[CURLOPT_SSL_VERIFYHOST] = false;
		$curl_desc[CURLOPT_SSLVERSION] = CURL_SSLVERSION_DEFAULT;
		//$curl_desc[CURLOPT_VERBOSE] = true; // !COMMIT
	}

	if ( $http_content!==NULL )
		$curl_desc[CURLOPT_HTTPHEADER] = array("Content-Type: ".$http_content);

	$rows = "";
	$http_code = RunCurl( $curl_desc, $rows );
	return array ( 'http_endpoint'=>$http_endpoint, 'http_method'=>$http_method, 'http_request'=>$http_query, 'rows'=>$rows, 'http_code'=>$http_code, 'http'=>1 );
}

// these two used from custom tests
function HttpQueryGet ( $http_endpoint, $http_content, $http_get, $use_agent, $use_ssl )
{
    $res = HttpQueryCurl ( "GET", $http_endpoint, $http_content, $http_get, $use_agent, $use_ssl );
    unset ( $res['http'] );
    return $res;
}

function HttpQueryPost ( $http_endpoint, $http_content, $http_get, $use_agent, $use_ssl )
{
    $res = HttpQueryCurl ( "POST", $http_endpoint, $http_content, $http_get, $use_agent, $use_ssl );
    unset ( $res['http'] );
    return $res;
}



function GetJsonError()
{
    switch (json_last_error())
	{
		case JSON_ERROR_NONE:			return 'no errors';
		case JSON_ERROR_DEPTH:			return 'maximum stack depth exceeded';
		case JSON_ERROR_STATE_MISMATCH: return 'underflow or the modes mismatch';
		case JSON_ERROR_CTRL_CHAR:		return 'unexpected control character found';
		case JSON_ERROR_SYNTAX:			return 'syntax error, malformed JSON';
		case JSON_ERROR_UTF8:			return 'malformed UTF-8 characters, possibly incorrectly encoded';
    }

	return 'unknown error';
}

function GetAttrs ($node)
{
    $vals = array ();
    if (!$node->attributes)
        return $vals;
    $len = $node->attributes->length;
    if ( $len == 0 )
        return $vals;
    foreach( AttrArray( $node ) as $attr )
        $vals[$attr->nodeName]=$attr->nodeValue;
    return $vals;
}

 function ParseRange ( $range )
{
    if ( !$range )
        return false;

    $values = explode ( ' ', $range );
    if ( count($values) != 2 )
    {
        printf ( "ERROR: malformed range attribute: '%s'\n", $range );
        return false;
    }

    return array ( 'min' => $values[0], 'max' => $values[1] );
}

function ParseIndexWeights ( $weights )
{
    if ( !$weights )
        return false;

    $result = array();
    preg_match_all ( '/([^\s]+):(\d+)/', $weights, $matches, PREG_SET_ORDER );
    foreach ( $matches as $match )
        $result [ $match[1] ] = (int)$match[2];

    return $result;
}


class SphinxConfig
{
	private $_name;
	private $_db_create;
	private $_db_drop;
	private $_db_insert;
	private $_custom_insert;
	private $_counters;
	private $_dynamic_entries;
	private $_queries;
	private $_sphqueries;
	private $_query_settings;
	private $_query_attributes;
	private $_indexer_runs;
	private $_custom_test;
	private	$_sd_address;
	private	$_sd_port;
	private $_sd_sphinxql_port;
	private	$_sd_http_port;
	private $_sd_sphinxql_port_vip;
	private $_sd_replication_port;
	private	$_sd_pid_file;
	private $_num_agents;
	private $_subtest;
	private $_subtestcount;
	private $_results;
	private $_results_model;
	private $_prereqs;
	private $_config;				///< config DOM node
	private $_indexdata;			///< data for use "insert into" instead of run indexer
	private $_connection;			///< mysql connection (since we cound use mysql ans sqphinxql together)
	private $_testdir;				///< the path to the directory with current test (namely for accessing data without knowing the test name)

	function SetConnection ( $connection )
	{
		$this->_connection = $connection;
	}

	function SphinxConfig ()
	{
		global $sd_address, $sd_port, $sd_sphinxql_port, $sd_pid_file, $sd_http_port, $sd_sphinxql_port_vip, $sd_replication_port;

		$this->_counters 		= array ();
		$this->_dynamic_entries = array ();
		$this->_queries 		= array ();
		$this->_sphqueries		= array ();
		$this->_results			= array ();
		$this->_results_model	= array ();
		$this->_query_attributes = array ();
		$this->_indexer_runs	= array ();
		$this->_db_create		= array ();
		$this->_db_drop			= array ();
		$this->_db_insert		= array ();
		$this->_custom_insert	= array ();
		$this->_num_agents		= 1;
		$this->_subtest 		= 0;
		$this->_subtestcount	= 0;
		$this->_sd_address		= $sd_address;
		$this->_sd_port			= $sd_port;
		$this->_sd_sphinxql_port	= $sd_sphinxql_port;
		$this->_sd_http_port	= $sd_http_port;
		$this->_sd_sphinxql_port_vip= $sd_sphinxql_port_vip;
		$this->_sd_replication_port = $sd_replication_port;
		$this->_sd_pid_file		= $sd_pid_file;
		$this->_custom_test		= "";
		$this->_compat098		= false;
		$this->_skip_indexer	= false;
		$this->_indexdata		= array ();
		$this->_connection		= false;
		$this->_testdir			= "";
	}

	function EnableCompat098 ()		{ $this->_compat098 = true; }	
	function SubtestNo ()			{ return $this->_subtest; }
	function SubtestCount ()		{ return $this->_subtestcount; }
	function Name ()				{ return $this->_name; }
	function DB_Drop ()				{ return $this->_db_drop; }
	function DB_Create ()			{ return $this->_db_create; }
	function DB_Insert ()			{ return $this->_db_insert; }
	function DB_CustomInsert ()		{ return $this->_custom_insert; }
	function NumAgents ()			{ return $this->_num_agents; }
	function AddressAPI ()				{ return $this->_sd_address; }
	function Port ()						{ return $this->_sd_port; }
	function Requires ( $name )		{ return isset($this->_prereqs[$name]); }
	function IsQueryTest ()			{ return strlen ( $this->_custom_test ) == 0;	}
	function IsNeedDB()				{ return ! ( empty ( $this->_db_drop )
										&& empty ( $this->_db_create )
										&& empty ( $this->_db_insert ) ); }
	function IsRt()
	{
		global $g_locals;
		if ( !array_key_exists ('rt_mode', $g_locals) )
			return false;
		return $g_locals['rt_mode'];
	}
	function NeedIndexerEx ()
	{
		return count ( $this->_indexer_runs ) > 0;
	}
	function Results ()				{ return $this->_results; }
	function GetQuery ( $i )		{ return $this->_queries[$i]; }
	function IsSkipIndexer ()		{ return $this->_skip_indexer; }
	function ResetResults ()				{ $this->_results = array (); }

	function SetTestDir ( $dir )
	{
		$this->_testdir = str_replace ( "\\", "/", $dir );
	}

	function GetLocal ( $key )
	{
		global $g_locals;
		
		if ( !array_key_exists ( $key, $g_locals ) )
		{
			printf ( "FATAL: unbound local variable '%s' (go add it at ~/.sphinx).\n", $key );
			exit ( 1 );
		}
		return $g_locals[$key];
	}

	function CreateNextConfig ()
	{
		return $this->GenNextCfg ( 0 );
	}


	function SubtestFinished ()
	{
		$this->_subtest++;
	}


	function SubtestFailed ()
	{
		$this->_subtest++;

		$failed = array ();
		array_push ( $failed, "failed" );

		if ( IsModelGenMode () )
			array_push ( $this->_results_model, $failed );
	}

	
	function ModelSubtestFailed ()
	{
		$failed = array ();
		array_push ( $failed, "failed" );

		return $this->_results_model [$this->SubtestNo ()] == $failed;
	}


	function SetAgent ( $agent )
	{
		if ( !is_array ( $agent ) )
			return;

		$this->_sd_address = $agent ["address"];
		$this->_sd_port = $agent ["port"];
		$this->_sd_sphinxql_port = $agent ["sqlport"];
		$this->_sd_sphinxql_port_vip = $agent ["sqlport_vip"];
		$this->_sd_replication_port = $agent ["replication_port"];
		$this->_sd_http_port = $agent["http_port"];
	}

	
	function SetPIDFile ( $pidfile )
	{
		$this->_sd_pid_file = $pidfile;
	}


	function GenNextCfg ( $i )
	{
		if ( count ( $this->_dynamic_entries ) == 0 )
			return FALSE;

		$num_variants = count ( ChildrenArray ( $this->_dynamic_entries[$i], "variant" ) );
	
		if ( $this->_counters [$i] == $num_variants - 1 )
		{
			if ( $i == count ( $this->_dynamic_entries ) - 1 )
				return FALSE;
			else
			{
				$this->_counters [$i] = 0;
				return $this->GenNextCfg ( $i + 1 );
			}
		}
		else
			$this->_counters [$i]++;

		return TRUE;
	}
	
	
	function WriteCustomTestResults ( $fp )
	{
		$res_fmt = $this->FormatResultSet ( 0, $this->_results );
		fwrite ( $fp, $res_fmt );
	}

	function GatherEntities ( $node, &$array )
	{
		foreach ( ChildrenArray($node) as $child )
			if ( $child->nodeType == XML_ELEMENT_NODE )
				array_push ( $array, $child->nodeValue );
	}


	function GatherNodes ( $node )
	{
		if ( $node->nodeType != XML_TEXT_NODE && $node->nodeType != XML_DOCUMENT_NODE
			&& strtolower ( $node->nodeName ) == "dynamic" )
		{
			$node->id = count ( $this->_dynamic_entries );
			array_push ( $this->_dynamic_entries, $node );
			array_push ( $this->_counters, 0 );
		}

		for ( $i = 0; !is_null ( $node->childNodes ) && $i < $node->childNodes->length; $i++ )
			$this->GatherNodes ( $node->childNodes->item ( $i ) );
	}


	function GenerateQueryText ( $node )
	{
		global $agents;
		$result = "";

		$nodename = strtolower ( $node->nodeName );
		switch ( $nodename )
		{
			case "#text":			return $node->nodeValue;
			case "#cdata-section":	return $node->nodeValue;
			case "static":			return $node->nodeValue;
			case "this_test":		return $this->_testdir;
			case "agent0_address":	return $agents[0]["address"].":".$agents[0]["port"];
			case "agent1_address":	return $agents[1]["address"].":".$agents[1]["port"];
			case "agent2_address":	return $agents[2]["address"].":".$agents[2]["port"];
		}

		foreach ( ChildrenArray($node) as $child )
			$result.= $this->GenerateQueryText ( $child );

		return $result;
	}

	function AddAPIQuery ($q, $encoding)
    {
        $res = GetAttrs ($q);

        // add query
        if ( array_key_exists ( "source", $res) )
        {
            $source = $res["source"];
            if ( substr ( $source, 0, 6 ) == "local:" )
                $source = $this->GetLocal ( substr ( $source, 6 ) );
            if ( !is_readable($source) )
            {
                printf ( "FATAL: query source file '%s' not found.\n", $source );
                exit ( 1 );
            }
            $queries = file ( $source, FILE_IGNORE_NEW_LINES );
            $limit = $this->GetLocal('qlimit');
            $res["query"] = $limit ? array_slice( $queries, 0, $limit ) : $queries;
        } else
            $res["query"] = array ( iconv ( 'utf-8', $encoding, $q->nodeValue ) );

        // parse query mode
        $mode = 0;
        $mode_s = ArrVal ($res,"mode");
        switch ( $mode_s )
        {
            case "":			$mode_s = "(default)"; break;
            case "all":			$mode = SPH_MATCH_ALL; break;
            case "any":			$mode = SPH_MATCH_ANY; break;
            case "phrase":		$mode = SPH_MATCH_PHRASE; break;
            case "extended":	$mode = SPH_MATCH_EXTENDED; break;
            case "extended2":	$mode = SPH_MATCH_EXTENDED2; break;
            case "fullscan":	$mode = SPH_MATCH_FULLSCAN; break;
            default:
                return "unknown matching mode '" . $mode_s . "'";
        }
        $res["mode"] = $mode;
        $res["mode_s"] = $mode_s;

        // parse ranker
        $ranker = 0;
        $ranker_s = ArrVal ($res, "ranker");

        if ( empty($ranker_s) )
        {
            $ranker_s = "(default)";
        } else
        {
            $ranker = @constant("SPH_RANK_" . strtoupper($ranker_s));
            if ( $ranker===NULL )
                return "unknown ranker '" . $ranker_s . "'";
        }

        $res["ranker"] = $ranker;
        $res["ranker_s"] = $ranker_s;

        // parse filter
//        TouchVal ( $res, "filter");
//        TouchVal ( $res, "filter_value");
        if ( @$res['filter_range'])
            $res["filter_range"] = ParseRange ($res["filter_range"]);
//        TouchVal ( $res, "filter_str");
//        TouchVal ( $res, "filter_exclude");

        // parse sort mode and get clause
        $sortmode = 0;
        $sortmode_s = ArrVal ($res,"sortmode");
        switch ( $sortmode_s )
        {
            case "":			$sortmode_s = "(default)"; break;
            case "extended":	$sortmode = SPH_SORT_EXTENDED; break;
            case "expr":		$sortmode = SPH_SORT_EXPR; break;
            case "attr_asc":	$sortmode = SPH_SORT_ATTR_ASC; break;
            case "attr_desc":	$sortmode = SPH_SORT_ATTR_DESC; break;
            default:
                return "unknown sorting mode '" . $sortmode_s . "'";
        }
        $res["sortmode"] = $sortmode;
        $res["sortmode_s" ] = $sortmode_s;
        TouchVal ( $res, "sortby");

        // groupby
        $groupfunc = 0;
        $groupfunc_s = ArrVal ($res,"groupfunc");
        switch ( $groupfunc_s )
        {
            case "":			$groupfunc = SPH_GROUPBY_ATTR; $groupfunc_s = "attr"; break;
            case "day":			$groupfunc = SPH_GROUPBY_DAY; break;
            case "week":		$groupfunc = SPH_GROUPBY_WEEK; break;
            case "month":		$groupfunc = SPH_GROUPBY_MONTH; break;
            case "year":		$groupfunc = SPH_GROUPBY_YEAR; break;
            case "attr":		$groupfunc = SPH_GROUPBY_ATTR; break;
            case "attrpair":	$groupfunc = SPH_GROUPBY_ATTRPAIR; break;
            default:
                return "unknown groupby func '" . $groupfunc_s . "'";
        }

        $res["groupfunc"] = $groupfunc;
        $res["groupfunc_s"] = $groupfunc_s;
//        TouchVal ( $res, "groupattr");
        TouchVal ($res,"groupsort", "@group desc");
//      TouchVal ($res,"groupdistinct");

//        TouchVal ($res,"resarray");
        TouchVal ($res,"index", "*");
//        TouchVal ($res,"select");
        if (@$res["index_weights"] )
            @$res["index_weights"] = ParseIndexWeights ( $res["index_weights"]);
        TouchVal ($res,"roundoff");
//        TouchVal ($res,"expect_error");
//        TouchVal ($res,"tag");
//        TouchVal ($res,"cutoff");
//        TouchVal ($res,"limits");

        $res['type'] = "api";
        $this->_queries[] = $res;
        return true;
    }

	function AddQuery ( $q, $encoding, $metaindexes )
	{
		$lowername = strtolower($q->nodeName);
        $attrs = GetAttrs($q);
        switch ( $lowername )
        {
            case 'query':
                if (empty(@$attrs['endpoint'])) // that is API query
                    return $this->AddAPIQuery($q, $encoding);
                break;
            case 'sphinxql':
                break;
            case 'comment':
                $this->_queries[] = array (
                    "query" => iconv('utf-8', $encoding, $this->GenerateQueryText($q)),
                    "attrs" => $attrs,
                    "type" => $lowername);
                return true;
            default:
                return true;
        }

		if ( !empty($metaindexes) )
		{
			$was_replaced = false;
			foreach ( $metaindexes as $name=>$indexes )
				foreach ($indexes as $index)
				{
					$foo = 0;
					$res = str_replace ( $name, $index, GetVariants ( $q, $encoding ), $foo );
					if ($foo>0)
					{
						$was_replaced = true;
						foreach ($res as $r)
							$this->_queries[]=array (
                                "query" => $r,
                                "attrs" => $attrs,
                                "type" => $lowername);
					}
				}

			if (!$was_replaced) // no metaindexes; emit 'as is'
			{
				foreach ( GetVariants ( $q, $encoding ) as $r )
					$this->_queries[]=array (
                        "query" => $r,
                        "attrs" => $attrs,
                        "type" => $lowername);
			}
		}
		else
		{
            $query_texts = preg_split ( "/;\n/", $this->GenerateQueryText ( $q ), -1, PREG_SPLIT_NO_EMPTY );
            if ( empty ($query_texts))
                $this->_queries[] = array (
                    "query" => "",
                    "attrs" => $attrs,
                    "type" => $lowername);
            foreach ($query_texts as $query_text)
    			$this->_queries[] = array (
                    "query" => iconv('utf-8', $encoding, $query_text),
                    "attrs" => $attrs,
                    "type" => $lowername);
		}
		return true;
	}

	function AddQueries ( $queries, $encoding, $metaindexes )
	{
		foreach ( ChildrenArray ( $queries ) as $q )
            $this->AddQuery ( $q, $encoding, $metaindexes );
	}


	function ExtractQueries ( $node, $encoding, $metaindexes )
	{
		if ( !empty($node) && $node->hasChildNodes() )
			for ( $i=0; $i<$node->childNodes->length; $i++ )
			{
				$child = $node->childNodes->item ( $i );
				
				$lowername = strtolower($child->nodeName);
				if ( $lowername=="sphqueries" || $lowername=="httpqueries")
					$this->AddQueries ( $child, $encoding, $metaindexes );
			}
	}

	function Load ( $config_file )
	{
		// load the file
		$doc = new DOMDocument ( "1.0" );
		if ( !$doc->load ( $config_file ) )
			return false;

		// check for proper root node
		if ( !$doc->hasChildNodes() )
			return false;

		$xml = $doc->childNodes->item(0);
		if ( strtolower($xml->nodeName)!="test" )
			return false;

		$custom = GetFirstChild ( $xml, "custom_test" );
		if ( $custom )
		{
			$this->_custom_test = $custom->nodeValue;
			if ( $doc->encoding != 'utf-8' )
				$this->_custom_test = iconv ( 'utf-8', $doc->encoding, $this->_custom_test );
		}

		// extract indexer run params
		$indexer_run = GetFirstChild ( $xml, "indexer" );
		if ( $indexer_run )
		{
			foreach ( ChildrenArray ( $indexer_run, "run" ) as $run )
				$this->_indexer_runs [] = $run->nodeValue;
		}

		// extract meta-indexes
		$metaindexes = array();
		foreach ( ChildrenArray ( $xml, "metaindex" ) as $meta )
		{
			$tmp = array();
			foreach ( ChildrenArray ( $meta, "index") as $idx )
				$tmp[] = iconv ( 'utf-8', $doc->encoding, $idx->nodeValue );

			$name = GetFirstAttr ( $meta );
			$metaindexes[$name->nodeValue] = $tmp;
		}

		// extract queries
		$qs = GetFirstChild ( $xml, "queries" );
		if ( $qs )
		{
			// new and cool - everything in <queries>.
            // <query endpoint=...> - as http, <sphinxql...> - as sphinxql,
            // rest <query...> - as api.
            // also <comment...> is suitable here (copied directly into report, doesn't affect result matching)
			foreach ( ChildrenArray ( $qs ) as $q ) {
                $res = $this->AddQuery($q, $doc->encoding, $metaindexes);
                if ($res !== true)
                {
                    printf("$config_file: %s\n", $res);
                    return false;
                }
			}
		}
		else
		{
			// legacy
			$qs = array ();
			$this->GatherEntities ( GetFirstChild ( $xml, "query" ), $qs );
			foreach ( $qs as $q )
			{
				$this->_queries[] = array (
					"query" => array ( $q ),
					"mode" => 0,
					"mode_s" => "(default)",
					"ranker" => 0,
					"ranker_s" => "(default)",
                    "index" => "*",
                    "type" => "api" );
			}
		}

		// old fashion: sphinxql are in <sphqueries>, http are in <httpqueries>
		$this->ExtractQueries ( $xml, $doc->encoding, $metaindexes );

		// extract my settings
		$this->_config = GetFirstChild ( $xml, "config" );
		$this->GatherNodes ( $this->_config );
		$this->GatherEntities ( GetFirstChild ( $xml, "query_attributes" ), $this->_query_attributes );

		foreach ( ChildrenArray ( $xml, "db_create" ) as $node )
			$this->_db_create []=$node->nodeValue;

		foreach ( ChildrenArray ( $xml, "db_drop" ) as $node )
			$this->_db_drop []=$node->nodeValue;

		foreach ( ChildrenArray ( $xml, "db_insert" ) as $node )
			$this->_db_insert [] = iconv ( 'utf-8', $doc->encoding, $node->nodeValue );

		foreach ( ChildrenArray ( $xml, "custom_insert" ) as $node )
			$this->_custom_insert []=$node->nodeValue;

		$this->_name			= GetFirstChildValue ( $xml, "name" );
		$this->_query_settings	= GetFirstChildValue ( $xml, "query_settings" );
		$this->_num_agents		= GetFirstChildValue ( $xml, "num_agents", 1 );
		$this->_skip_indexer	= GetFirstChildValue ( $xml, "skip_indexer", false )!==false;

		$this->_prereqs = array();
		$prereqs = GetFirstChild ( $xml, "requires", false );
		if ( $prereqs )
			foreach ( ChildrenArray ( $prereqs ) as $node )
				$this->_prereqs [ $node->nodeName ] = 1;

		// precalc subtests count
		$this->_subtestcount = 1;
		foreach ( $this->_dynamic_entries as $entry )
		{
			$variants = count ( ChildrenArray ( $entry, "variant" ) );
			$this->_subtestcount *= max ( $variants, 1 );
		}

		return true;
	}


	function RunIndexerEx ( &$error )
	{
		foreach ( $this->_indexer_runs as $param )
		{
			$retval = RunIndexer ( $error, $param );
			if ( $retval != 0 )
				return $retval;
		}

		return 0;
	}

	function FixupAgentAddress ( $s )
	{
		global $agents;
		$tr = array(
			$agents[0]["address"].":".$agents[0]["port"] => "<AGENT0_ADDRESS/>",
			$agents[1]["address"].":".$agents[1]["port"] => "<AGENT1_ADDRESS/>",
			$agents[2]["address"].":".$agents[2]["port"] => "<AGENT2_ADDRESS/>" );
		return strtr ( $s, $tr );
	}

	function FixupErrorMessage ( $err, $s )
	{
		$s = $this->FixupAgentAddress ( $s );
		if ($err!=1064)
            $s = preg_replace ( '/or \d+ other tokens/', 'or N other tokens', $s );
		else
		    $s = preg_replace (
                [
                    '/error when sending data: WSA error 10057/', // windows
                    '/connect timed out/', // also windows
                    '/receiving failure .*$/' // linux (errno 111) and mac (errno 64)
                ],
                [
                    "receiving failure (refused or timedout, substituted)",
                    "receiving failure (refused or timedout, substituted)",
                    "receiving failure (refused or timedout, substituted)"
                ], $s );
		return $s;
	}


	function FixupWarningMessage ( $s )
	{
		if ( strpos ( strtolower ( $s ), 'warning' ) !== false )
			$s = $this->FixupAgentAddress ( $s );

		return $s;
	}

	function PickResult ( $query_result )
	{
        array_push ($this->_results, $query_result );
		if ( IsModelGenMode () )
			$this->_results_model[$this->SubtestNo ()][] = $query_result;
	}

	function PickResults( $query_results )
    {
        $this->_results = $query_results;
        if ( IsModelGenMode () )
            array_push ( $this->_results_model, $query_results );
    }

	function FixupJsonTimeAndFloats ( &$query_result, &$error )
    {
        if ( !array_key_exists ( 'rows', $query_result ) )
            return true;

        $decoded_rows = json_decode ( $query_result['rows'] );
        if ( !$decoded_rows )
        {
            $error = "Unable to decode repsonse json'" . $query_result['rows'] . "': ".GetJsonError();
            return false;
        }

        if ( property_exists ( $decoded_rows, 'took' ) )
            unset ( $decoded_rows->took );

        // fixup floats in json
        if ( isset ( $decoded_rows->hits ) && isset ( $decoded_rows->hits->hits ) )
        {
            foreach ( $decoded_rows->hits->hits as &$hit )
                RoundFloatValues ( $hit, 6 );
        }

        $query_result['rows'] = json_encode ( $decoded_rows, JSON_UNESCAPED_SLASHES | JSON_UNESCAPED_UNICODE );
        return true;
    }

	function RunQueryHttp ( $query, &$error )
	{
		$attrs = $query['attrs'];

        $http_endpoint=ArrVal ($attrs, "endpoint", NULL);
        $http_method=ArrVal ($attrs, "method", "POST");
        $http_content=ArrVal ($attrs, "content", NULL);
        $use_agent = ArrVal ($attrs, "d", 0);


		if ( !is_array($query) || !$attrs )
		{
			$error = "HTTP endpoint not specified";
			return false;
		}

		$query = trim($query['query']);

		$http_method = strtoupper($http_method);
		if ( !($http_method=="POST" || $http_method=="GET") )
        {
            $error = "Unknown HTTP method: ".$http_method;
            return false;
        }

		$query_result = HttpQueryCurl ( $http_method, $http_endpoint, $http_content, $query, $use_agent, $this->Requires("https") );

		if ( $use_agent>0 )
			$query_result['agent'] = $use_agent;

		if ( !$this->FixupJsonTimeAndFloats( $query_result, $error ) )
		    return false;

		$this->PickResult ( $query_result );
		return true;
	}


	function RemovePathsFromExtFiles ( &$query )
	{
		$lower_query = strtolower ( trim ( $query ) );

		$create_table = "create table";
		$alter_table = "alter table";
		if ( StrBegins ( $lower_query, $create_table ) || StrBegins ( $lower_query, $alter_table ) )
		{
			$matches = array();
			$preg = preg_match_all ( "/(?:(?:wordforms|stopwords|exceptions|hitless_words)[ \t]*=[ \t]*)'([^']+)'/", $query, $matches, PREG_OFFSET_CAPTURE );

			$result_str = "";
			$prev_offset = 0;
			foreach ( $matches[1] as $entry )
			{
				$paths = explode (' ', $entry[0]);

				$replacement = '';
				foreach ( $paths as $single_path )
				{
					if ( strlen($replacement) )
						$replacement .=' ';
					$replacement .= basename($single_path);
				}

				$result_str.= substr ( $query, $prev_offset, $entry[1]-$prev_offset );
				$result_str.= $replacement;
				$prev_offset = $entry[1] + strlen($entry[0]);
			}

			$result_str.= substr ( $query, $prev_offset );
			$query = $this->FixupAgentAddress($result_str);

			return true;
		}

		return false;
	}


	function RemovePathsFromImportTable ( &$query )
	{
		$lower_query = strtolower ( trim ( $query ) );

		$import_table = "import table";
		if ( StrBegins ( $lower_query, $import_table ) )
		{
			$matches = array();
			$preg = preg_match_all ( "/(?:.*)'([^']+)'/", $query, $matches, PREG_OFFSET_CAPTURE );

			$result_str = "";
			$prev_offset = 0;
			foreach ( $matches[1] as $entry )
			{
				$result_str.= substr ( $query, $prev_offset, $entry[1]-$prev_offset );
				$replacement = basename($entry[0]);
				$result_str.= $replacement;
				$prev_offset = $entry[1] + strlen($entry[0]);
			}

			$result_str.= substr ( $query, $prev_offset );
			$query = $this->FixupAgentAddress($result_str);

			return true;
		}

		return false;
	}


	function PostprocessDDL ( &$query )
	{
		if ( $this->RemovePathsFromExtFiles($query) )
			return true;

		if ( $this->RemovePathsFromImportTable($query) )
			return true;

		return false;
	}

	function PostprocessQlResult ( $query, &$query_result, $connection, $no_time )
	{
		$result = mysqli_wr ($query,$connection);
		if ($result===true)
		{
			if ( $this->PostprocessDDL($query) )
				$query_result["sphinxql"] = $query;

			$query_result["total_affected"] = mysqli_affected_rows($connection);
		}
		else if ($result===false)
		{
<<<<<<< HEAD
			$this->PostprocessDDL ( $query, $query_result );
			$error = mysqli_errno( $connection );
			$query_result["errno"] = $error;
			$query_result["error"] = $this->FixupErrorMessage ( $error, mysqli_error( $connection ) );
=======
			if ( $this->PostprocessDDL($query) )
				$query_result["sphinxql"] = $query;

			$query_result["error"] = $this->FixupErrorMessage ( mysqli_error( $connection ) );
			$query_result["errno"] = mysqli_errno( $connection );

			// Windows 7 fixup
			$win7_replace_pos = strpos ( $query_result["error"], "error when sending data: WSA error 10057" );
			if ( $query_result["errno"]==1064 && $win7_replace_pos!==FALSE )
				$query_result["error"] = substr ( $query_result["error"], 0, $win7_replace_pos ) . "connect timed out";
>>>>>>> 319883e1
		}
		else
		{
			$query_result["total_rows"] = mysqli_num_rows($result);
			while ($row = mysqli_fetch_array($result, MYSQLI_ASSOC))
			{
				if ( $no_time===true && array_key_exists ( 'Variable_name', $row ) && $row['Variable_name']=='time' )
					continue;
				$query_result["rows"][] = $row;
			}
			mysqli_free_result($result);

			if ( isset ( $query_result["rows"] ) && isset ( $query_result["rows"][0] ) && isset ( $query_result["rows"][0]["Create Table"] ) )
			{
				$create_res = $query_result["rows"][0]["Create Table"];
				if ( $this->PostprocessDDL($create_res) )
					$query_result["rows"][0]["Create Table"] = $create_res;
			}
		}
	}


	function RunQueryQL ( $query, &$error, $bench, &$connection, &$old_agent, &$old_vip )
	{
		global $agents, $index_data_path;

		$attrs = ArrVal ( $query, 'attrs', [] );
		$query = $query['query'];
		$query_ref = $query;


        $sleep_agent=ArrVal ($attrs, "sleep", 0);
        $use_agent=ArrVal ($attrs, "d", 0);
        $vip_connection=ArrVal ($attrs, "vip", 0);
        $system_cmd = ArrVal ($attrs, "system");
        $wait_value = ArrVal ($attrs, "wait_value", 0);
        $cluster_connect = ArrVal ($attrs, "cluster_connect", -1);
        $cluster_path = ArrVal ($attrs, "cluster_path");
        $cluster_name = ArrVal ($attrs, "cluster");
        $cluster_status = ArrVal ($attrs, "status");

		// $query - array, 0 is data, 1 is attributes, 2 is 'is_http' bool.

        $agent = $agents[$use_agent];
        $daemon = ArrVal ($agent, "daemon", null);

		if ($cluster_connect>=0) {
            $cluster = $agents[$cluster_connect];
            $address = $cluster["address"] . ":" . $cluster["port"];
            $query = str_replace("%addr_connect%", $address, $query);
        }

		if ( !empty($cluster_path) ) {
            $data_path = $agent["data_path"];
            $cluster_dir = "$index_data_path/$data_path/$cluster_path";
            if ( !file_exists ( $cluster_dir ) )
                mkdir ( $cluster_dir );

            $query = str_replace ( "%cluster_path%", $cluster_path, $query );
		}
			
		if ( !empty($system_cmd) )
		{
			$status = '';
			if ( $system_cmd=="restart-daemon" )
			{
			    if ($connection)
				    mysqli_close($connection);
				$status = RestartDaemon ();
				$connection = ConnectSpecificQL($use_agent);
			} else if ( $system_cmd=="kill-daemon" )
			{
			    if ($connection)
                    mysqli_close($connection);
                KillSearchd ( 'config.conf', 'searchd.pid', 'KILL', false );
			} else if ( $system_cmd=="start-agent" )
			{
				$start = StartSearchd ( $daemon["config"], $daemon["error"], $daemon["pid"], $error,
					$daemon["watchdog"], $daemon["address"], $daemon["port"] );
				if ( $start == 0 || $start == 2 )
					$status .= "; start=ok" . ', return code=' . $start;
				else
					$status .=  "; start=failed, return code=" . $start . ", error=" . $error;

				mysqli_close($connection);				
				$old_agent = -1;
			} else if ( $system_cmd=="stop-agent" )
			{
				$stop = StopWaitSearchd ($daemon["config"], $daemon["pid"]);
				$status = 'stop=' . ( $stop==0 ? 'ok' : 'error' ) . ', return code=' . $stop;
				mysqli_close($connection);
				$old_agent = -1;
			} else if ( $system_cmd=="wait-ready" )
			{
				$ql = new QLClient();
				$ql->SetConnection($connection);
				$like_name = "cluster_" . $cluster_name . "_node_state";
				$wait_started = MyMicrotime();
				while ( true )
				{
					$status = $ql->Query("show status like '$like_name'");
					$name_pos = strpos($status, $like_name);
					$delim_pos = strpos($status, "|" );
					if ( $name_pos===0 && $delim_pos>0 )
					{
						$node_state = trim(explode("\n", substr($status, $delim_pos+1))[0]);
						if ($node_state==="synced" || $node_state==="donor" )
							break;
						else
							usleep(500);
					} else
						break;
						
					$tm_delta = MyMicrotime()-$wait_started;
					if ( $tm_delta>GetTmDelta() )
					{
						$status .= sprintf( "; timeout %.3f sec", $tm_delta );
						break;
					}
				}
			} else if ( $system_cmd=="wait-status" )
			{
				$ql = new QLClient();
				$ql->SetConnection($connection);
				$wait_started = MyMicrotime();
				while ( true )
				{
					$status = $ql->Query("show status like '$cluster_status'");
					$delim_pos = strpos($status, "|" );
					if ( $delim_pos>0 )
					{
						$wait_got_val = trim(explode("\n", substr($status, $delim_pos+1))[0]);
						if ($wait_got_val>=$wait_value )
							break;
						else
							usleep(500);
					} else
						break;
						
					$tm_delta = MyMicrotime()-$wait_started;
					if ( $tm_delta>GetTmDelta() )
					{
						$status .= sprintf( "; timeout %.3f sec", $tm_delta );
						break;
					}
				}
			} else 
				$status = "unsupported command " . $system_cmd;
			
			$r = array("sphinxql"=>$system_cmd . " => " . $status);
	        $this->PickResult ( $r );
			return true;
		}

		if ($old_agent!=$use_agent)
		{
			if ($old_agent!=-1)
				mysqli_close($connection);
			if ($sleep_agent>0)
				usleep($sleep_agent);
			if (!($connection = ConnectSpecificQL($use_agent)))
				return false;
			$old_agent = $use_agent;
		}

		if ($this->Requires('vip') && ( $old_vip!=$vip_connection || $connection===NULL ))
		{
			if ( $connection )
				mysqli_close($connection);

			// this is needed to test non-vip connections in maintenance mode
			if (!($connection = ConnectSpecificQL($use_agent,$vip_connection)))
			{
				$query_result = array();
				$query_result["sphinxql"]=$query;
				$query_result["error"] = mysqli_connect_error();
				$query_result["errno"] = mysqli_connect_errno();
				$this->PickResult($query_result);
				$connection = NULL;
				return true;
			}

			$old_vip = $vip_connection;
		}

		if ( $query=="RECONNECT" )
		{
			mysqli_close($connection);
			if (!($connection = ConnectSpecificQL($use_agent)))
				return false;

			$r = array("sphinxql"=>$query, "error"=>"reconnected ok!", "errno"=>0);
            $this->PickResult ( $r );
			return true;
		}
			
		$query_result = array ();
		if ( $vip_connection )
			$query_result["vip"]=1;

		if ( $use_agent>0 )
			$query_result["agent"]=$use_agent;
			
		$no_time = false;
		if ( $bench===false && ( stripos ( $query, 'show' )!==false ) && ( stripos ( $query, 'meta' )!==false ) )
			$no_time = true;

		if ( strpos ($query, ";")===FALSE ) // process a single-query line
		// FIXME! If a query contains ';' it would be false positive for such codepath.
		{
			$query_result["sphinxql"]=trim ( $query_ref );
			unset ( $query_ref );

			$this->PostprocessQlResult ( $query, $query_result, $connection, $no_time );
			$this->PickResult($query_result);
		} else
		{
			$parts = explode (';',$query);
			$haserror = true;
			$erroneousquery = $query;
			if ( mysqli_multi_query ($connection,$query) )
			{
				$resultset_num = 0;
				do
				{
					if ($result = mysqli_store_result($connection))
					{
						$query_result["total_rows"] = mysqli_num_rows ($result);
						if (array_key_exists ("rows", $query_result) )
							unset ($query_result["rows"]);
						while ($row = mysqli_fetch_array($result, MYSQLI_ASSOC))
						{
							if ( $no_time===true && array_key_exists ( 'Variable_name', $row ) && $row['Variable_name']=='time' )
								continue;
							if ( array_key_exists ( 'Value', $row ) )
								$row['Value'] = $this->FixupWarningMessage ( $row['Value'] );
							$query_result["rows"][] = $row;
						}
						mysqli_free_result($result);
					} else
					{
						if (mysqli_field_count($connection)) // there were some fields. An error occured.
						{
							$query_result["error"] = mysqli_error( $connection );
							$query_result["errno"] = mysqli_errno( $connection );
						} else
							$query_result["total_affected"] = mysqli_affected_rows($connection);
					}
					if ($resultset_num==0)
						$query_result["sphinxql"]="$query";
					else
						$query_result["sphinxql"]=($resultset_num<count($parts)?"$parts[$resultset_num] ":"")."/* result ".($resultset_num+1)." of previous multistatement */";
					++$resultset_num;
					$this->PickResult($query_result);
					$erroneousquery = ($resultset_num<count($parts)?"$parts[$resultset_num] ":"")."/* result ".($resultset_num+1)." of previous multistatement */";
					if (!mysqli_more_results($connection))
					{
						$haserror = false;
						break;
					}
					$query_result = array ();
				} while (mysqli_next_result($connection));
			};
			if ($haserror)
			{
				$query_result["sphinxql"]=$erroneousquery;
				$query_result["error"] = mysqli_error( $connection );
				$query_result["errno"] = mysqli_errno( $connection );
				$this->PickResult($query_result);
			}
		}

		return true;
	}

	function RunQlAndHttpQueries ( &$error, $bench=false )
	{
		global $g_pick_query;

		$qcount = count($this->_sphqueries);
		if ( $bench === true )
			$qcount *= 2;

		$qmin = 0;
		$qmax = $qcount - 1;

		if ( $g_pick_query>0 )
		{
			$qmin = $g_pick_query-1;
			$qmax = $g_pick_query-1;
		}

		$ql_connection=false;
		$old_agent = -1;
		$old_vip = -1;

		$ok = true;
		
		for ( $n=$qmin; $n<=$qmax; $n++ )
		{
			if ( $bench===false )
				$query = $this->_sphqueries[$n];
			else
			{
				if ( ($n%2)==0 )
					$query = $this->_sphqueries[$n/2];
				else
					$query = array ( 'show meta', null, false );
			}

			if ( $query[2] )
				$ok = $this->RunQueryHttp ( $query, $error );
			else
				$ok = $this->RunQueryQL ( $query, $error, $bench, $ql_connection, $old_agent, $old_vip );

			if ( !$ok )
				break;
		}

		if ( $ql_connection )
			mysqli_close ( $ql_connection );
		
		return $ok;
	}


	function RunQuery ( &$error, $benchmark = false )
	{
		global $sd_address, $sd_port, $action_retries, $action_wait_timeout, $g_pick_query;

//      $this->_results = array();
//		$query_results = array ();
		$total = $done = 0;

		if ( $benchmark )
		{
			foreach ( $this->_queries as $qinfo )
				$total += count($qinfo['query']);
			$prefix = $benchmark;
			$tm = 0;
			$start = MyMicrotime();
		}
        $compact = $benchmark;

		$cl = new APIClient;
		$pconn = $benchmark && method_exists ( $cl, 'Open' );
		if ( $pconn )
		{
			$cl = new APIClient;
			$cl->SetServer ( $sd_address, $sd_port );
			$cl->Open ();
		}

        $ql_connection=false;
        $old_agent = -1;
        $old_vip = -1;

		$retries = 1;
		if ( !$benchmark )
			$retries = $action_retries;

		// tricky bit
		// sometimes, we run some API queries and then some QL queries!
		// so when picker points to an API query, choose it
		// but if it points past, adjust the picker
		$qmin = 0;
		$qmax = count($this->_queries) - 1;
		if ( $g_pick_query>0 )
		{
			if ( $g_pick_query<=$qmax )
			{
				$qmin = $g_pick_query-1;
				$qmax = $g_pick_query-1;
			} else
			{
				$g_pick_query -= count($this->_queries);
				return true;
			}
		}

        $bOk = true;

		for ( $n=$qmin; $n<=$qmax; $n++ )
		{
			$qinfo = $this->_queries[$n];
			if ($qinfo['type']=='sphinxql')
                $bOk = $this->RunQueryQL ( $qinfo, $error, $benchmark, $ql_connection, $old_agent, $old_vip );
			elseif ($qinfo['type']=='query')
                $bOk = $this->RunQueryHttp ( $qinfo, $error );

            if (!$bOk)
			    break;

            if ($qinfo['type']=='api')
			foreach ( $qinfo['query'] as $query ) // in bench query might be loaded as big set of strings, so it's array.
			{
				if ( $benchmark && MyMicrotime() > $tm )
				{
					$tm = MyMicrotime();
					$est = $done ? ( ( $tm - $start ) / $done ) * ( $total - $done ) : 0 ;
					$qps = $done / ( $tm - $start );
					printf ( "\r$prefix %d/%d (est. %s, qps %.1f)", $done, $total, sphFormatTime($est), $qps );
					$tm += 1;
				}
				$bOk = FALSE;
				for ( $i=0; $i<$retries && !$bOk; $i++ )
				{
					if ( !$pconn )
					{
						$cl = new APIClient();
						$cl->SetServer ( $sd_address, $sd_port );
					} else
					{
						$cl->ResetFilters ();
						$cl->ResetGroupBy ();
					}

					$results = 0;
					if ( empty($this->_query_settings) )
					{
						if ( @$qinfo["mode"] )		$cl->SetMatchMode ( $qinfo["mode"] );
						if ( @$qinfo["ranker"] )	$cl->SetRankingMode ( $qinfo["ranker"] );
						if ( @$qinfo["sortmode"] )	$cl->SetSortMode ( $qinfo["sortmode"], $qinfo["sortby"] );
						if ( @$qinfo["groupattr"] )	$cl->SetGroupBy ( $qinfo["groupattr"], $qinfo["groupfunc"], $qinfo["groupsort"] );
						if ( @$qinfo["groupdistinct"] )	$cl->SetGroupDistinct ( $qinfo["groupdistinct"] );
						if ( @$qinfo["resarray"] )	$cl->SetArrayResult ( true );
						if ( @$qinfo["select"] )	$cl->SetSelect ( $qinfo["select"] );
						if ( @$qinfo["index"] )		$my_index = $qinfo["index"];
						if ( @$qinfo["index_weights"] ) $cl->SetIndexWeights ( $qinfo["index_weights"] );
						if ( @$qinfo["cutoff"] )		$cl->SetLimits ( 0, 20, 0, $qinfo["cutoff"] );
						if ( @$qinfo["limits"] )		$cl->SetLimits ( 0, (int)$qinfo["limits"] );
						if ( @$qinfo["filter"] )
						{
							$name = $qinfo["filter"];
							$exclude = false;
							if ( isset ( $qinfo["filter_exclude"] ) && $qinfo["filter_exclude"]=="1" )
								$exclude = true;
							if ( @$qinfo["filter_value"] )
								$cl->SetFilter ( $name, array ( $qinfo["filter_value"] ), $exclude );
							elseif ( @$qinfo["filter_range"] )
							{
								$range = $qinfo["filter_range"];
								$cl->SetFilterRange ( $name, $range['min'], $range['max'], $exclude );
							} elseif ( @$qinfo["filter_str"] )
								$cl->SetFilterString ( $name, $qinfo["filter_str"], $exclude );
						}

						$results = $cl->Query ( $query, $my_index, "run".(1+$this->SubtestNo()) );
						if ( is_array($results) )
						{
							$results["resarray"] = (int)@$qinfo["resarray"];
							$results["roundoff"] = (int)@$qinfo["roundoff"];
						}
					}
					else
					{
						$run_func = function( $client, $query, $index, &$results ) { eval( "$this->_query_settings" ); };
						$run_func ( $cl, $query, "*", $results );
					}

					if ( $results )
					{
						// let also work with "array of arrays" result
						if ( array_key_exists ( "error",$results ) )
						{
							$bOk = TRUE;
							if ( $compact )
								$results = array ( $n, $results['total'], $results['total_found'], $results['time'] );
							else
								$results ["query"] = $query;

                            $this->PickResult ( $results );
//							array_push ( $query_results, $results );
						} else
						foreach ( $results as $result )
						{
							$bOk = TRUE;
							if ( $compact )
								$result = array ( $n, $result['total'], $result['total_found'], $result['time'] );
							else
								$result ["query"] = $query;

                            $this->PickResult ( $result );
//							array_push ( $query_results, $result );
						}
					}
					else if ( @$qinfo["expect_error"] && !$cl->IsConnectError() )
					{
						$bOk = true;
                        $this->PickResult ( array (
							"query" => $query,
							"error" => $cl->GetLastError(),
							"warning" => "",
							"total" => 0,
							"total_found" => 0,
							"time" => 0 ) );
					}
					else
					{
						if ( method_exists ( $cl, 'IsConnectError' ) && $cl->IsConnectError() )
							usleep ( $action_wait_timeout );
						else if ( $benchmark && $done )
						{
                            $this->PickResult ( array ( $n, -1, -1, 0 ) );
							$bOk = true;
						}
						else
							break;
					}
				}
				$done++;

				if ( !$bOk )
				{
					$error = sprintf ( "query %d/%d: %s", $n+1, count($this->_queries), $cl->GetLastError() );
					return FALSE;
				}
			}
		}

        if ( $ql_connection )
            mysqli_close ( $ql_connection );

//        $this->PickResult ( $query_results );
		if ( $benchmark )
			printf ( " - done in %s\n", sphFormatTime ( MyMicrotime() - $start ) );

		if ( $pconn )
			$cl->Close ();

		return $bOk;
	}

	function RunCustomTest ( & $error )
	{
		global $sd_address, $sd_port, $action_retries, $action_wait_timeout, $g_locals;

		$bOk = false;
		$results = false;

		for ( $i = 0; $i < $action_retries && !$bOk; $i++ )
		{
			$cl = new APIClient;
			$cl->SetServer ( $sd_address, $sd_port );

			$results = false;
			$run_func = function( $client, $ql, &$results ) { eval( $this->_custom_test ); };

			if ( !LegacyConnectDB())
				return FALSE;

			$GLOBALS["this_test"] = $this->_testdir;
			$ql = new QLClient();
			$run_func ( $cl, $ql, $results );


			@mysql_close();
			$gl_conn = NULL;

			if ( $results )
				$bOk = TRUE;
			else
				usleep ( $action_wait_timeout );
		}

		if ( !$bOk )
		{
			$error = $cl->GetLastError ();
			return FALSE;
		}

		$my_results = array ();
		$my_results [] = $results;

        $this->PickResults ( $my_results );
		return TRUE;
	}


	function FixKeys ( $v )
	{
		if ( is_array($v) )
		{
			$result = array();
			foreach ( $v as $key=>$value )
			{
				if ( $key==PHP_INT_MAX || $key==-PHP_INT_MAX-1 )
					$key = (int)$key;
				$result[$key] = $this->FixKeys ( $value );
			}
			return $result;
		}
		else
			return $v;
	}


	function IsBigNum ( $v )
	{
		return is_int($v) && ( $v>2147483647 || $v<-2147483648 );
	}


	function FixSerialize64 ( $v, & $fixarr )
	{
		if ( is_array($v) )
		{
			foreach ( $v as $key=>$value )
			{
				if ($this->IsBigNum($key))
					$fixarr[] = $key;
				$this->FixSerialize64 ( $value, $fixarr );
			}
		} else if ($this->IsBigNum($v))
			$fixarr[] = $v;
	}


	function LoadModel ( $filename )
	{
		if ( ! IsModelGenMode () )
		{
			if ( ! file_exists ( $filename ) )
				return -1;

			$contents = file_get_contents ( $filename );
			if ( ! $contents )
				return 0;

			// linux and windows line ending breaks model at different boxes
			$fixed_data = preg_replace_callback('!s:\d+:"(.*?)";!s', function($m) { return "s:" . strlen($m[1]) . ':"'.$m[1].'";'; }, $contents);
			
			$this->_results_model = $this->FixKeys ( unserialize ( $fixed_data ) );
		}

		return 1;
	}


	function CompareToModel ()
	{
		return $this->CompareResults ( $this->FixKeys ( $this->_results ), $this->_results_model [$this->SubtestNo ()] );
	}


	function CompareResultSets ( $set1, $set2 )
	{
		$roundoff = 0;
		if ( isset($set1["roundoff"]) ) $roundoff = $set1["roundoff"];
		if ( isset($set2["roundoff"]) ) $roundoff = $set2["roundoff"];
		
		$variants_match = $this->Requires("variant_match");

		CompareResultSetFixup ( $set1, $roundoff, $variants_match );
		CompareResultSetFixup ( $set2, $roundoff, $variants_match );

		return $set1==$set2;
	}

	function CompareResults ( $query1, $query2 )
	{
		if ( count($query1)!=count($query2) )
			return false;

		for ( $i=0; $i<count($query1); $i++ )
			if ( !$this->CompareResultSets ( $query1[$i], $query2[$i] ) )
				return false;

		return true;
	}


	/// returns false if everything is okay
	/// returns error messages if something failed
	function CheckVariants ( $output_path )
	{
		if ( !$this->Requires("variant_match") )
			return false;
		
		$total = count ( $this->_results_model );
		if ( $total==1 )
			return "variant match required, but there are no variants";
		else if ( !$this->IsQueryTest() )
			return "variant match is not supported with custom tests";

		$failed = false;
		$output = '';
		for ( $i=1; $i<$total; $i++ )
		{
			$nqueries = count ( $this->_results_model[0] );
			for ( $k=0; $k<$nqueries; $k++ )
			if ( !$this->CompareResultSets ( $this->_results_model[0][$k], $this->_results_model[$i][$k] ) )
			{
				$first = $this->FormatResultSet ( $k+1, $this->_results_model[0][$k], array("format_attrs"=>1) );
				$current = $this->FormatResultSet ( $k+1, $this->_results_model[$i][$k], array("format_attrs"=>1) );

				file_put_contents ( "first", $first );
				file_put_contents ( "current", $current );
				system ( "diff --unified=3 first current > diff.txt" );
						
				$diff = file_get_contents ( "diff.txt" );
				unlink ( "current" );
				unlink ( "first" );
				unlink ( "diff.txt" );

				$output .= $diff . "\n";
				$failed = true;
			}
		}

		if ( $failed )
		{
			file_put_contents ( $output_path, $output );
			return "variants mismatch; see $output_path for details";
		}

		// all ok, indicated by false ("no error")
		return false;
	}


	function WriteReportHeader ( $fp )
	{
		fprintf ( $fp, "==== Run %d ====\n", $this->SubtestNo () + 1 );
		fwrite ( $fp, "Settings:\n" );
		$this->WriteDiff ( $fp );
		fwrite ( $fp, "\n" );

		if ( !empty ( $this->_query_settings ) )
			fprintf ( $fp, "Query settings:\n%s\n", $this->_query_settings );
	}


	function FormatResultSet ( $nquery, $result, $opts=array() )
	{
		global $sd_skip_indexer;
		if ( array_key_exists ("http", $result) )
			return HttpFormatResultSet ( $result, $nquery );

		if ( !$this->IsQueryTest () || !is_array($result) )
			return var_export ( $result, true )."\n";

		if ( array_key_exists ("sphinxql", $result) )
		{
			$str = "sphinxql-$nquery";
			if ( array_key_exists ("vip", $result ) )
				$str.=" (vip)";
			if ( array_key_exists ("agent", $result ) )
				$str.=" (agent-" . $result["agent"] . ")" ;
			$str.= "> $result[sphinxql];\n";
			if ( array_key_exists ("total_affected", $result) )
			{
				$str .= "Query OK, $result[total_affected] rows affected\n";

			} else if ( array_key_exists ("error", $result) )
			{
				$str .= "ERROR $result[errno]: $result[error]\n";

			} else if (array_key_exists ("rows", $result) )
			{
				foreach ( $result["rows"][0] as $key=>$s )
					$str .= "\t$key";
				$str .= "\n";
				foreach ($result["rows"] as $row)
				{
					foreach ($row as $value)
					{
						if ( $this->Requires("sphinxql_keep_null") && is_null ( $value ) )
							$value = 'NULL';
						$str .= "\t$value";
					}
					$str .="\n";
				}
				$str .="$result[total_rows] rows in set\n";

			} else if ( isset($result["total_rows"]) )
			{
				$str .= "$result[total_rows] rows in set\n";
			}
			return $str."\n";
		}

		// format header
		$qinfo = @$this->_queries[$nquery-1];
<<<<<<< HEAD
		while ( !@array_key_exists ( "type", $qinfo) || $qinfo['type'] != 'api')
        {
            --$nquery;
            $qinfo = @$this->_queries[$nquery-1];
        }

        if (@array_key_exists("index", $qinfo) && $qinfo ["index"] != '*')
            $str = "--- Query $nquery (mode=$qinfo[mode_s],ranker=$qinfo[ranker_s],index=$qinfo[index]) ---\n";
        else
            $str = "--- Query $nquery (mode=@$qinfo[mode_s],ranker=@$qinfo[ranker_s]) ---\n";

        if (@$qinfo["groupattr"])
            $str .= "GroupBy: attr: '" . $qinfo["groupattr"] . "' func: '" . $qinfo["groupfunc_s"] . "' sort: '" . $qinfo["groupsort"] . "'\n";

        if (@$qinfo["sortmode"] == SPH_SORT_EXPR)
            $str .= "Sort: expr: " . $qinfo["sortby"] . "\n";
=======
		$str = "";
		if ( $qinfo )
		{
			if ( @array_key_exists ( "index", $qinfo ) && $qinfo ["index"] != '*' )
				$str .= "--- Query $nquery (mode=$qinfo[mode_s],ranker=$qinfo[ranker_s],index=$qinfo[index]) ---\n";
			else
				$str .= "--- Query $nquery (mode=$qinfo[mode_s],ranker=$qinfo[ranker_s]) ---\n";

			if ( @$qinfo["groupattr"] )
				$str .= "GroupBy: attr: '".$qinfo["groupattr"]."' func: '".$qinfo["groupfunc_s"]."' sort: '".$qinfo["groupsort"]."'\n";

			if ( @$qinfo["sortmode"] == SPH_SORT_EXPR )
				$str .= "Sort: expr: ".$qinfo["sortby"]."\n";
		}
>>>>>>> 319883e1

		$str .= @"Query '$result[query]': retrieved $result[total_found] of $result[total] matches in $result[time] sec.\n";
		if ( @array_key_exists ( "error", $result ) && $result["error"] )
			$str .= "Error: $result[error]\n";
		if ( @array_key_exists ( "warning", $result ) && $result["warning"] )
			$str .= "Warning: $result[warning]\n";

		$array_result = @$result["resarray"];

		// format keywords
		if ( isset($result["words"]) && is_array($result["words"]) )
		{
			$str .= "Word stats:\n";
			foreach ( $result ["words"] as $word => $word_result )
			{
				$hits = $word_result ["hits"];
				$docs = $word_result ["docs"];
				$str .= "\t'$word' found $hits times in $docs documents\n";
			}
		}

		// format attribute types
		if ( @$opts["format_attrs"] )
		{
			$typenames = array (
				SPH_ATTR_INTEGER => "int",
				SPH_ATTR_TIMESTAMP=> "timestamp",
				SPH_ATTR_ORDINAL => "ordinal",
				SPH_ATTR_BOOL => "bool",
				SPH_ATTR_FLOAT => "float",
				SPH_ATTR_BIGINT => "bigint",
				SPH_ATTR_STRING => "string",
				SPH_ATTR_MULTI => "mva",
				SPH_ATTR_MULTI64 => "mva" ); // !COMMIT

			$n = 1;
			$str .= "Result set attributes:\n";
			foreach ( $result["attrs"] as $name=>$type )
			{

				$typename = "type-$type";
				if ( $typenames[$type] )
					$typename = $typenames[$type];

				$str .= "\tattr $n: $typename $name\n";
				$n++;
			}
		}

		// check our table for well-known id column names
		$idcol = "";

		if ( $this->IsNeedDB() )
			$r = $this->_connection->query ( "DESC test_table" );
		else
			$r = false;
		if ( $r )
		{
			while ( $row = $r->fetch_assoc() )
			{
				$idcand = strtolower ( $row["Field"] );
				if ( in_array ( $idcand, array ( "id", "document_id" ) ) )
				{
					$idcol = $idcand;
					break;
				}
			}
		}

		// format matches
		$str .= "\n";
		if ( isset($result["matches"]) && is_array($result["matches"]) )
		{
			$n = 1;
			$str .= "Matches:";
			foreach ( $result ["matches"] as $doc => $docinfo )
			{
				$doc_id = $array_result ? $docinfo["id"] : $doc;
				$weight = $docinfo["weight"];

				$str .= "\n$n. doc_id=$doc_id, weight=$weight";
				$n++;

				// only format specified attrs if requested
				if ( !empty ( $this->_query_attributes ) )
				{
					foreach ( $this->_query_attributes as $attr )
						if ( isset($docinfo ["attrs"][$attr]) )
					{
						$val = $docinfo["attrs"][$attr];
						if ( is_array ( $val ) )
							$val = join ( " ", $val );
						$str .= " $attr=$val";
					}
					continue;
				}

				// fetch and format fields from db by default
				if ( $idcol )
				{
					if ( $this->IsNeedDB() )
						$query_res = $this->_connection->query ( "select * from test_table where $idcol = $doc_id" );
					else
						$query_res = false;
					if ( $query_res )
					{
						$row = $query_res->fetch_assoc ();
						if ( $row )
							foreach ( $row as $col_name => $col_content )
								if ( array_search ( $col_name, $result["fields"] )!==false )
									$str .= " $col_name=\"$col_content\"";
					}
				}

				// format attrs
				foreach ( $docinfo["attrs"] as $attr=>$val )
				{
					if ( is_array($val) )
						$val = join ( ",", $val );
					$str .= " $attr=\"$val\"";
				}
			}
			$str .= "\n\n";
		}
		return $str . "\n";
	}

	/// format and write a single result set into log file
	function WriteQuery ( $fp, $nquery, $result )
	{
		$res_fmt = $this->FormatResultSet ( $nquery, $result );
		fwrite ( $fp, $res_fmt );
	}

	/// write all the result sets
	function WriteResults ( $fp )
	{
		if ( $this->IsQueryTest () || $this->Requires("http") || $this->Requires("https") )
		{
			$nquery = 1;
			foreach ( $this->_results as $result )
				$this->WriteQuery ( $fp, $nquery++, $result );
		}
		else
			$this->WriteCustomTestResults ( $fp );
	}

	/// write difference from the reference result sets
	function WriteReferenceResultsDiff ( $fp )
	{
		$nquery = 0;
		if ( !is_array ( $this->_results_model [ $this->SubtestNo() ] ) )
			return;

		fwrite ( $fp, "Run settings:\n" );
		$this->WriteDiff ( $fp );
		fwrite ( $fp, "\n" );

		foreach ( $this->_results_model [ $this->SubtestNo() ] as $ref )
		{
			if (!array_key_exists ($nquery,$this->_results))
			{
				printf ( "FAILED, model has more results than current test.\n" );
				break;
			}

			$cur = $this->_results[$nquery];
			if ( $this->CompareResultSets ( $ref, $cur ) )
			{
				$nquery++;
				continue;
			}

			$opts = array();
			if ( isset($cur["attrs"]) || isset($ref["attrs"]) )
				if ( @$cur["attrs"]!=@$ref["attrs"] )
					$opts["format_attrs"] = 1;

			$result_f_cur = $this->FormatResultSet ( $nquery+1, $this->_results[$nquery], $opts );
			$result_f_ref = $this->FormatResultSet ( $nquery+1, $ref, $opts );
			file_put_contents ( "current", $result_f_cur );
			file_put_contents ( "reference", $result_f_ref );
			system ( "diff --unified=3 reference current > diffed.txt" );

			$diffed = file_get_contents ( "diffed.txt" );
			unlink ( "current" );
			unlink ( "reference" );
			unlink ( "diffed.txt" );

			$nquery++;
			fwrite ( $fp, "=== query $nquery diff start ===\n" );
			fwrite ( $fp, $diffed );
			fwrite ( $fp, "=== query $nquery diff end ===\n" );
		}

		$nref = count ( array_keys ( $this->_results_model [ $this->SubtestNo() ] ) );
		$nres = count ( array_keys ( $this->_results ) );
		if ( $nres > $nref )
		{
			$delta = $nres - $nref;
			fwrite ( $fp, "$delta result set(s) missing from model!\n" );
		}
	}

	function EraseIndexFiles ( $path )
	{
		$dh = glob ( "$path.*" );
		foreach ( $dh as $entry )
		{
			if ( is_file ($entry) )
				unlink ($entry);
		}
	}

	function WriteConfig ( $filename, $agentid, &$msg, $collectdata = true )
	{
		global $g_locals;
		$fp = fopen ( $filename, 'w' );
		if ( !$fp )
		{
			$msg = "Can't open file $filename for writing";
			return FALSE;
		}

		$this->Dump ( $this->_config, $fp, false, $agentid );
		fclose ( $fp );

		$fp = fopen ( $filename, 'r' );
		if ( !$fp )
		{
			$msg = "Can't open file $filename for reading";
			return FALSE;
		}

		$config = fread ( $fp, filesize ( $filename ) );
		fclose ( $fp );

		// for rt case - extract the schema from the config
		// and make the new config, making the index as rt instead
		if ( $this->IsRt() )
		{
			$body = 1;
			$srcname = 2;
			$parent = 4;
			$content = 5;
			$epilog = 6;
			$pattern = "/.*?(source\s+(\S*?)(\s*\:\s*(\S*?))?\s*\{(.*?)\n\s*\})(.*?)/s";
			preg_match_all ( $pattern, $config, $matches, PREG_SET_ORDER | PREG_OFFSET_CAPTURE );
			$schemas = array();
			$shift = 0;
			$newconfig = "";

			// parse sources
			foreach ( $matches as $match )
			{
				// split to lines, taking into account multiline variables
				$lines = explode("\n", str_replace("\\\n", "", $match[$content][0]));

				$insert_schema = array();
				$insert_types = array();
				$insert_values = array();
				$schema_bits = array();
				$sql_attr_multi = array();
				$sql_query_pre = array();
				$sql_query = "";
				$sql_query_range = "";
				$sql_file_fields = array();

				if ( $match[$parent][0] != "" )
				{
					$insert_types = $schemas[$match[$parent][0]]['types'];
					$insert_schema = $schemas[$match[$parent][0]]['orders'];
					$sql_attr_multi = $schemas[$match[$parent][0]]['multi'];
					$sql_query_pre = $schemas[$match[$parent][0]]['pre'];
					$sql_query = $schemas[$match[$parent][0]]['query'];
					$sql_query_range = $schemas[$match[$parent][0]]['range'];
				}

				foreach ( $lines as $line )
				{
					// skip comment lines (if any)
					if ( preg_match ( "/\s*#/" , $line ) > 0 )
						continue;

					// extract config key/value pairs
					$eq = strpos ( $line,"=" );
					if ($eq == 0)
						continue;
					$key = strtolower ( trim ( substr($line,0,$eq), " \t" ) );
					$value = trim ( substr($line,$eq+1), " \t" );
					$lcvalue = strtolower($value);

					// handle known keys
					switch ( $key )
					{
						case "type":
							if ( $value != "mysql" )
							{
								$msg = "non-mysql source (type=$value), skipping...";
								return FALSE;
							}
							break;

						case "sql_attr_uint":
						case "sql_attr_bigint":
							if (strstr($lcvalue, ":")===false)
							{
								$attr = $lcvalue;
								$bits = "";
							} else
							{
								$attr = strstr($lcvalue, ":", true); // true == extract the part before needle, ie. attr name
								$bits = strstr($lcvalue, ":");
							}
							$insert_types[$attr] = "rt_" . substr($key, 4);
							$schema_bits[$attr] = $bits;
							break;
						case "sql_attr_float":		$insert_types[$lcvalue] = "rt_attr_float"; break;
						case "sql_attr_timestamp":	$insert_types[$lcvalue] = "rt_attr_timestamp"; break;
						case "sql_attr_bool":		$insert_types[$lcvalue] = "rt_attr_bool"; break;
						case "sql_attr_json":		$insert_types[$lcvalue] = "rt_attr_json"; break;
						case "sql_attr_string":		$insert_types[$lcvalue] = "rt_attr_string"; break;
						case "sql_field_string":	$insert_types[$lcvalue] = "FIELD"; break;
						case "sql_attr_multi":		$sql_attr_multi[] = $value; break;
						case "sql_query_pre":		$sql_query_pre[] = $value; break;
						case "sql_query":			$sql_query = $value; break;
						case "sql_query_range":		$sql_query_range = $value; break;
						case "sql_file_field":		$sql_file_fields[] = $value; break;
					}
				}

				// sql query is not mandatory (e.g. in parent sections)
				if ( $sql_query )
				{

					// now let's connect to MySQL, run the query, and fetch the values
					$conn = ConnectDB();
					if (mysqli_connect_error()) {
						$msg = "can't connect or select the database";
						return false;
					}

					// gotta run pre-queries first!
					foreach ( $sql_query_pre as $q )
					{
						if ( mysqli_wr ( $q, $conn ) )
							continue;

						$msg = sprintf ( "sql_query_pre failed (query=%s, error=%s)", $q, $conn->error );
						$conn->close ();
						return false;
					}

					// copy original query
					$sql = $sql_query;

					// apply query range
					if ( $sql_query_range )
					{
						$res = mysqli_wr ( $sql_query_range, $conn );
						if ( !$res )
						{
							$msg = sprintf ( "sql_query failed (query=%s, error=%s)", $sql_query, $conn->error );
							$conn->close();
							return false;
						}

						$range_values = array();
						while ( $row = $res->fetch_row() )
							$range_values[] = array_values ( $row );

						if ( count($range_values)>=1 )
						{
							$sql = str_replace ( '$start', $range_values[0][0], $sql );
							$sql = str_replace ( '$end', $range_values[0][1], $sql );
						}
					}

					// run main query
					$res = mysqli_wr ( $sql_query, $conn );
					if ( !$res )
					{
						$msg = sprintf ( "sql_query failed (query=%s, error=%s)", $sql_query, $conn->error );
						$msg = "sql_query can't fetch test data: " . $conn->error;
						$conn->close ();
						return false;
					}

					// fetch fields
					$insert_schema = array ( "id" => 0 );
					for ( $i=1; $i < $conn->field_count; $i++ )
						$insert_schema [ $res->fetch_field_direct ( $i )->name ] = $i;

					// fetch data
					while ( $row = $res->fetch_row() )
						$insert_values[] = array_values ( $row );

					// cleanup
					$res->close();

					// parse mva statements
					foreach ( $sql_attr_multi as $q )
					{
						$stmt = preg_split ( "/\s*;\s*/", $q, 2 );
						$sql_query = count($stmt)>1 ? $stmt[1] : "";

						if ( !preg_match ( "/^\s*([^\s]+)\s+([^\s]+)\s+from\s+([^\s]+)/", $stmt[0], $regs) )
						{
							$msg = sprintf ( "invalid mva statement %s\n", $value );
							return false;
						}

						list ( $dummy, $attr_type, $attr_name, $source_type ) = $regs;
						$attr_name = strtolower ( $attr_name );
						$multi_type = ( $attr_type=="uint" ? "rt_attr_multi" : ( $attr_type=="bigint" ? "rt_attr_multi_64" : "rt_attr_timestamp" ) );
						$insert_types[$attr_name] = $multi_type;

						if ( $source_type=="query" )
						{
							// query mva_pairs
							$res = mysqli_wr ( $sql_query, $conn );
							if ( $res == false )
							{
								$msg = sprintf ( "sql_query failed (query=%s, error=%s)", $sql_query, $conn->error );
								$conn->close();
								return false;
							}

							// fetch mva pairs (id, value), group by id
							$mva =  array();
							while ( $row = $res->fetch_row() )
							{
								list ( $id, $value ) = array_values ( $row );
								$mva[$id][] = $value;
							}

							// cleanup mysqli
							$res->close();

							// add mva attribute to the schema
							$attr_index = count ( $insert_schema );
							$insert_schema[$attr_name] = $attr_index;

							// insert mva values separated with commas
							for ( $i=0; $i<count($insert_values); $i++ )
							{
								$id = $insert_values[$i][0];
								$insert_values[$i][] = array_key_exists ( $id, $mva ) ? implode ( ',', $mva[$id] ) : "";
							}
						}
						else if ( $source_type=="field" )
						{
							// get field offset
							$attr_index = $insert_schema[$attr_name];

							// insert mva values
							for ( $i=0; $i<count($insert_values); $i++ )
							{
								$mva = preg_replace ( "/[a-z\(\)]/i", " ", $insert_values[$i][$attr_index] );
                                $mva = preg_split ( "/[\s,]+/", $mva, -1, PREG_SPLIT_NO_EMPTY );
                                $insert_values[$i][$attr_index] = implode ( ',', $mva );
							}
						}
					}

					// cleanup
					$conn->close();

					// load files
					foreach ($sql_file_fields as $ff)
					{
						$index = $insert_schema[$ff]; // FIXME? what if it does not exist?
						for ($i=0; $i<count($insert_values); $i++)
							$insert_values[$i][$index] = @file_get_contents($insert_values[$i][$index]); // FIXME? handle errors
					}


				}

				// store
				$schema = array();
				$schema['types'] = $insert_types;
				$schema['bits'] = $schema_bits;
				$schema['orders'] = $insert_schema;
				$schema['multi'] = $sql_attr_multi;
				$schema['pre'] = $sql_query_pre;
				$schema['query'] = $sql_query;
				$schema['range'] = $sql_query_range;
				$schema['values'] = $insert_values;
				$schema['sqlport'] = $this->_sd_sphinxql_port;
				$schema['http_port'] = $this->_sd_http_port;

				$schemas[$match[$srcname][0]] = $schema;
				$srclen = $match[$epilog][1] - $match[$body][1];
				$config = substr_replace ( $config, "", $match[$body][1]-$shift,$srclen );
				$shift += $srclen;
			}

			$body = 1;
			$idxname = 2;
			$parent = 4;
			$content = 5;
			$epilog = 6;
			$pattern = "/.*?(index\s+(\S*?)(\s*\:\s*(\S*?))?\s*\{(.*?)\n\s*\})(.*?)/s";
			preg_match_all ( $pattern, $config, $matches, PREG_SET_ORDER | PREG_OFFSET_CAPTURE );
			$shift = 0;
			// parse indexes
			$indexes = array();
			$sources = array();
			foreach ( $matches as $match )
			{
				$idx = "index ".$match[$idxname][0];
				if ( $match[$parent][0] != "" )
					$idx .= " : ".$match[$parent][0];
				$idx .= "\n{\n\tdict = keywords\n";

				//source could be inherited
				if ( !strpos ( $match[$content][0],"source" ) )
					if ( array_key_exists ( $match[$parent][0], $sources ) )
						$match[$content][0] .= "\nsource = ".$sources[$match[$parent][0]];

				$lines = explode("\n", str_replace("\\\n", "", $match[$content][0]));
				$justcopy = false;
				$rtcopy = false;
				$idxbody = "";
				foreach ($lines as $line)
				{
					$eq = strpos ( $line,"=" );
					if ($eq == 0)
						continue;
					$key = strtolower ( trim ( substr($line,0,$eq), " \t" ) );
					$value = trim ( substr($line,$eq+1), " \t" );

					switch ( $key )
					{
						case "type":
							if ($value=="rt")
								$rtcopy = true;
							else
								$justcopy = true;
							break;
						case "source";
							{
								$idxbody .= "\ttype\t= rt\n";
								if ( $collectdata )
									$indexes[$match[$idxname][0]] = $schemas[$value];
								foreach ( array_keys( $schemas[$value]['orders'] ) as $key )
									if ( $key != "id" && $key != "document_id" )
									{
										if ( array_key_exists ( $key, $schemas[$value]['types'] ) )
										{
											if ( $schemas[$value]['types'][$key] == "FIELD")
											{
												$idxbody .= "\trt_field\t= $key\n";
												$idxbody .= "\trt_attr_string\t= $key\n";
											} else
											{
												$idxbody .= "\t".$schemas[$value]['types'][$key]."\t= $key";
												if (isset($schemas[$value]['bits'][$key]))
													$idxbody .= $schemas[$value]['bits'][$key];
												$idxbody .= "\n";
											}
										} else
											$idxbody .= "\trt_field\t= $key\n";
									}
								$sources[$match[$idxname][0]] = $value;
								break;
							}
						case "path":
							$this->EraseIndexFiles($value);
							// need different index paths at every agent
							if ( $agentid!=0 )
								$value .= "_$agentid";
							if ($rtcopy)
								$justcopy = true;
							// no break!
						default:
							$idxbody .= "\t$key\t= $value\n";
					}
					if ( $justcopy ) // explicitly defined type, don't transform to rt.
					{
						$idxbody = $match[$content][0];
						break;
					}
				}
				$idx .= "$idxbody\n}\n";
				$srclen = $match[$epilog][1] - $match[$body][1];
				$config = substr_replace ($config, $idx, $match[$body][1]-$shift,$srclen );
				$shift += $srclen-strlen($idx);
			}
			if ( $collectdata )
				foreach ($indexes as $key => $value)
					$this->_indexdata[$key] = $value;
			$fp = fopen ( $filename, 'w' );
			if ( !$fp )
			{
				$msg = "Can't open $filename for writing";
				return FALSE;
			}
			fwrite ( $fp, $config );
			fclose ( $fp );
		}
		else // for rt indexes we need to clean up all index files before the run.
		{
			// remove binlog files if any
			$this->EraseIndexFiles ( 'data/binlog' );
			
			$pattern = "/.*?index\s+\S*?(\s*\:\s*\S*?)?\s*\{(.*?)\}.*?/s";
			preg_match_all ( $pattern, $config, $matches, PREG_SET_ORDER | PREG_OFFSET_CAPTURE );
			// parse indexes
			$indexes = array();
			foreach ( $matches as $match )
			{
				$lines = explode("\n", $match[2][0]);
				$path = "";
				$isrt = false;
				foreach ($lines as $line)
				{
					// skip comment lines (if any)
					if ( preg_match ( "/\s*#/" , $line ) > 0 )
						continue;
					$eq = strpos ( $line,"=" );
					if ($eq == 0)
						continue;
					$key = strtolower ( trim ( substr($line,0,$eq), " \t" ) );
					$value = trim ( substr($line,$eq+1), " \t" );
					switch ( $key )
					{
						case "type":
							if ($value=="rt")
								$isrt = true;
							break;
						case "path":
							$path = $value;
					}
					if ( $isrt && $path!="" )
					{
						$this->EraseIndexFiles($path);
						break;
					}
				}
			}
		}
		return TRUE;
	}

	function InsertIntoIndexer ( &$error )
	{
		global $sd_address, $sd_sphinxql_port, $action_retries, $action_wait_timeout;
		$address = $sd_address;
		if ($address == "localhost")
			$address = "127.0.0.1";

		$cn = false;
		$port = 0;
		foreach ( $this->_indexdata as $name => $data )
		{
			if ( $port != $data["sqlport"] )
			{
				$port = $data["sqlport"];
				$connect_string = "$address:$port";
				if ( $cn !== false )
					$cn->close();
				$cn = new mysqli( $address, "", "", "", $port );
			}
			if ( $cn === false )
				return false;

			$corrected_cols = array();
			foreach ( array_keys($data["orders"]) as $key )
				$corrected_cols[] = '`'.$key.'`';

			$cols = join ( ", ", $corrected_cols );
			$prefix = "INSERT INTO $name ($cols) VALUES ";

			$accum = "";

			// mva shouldn't be quoted, e.g. "insert into rt (id,gid,mva) values ('1','2',(1,2))"
			$is_mva = array();
			foreach ( array_keys($data["orders"]) as $key )
				$is_mva[] = array_key_exists ( $key, $data["types"] ) && ( $data["types"][$key]=="rt_attr_multi" || $data["types"][$key]=="rt_attr_multi_64" );

			foreach ($data['values'] as $row)
			{
				$query = "";
				$i = 0;
				foreach ( $row as $column )
				{
					if ( $query!="" )
						$query .=",";
					$s = $cn->real_escape_string($column);
					$query .= ( array_key_exists ( $i, $is_mva ) && $is_mva[$i] ) ? '('.$s.')' : "'".$s."'";
					$i++;
				}
				
				if ( ( strlen ($accum) + strlen ($query) ) > 8192000 ) ///<checkit!
				{
					$result = mysqli_wr ( $prefix.$accum, $cn );
					if ( $result === false )
					{
						$error = $cn->error;
						return false;
					}
					$accum="";
				}

				if ( $accum != "" )
					$accum .=",";
				$accum .= "($query)";
			}
			// final chunk;
			if ( $accum !="" )
			{
				$result = mysqli_wr ( $prefix.$accum, $cn );
				if ( $result === false )
				{
					$error = $cn->error;
					return false;
				}
			}
		}
		if ( $cn )
			$cn->close();
		return true;
	}

	function WriteDiff ( $fp )
	{
		$this->Dump ( $this->_config, $fp, true, "all" );
	}


	function WriteModel ( $filename )
	{
		if ( IsModelGenMode () )
				{
					$result = serialize ( $this->_results_model );
					if (PHP_INT_SIZE>4)
					{
						$keys = array();
						$this->FixSerialize64 ( $this->_results_model, $keys );
						if ( sizeof($keys)>0 )
						{
							$findes=array();
							$replaces=array();
							foreach ($keys as $key)
							{
								$findes[]="i:$key";
								$replaces[]="s:".strlen($key).":\"$key\"";
							}
							$result = str_replace ( $findes, $replaces, $result );
						}
					}
					file_put_contents ( $filename, $result );
				}
	}


	function WriteSearchdSettings ( $fp )
	{
		global $sd_log, $sd_query_log, $sd_network_timeout, $sd_max_children, $sd_pid_file;
		$workers = "threads";
		if ( $this->Requires("thread_pool") || $this->Requires("http") || $this->Requires("https") )
			$workers = "thread_pool";

		if ( $this->_compat098 )
		{
			fwrite ( $fp, "\taddress	= {$this->_sd_address}\n" );
			fwrite ( $fp, "\tport		= {$this->_sd_port}\n" );
		}
		else
		{
			fwrite ( $fp, "\tlisten		= {$this->_sd_address}:{$this->_sd_port}\n" );
			fwrite ( $fp, "\tlisten		= {$this->_sd_address}:{$this->_sd_sphinxql_port}:mysql41\n" );
			if ( $this->Requires("http") )
				fwrite ( $fp, "\tlisten		= {$this->_sd_address}:{$this->_sd_http_port}:http\n" );
			if ( $this->Requires("https") )
			{
				$test_root = dirname(__FILE__);
				fwrite ( $fp, "\tlisten		= {$this->_sd_address}:{$this->_sd_http_port}:https\n" );
				fwrite ( $fp, "\tssl_key = {$test_root}/ssl_keys/server-key.pem\n" );
				fwrite ( $fp, "\tssl_cert = {$test_root}/ssl_keys/server-cert.pem\n" );
			}

			if ( $this->Requires("vip") )
				fwrite ( $fp, "\tlisten		= {$this->_sd_address}:{$this->_sd_sphinxql_port_vip}:mysql41_vip\n" );
			if ( $this->Requires("replication") )
			{
				$replication_port0 = $this->_sd_replication_port;
				$replication_port1 = $this->_sd_replication_port + 8;
				fwrite ( $fp, "\tlisten		= {$this->_sd_address}:{$replication_port0}-{$replication_port1}:replication\n" );
			}
		}

		fwrite ( $fp, "\tlog			= $sd_log\n" );
		fwrite ( $fp, "\tquery_log		= $sd_query_log\n" );
		fwrite ( $fp, "\tnetwork_timeout= $sd_network_timeout\n" );
		fwrite ( $fp, "\tmax_children	= $sd_max_children\n" );
		fwrite ( $fp, "\tpid_file		= ".$this->_sd_pid_file."\n" );
		fwrite ( $fp, "\tworkers		= $workers\n" );
		fwrite ( $fp, "#\tbinlog_path		=\n" );
	}

	function WriteSqlSettings ( $fp, $attributes )
	{
		global $g_locals;

		fwrite ( $fp, "\tsql_host		= " . $g_locals['db-host'] . "\n" );
		fwrite ( $fp, "\tsql_user		= " . $g_locals['db-user'] . "\n" );
		fwrite ( $fp, "\tsql_pass		= " . $g_locals['db-password'] . "\n" );
		fwrite ( $fp, "\tsql_port		= " . $g_locals['db-port'] . "\n" );

		if (is_null($attributes))
			return;
		$node = $attributes->getNamedItem('sql_db');
		fprintf ( $fp, "\tsql_db		= %s\n", $node ? $node->nodeValue : $g_locals['db-name'] );
	}

    function WriteOdbcSettings ( $fp, $attributes )
    {
        global $g_locals;

        // params works for official mysql connector
		// available at https://dev.mysql.com/downloads/connector/odbc/
		// after installing, provide full path to libmyodbc*.so as 'odbc_driver' local.

        $dsn=array();
        $dsn[] = "Driver=" . $g_locals['odbc_driver'];
        $dsn[] = "Server=" . $g_locals['db-host'];
        $dsn[] = "Port=" . $g_locals['db-port'];
        $dsn[] = "UID=" . $g_locals['db-user'];
        $dsn[] = "PWD=" . $g_locals['db-password'];

        if (!is_null($attributes)) {
			$node = $attributes->getNamedItem('sql_db');
			if ($node)
				$dsn[] = "Database=" . $node->nodeValue;
			else
				$dsn[] = "Database=" . $g_locals['db-name'];
		}

        $dsn = join ( ";", $dsn );
        fwrite ( $fp, "odbc_dsn		= $dsn" );
    }

    function show_settings ( $nodename )
	{
		global $index_data_path, $agents, $g_locals;
		switch ($nodename)
		{
			case "searchd_settings":	$this->WriteSearchdSettings ( STDOUT ); return;
			case "sql_settings":		$this->WriteSqlSettings ( STDOUT, null ); return;
			case "odbc_settings":       $this->WriteOdbcSettings ( STDOUT, null ); return;
			case "my_address":
			case "agent0_address":		fwrite ( STDOUT, $agents[0]["address"].":".$agents[0]["port"] ); return;
			case "my_port":				fwrite ( STDOUT, $agents[0]["port"]); return;
			case "agent_address":
			case "agent1_address":		fwrite ( STDOUT, $agents[1]["address"].":".$agents[1]["port"] ); return;
			case "agent2_address":		fwrite ( STDOUT, $agents[2]["address"].":".$agents[2]["port"] ); return;

			case "test_root":			fwrite ( STDOUT, dirname(__FILE__) ); return;
			case "testdir":	{
				if ( $g_locals['testdir'] == '' ) {
					fwrite(STDOUT, dirname(__FILE__)."/");
					return;
				}
				fwrite ( STDOUT, $g_locals['testdir'] ); return;
			}
			case "data_path": {
					fwrite(STDOUT, $index_data_path);
					return;
				}
		}
	}

	function Dump ( $node, $fp, $dynamic_only, $agentid )
	{
		global $index_data_path, $agents, $g_locals;

		$nodename = strtolower ( $node->nodeName );

		if ( !$dynamic_only )
			switch ( $nodename )
		{
			case "#text":				fwrite ( $fp, $node->nodeValue ); return;
			case "static":				fwrite ( $fp, $node->nodeValue ); return;
			case "searchd_settings":	$this->WriteSearchdSettings ( $fp ); return;
			case "sql_settings":		$this->WriteSqlSettings ( $fp, $node->attributes ); return;
            case "odbc_settings":       $this->WriteOdbcSettings ( $fp, $node->attributes); return;
			case "my_address":
			case "agent0_address":		fwrite ( $fp, $agents[0]["address"].":".$agents[0]["port"] ); return;
			case "my_port":				fwrite ( $fp, $agents[0]["port"]); return;
			case "agent_address":
			case "agent1_address":		fwrite ( $fp, $agents[1]["address"].":".$agents[1]["port"] ); return;
			case "agent2_address":		fwrite ( $fp, $agents[2]["address"].":".$agents[2]["port"] ); return;

			case "local":				fwrite ( $fp, $this->GetLocal ( $node->nodeValue ) ); return;
			case "test_root":			fwrite ( $fp, dirname(__FILE__) ); return;
			case "this_test":			fwrite ( $fp, $this->_testdir ); return;
			case "testdir":	{
				if ( $g_locals['testdir'] == '' ) {
					fwrite($fp, dirname(__FILE__)."/");
					return;
				}
				fwrite ( $fp, $g_locals['testdir'] ); return;
			}
			case "data_path": {
				$subdir = GetfirstAttr($node);
				if ($subdir==NULL) {
					fwrite($fp, $index_data_path);
					return;
				}
				$path = "$index_data_path/$subdir->nodeValue";
				if ( !file_exists ( $path ) )
					mkdir ( $path );
				EraseDirContents($path);
				fwrite($fp, $path);
				$agents[$agentid]["data_path"] = $subdir->nodeValue;
				return;
			}
			case "agent_id": fwrite($fp, $agentid); return;
			
		}

		if ( $nodename=="dynamic" )
		{
			if ( !is_null($node->id) )
			{
				$variants = ChildrenArray ( $node,"variant" );
				$this->Dump ( $variants[$this->_counters[$node->id]], $fp, $dynamic_only, $agentid );
			}
		} else if ( strpos ( $nodename, "agent" )===0 )
		{
				if ( $agentid==="all" || $nodename=="agent$agentid" )
					foreach ( ChildrenArray($node) as $child )
						$this->Dump ( $child, $fp, $dynamic_only, $agentid );
		} else
		{
				foreach ( ChildrenArray($node) as $child )
					$this->Dump ( $child, $fp, $dynamic_only, $agentid );
		}
	}
}

//////////////////////////////////////////////////////////////////////////

function HandleFailure ( $config, $report, $error, &$nfailed )
{
	$ret = true;
	if ( !IsModelGenMode() && !$config->ModelSubtestFailed () )
	{
		$nfailed++;
		$ret = false;

		fwrite ( $report, "SUBTEST FAILED, UNEXPECTED ERROR:\n" );
	}

	fwrite ( $report, "$error\n" );
	$config->SubtestFailed ();

	return $ret;
}


function EraseDirContents ( $path, $dir=false )
{
	$fp = opendir ( $path );

	if ( $fp )
	{
		while ( ( $file = readdir ( $fp ) ) !== false )
		{ 
		if ( $file!="." && $file!=".." && $file!="stub.txt" )
			if (!is_dir("$path/$file")) {
				unlink ( "$path/$file" );
			} else if ( $dir ) {
				EraseDirContents ( "$path/$file", $dir );
				rmdir ( "$path/$file" );
			}
		} 

		closedir ( $fp );
	}
}

function CopyDirContents ( $from, $to )
{
	$ffrom = opendir ( $from );
	
	if ( $ffrom && is_dir ( $to ) )
	{
		while ( ( $file = readdir ( $ffrom ) ) !== false )
		{
			if ( $file != "." && $file != ".." && !is_dir ( $file ) )
				copy ( "$from/$file", "$to/$file" );
		} 

		closedir ( $ffrom );
	}
}

function CheckConfig ( $config, $path )
{
	global $g_re2, $g_icu, $g_odbc, $windows, $g_locals, $mysql_simulated, $g_repli, $g_ssl;
	
	if ( $config->Requires("non-windows") && $windows )
	{
		printf ( "SKIPPING %s, %s - use non-Windows system to run this test\n", $path, $config->Name () );
		return false;
	}

	if ( $config->Requires("windows") && !$windows )
	{
		printf ( "SKIPPING %s, %s - use Windows system to run this test\n", $path, $config->Name () );
		return false;
	}

	if ( $config->Requires("non-rt") && $config->IsRt() )
	{
		printf ( "SKIPPING %s, %s - explicitly non-RT test skipped in RT mode\n", $path, $config->Name () );
		return false;
	}

	if ( $config->Requires("re2") && !$g_re2 )
	{
		printf ( "SKIPPING %s, %s - compile with regexp support to run this test\n", $path, $config->Name () );
		return false;
	}

	if ( $config->Requires("icu") && !$g_icu )
	{
		printf ( "SKIPPING %s, %s - compile with ICU support to run this test\n", $path, $config->Name () );
		return false;
	}

    if ( $config->Requires("odbc") )
    {
        if (!$g_odbc)
        {
            printf ( "SKIPPING %s, %s - compile with ODBC support to run this test\n", $path, $config->Name () );
            return false;
        }
        if ( !isset($g_locals["odbc_driver"]) )
        {
            printf ( "SKIPPING %s, %s - odbc_driver required, add it to your ~/.sphinx\n", $path, $config->Name () );
            return false;
        }
    }

	if ( $config->Requires("php_mysql") && $mysql_simulated )
	{
		printf ( "SKIPPING %s, %s - need php_mysql (not simulated by mysqli) to run this test\n", $path, $config->Name () );
		return false;
	}

	if ( $config->NeedIndexerEx() && $config->IsRt() )
	{
		printf ( "SKIPPING %s, %s - non-RT test that uses indexer skipped in RT mode\n", $path, $config->Name () );
		return false;
	}

	if ( $config->Requires("lemmatizer_base") && !isset($g_locals["lemmatizer_base"]) )
	{
		printf ( "SKIPPING %s, %s - lemmatizer_base required, add it to your ~/.sphinx\n", $path, $config->Name () );
		return false;
	}
	
	if ( $config->Requires("replication") && !$g_repli )
	{
		printf ( "SKIPPING %s, %s - compile with replication support, add galera_lib_path to your ~/.sphinx to run this test\n", $path, $config->Name () );
		return false;
	}

	if ( $config->Requires("https") && !$g_ssl )
	{
		printf ( "SKIPPING %s, %s - compile with SSL support or add SSL extension to php\n", $path, $config->Name () );
		return false;
	}

	return true;
}

function MarkTest ( $logfile, $test_dir )
{
	$log = fopen ( $logfile, "a" );
	fwrite ( $log, "*** in test $test_dir ***\n");
	fclose ( $log );
}


function RunTest ( $test_dir, $skipdemo, $usemarks )
{
	global	$index_data_path, $agents, $ss_pid_file, $sd_managed_searchd,
			$sd_skip_indexer, $windows, $g_locals, $ss_log, $ss_query_log,
			$g_pick_query;

	$res_path = scriptdir($test_dir);

	$model_file = $test_dir."/model.bin";
	$conf_dir 	= $res_path."/Conf";


	$config = new SphinxConfig;
	$lmodel = $config->LoadModel ( $model_file );
	$isdemo = false;
	$error = "";

	if ( $lmodel==-1 )
	{
		if ( $skipdemo )
		{
			printf ( "Skipping %s, - this is demo or bugreport (no model.bin file)\n", $test_dir );
			return array ( "tests_total"=>0, "tests_failed"=>0, "tests_skipped"=>1 );
		}
		$isdemo = true;
	}

	$config->SetTestDir ( getcwd()."/".$test_dir );

	if ( !$config->Load ( $test_dir."/test.xml" ) )
		return;

	$prefix = sprintf ( "testing %s, %s...", $test_dir, $config->Name () );

	if ( !CheckConfig ( $config, $test_dir ) )
		return array ( "tests_total"=>0, "tests_failed"=>0, "tests_skipped"=>1 );

	if ( $lmodel==0 )
	{
		printf ( "$prefix FAILED, error loading model\n" );
		return;
	}

	if ( $config->IsNeedDB() )
	{
		$connection = CreateDB ( $config->DB_Drop(), $config->DB_Create(), $config->DB_Insert(), $config->DB_CustomInsert(), $sd_skip_indexer, $error );
		if ( $connection === false )
		{
			printf ( "$prefix FAILED, error creating test DB: " . $error );
			return;
		}
		$config->SetConnection($connection);
	}

	if ( !file_exists ( $conf_dir ) )
		mkdir ( $conf_dir );
		
	if ( $config->Requires ( "replication" ) )
		EraseDirContents ( testdir ( "data/" ), true );
	
	$report_path = "$res_path/report";
	$report_file = "$report_path.txt";
	$report = fopen ( $report_file, "w" );

	$example_file = "$res_path/example.txt";
	$examples = fopen ($example_file, "w");

	$nfailed = 0;
	$error = "";
	$log = ""; // subtest failures log
	$nsubtests = $config->SubtestCount();

	// config to pid hash, instances to stop
	// static is only to workaround PHP braindamage, otherwise $stop gets reset (at least on 5.2.2 under win32)
	static $stop = array();
	$oldlog = '';
	$oldquerylog = '';
	if ( $isdemo )
	{
		$oldlog = $ss_log;
		$oldquerylog = $ss_query_log;
		$ss_log				= "$res_path/searchd.log";
		$ss_query_log		= "$res_path/query.log";
		if (file_exists($ss_log))
			unlink ($ss_log);
		if (file_exists($ss_query_log))
			unlink ($ss_query_log);
	}

	if ( $usemarks )
	{
		MarkTest($ss_log,$test_dir);
		MarkTest($ss_query_log,$test_dir);
	}

	do
	{
		// stop them all
		if ( !$sd_managed_searchd )
			foreach ( $stop as $conf=>$pid )
				StopSearchd ( $conf, $pid );
		$stop = array();

		// do the dew
		$subtest = $config->SubtestNo()+1;
		print ( "$prefix $subtest/$nsubtests\r" );
		$config->WriteReportHeader ( $report );

		$config->SetAgent ( $agents [0] );
		$msg = '';
		if (!$config->WriteConfig ( $conf_dir."/"."config_".$config->SubtestNo ().".conf", "all", $msg, false))
		{
			print ("Interrupted, $msg\n");
			continue;
		}
		$config->WriteConfig ( scriptdir("config.conf"), "all", $msg, $config->NumAgents () < 2 );

		if ( !$sd_skip_indexer )
			EraseDirContents ( $index_data_path );

		if ( $config->Requires( "pre_copy_ref" ) )
			CopyDirContents ( $test_dir . "/refdata/", testdir("data/") );

		if ( $config->IsSkipIndexer()===false && $sd_managed_searchd===false && $sd_skip_indexer===false )
		{
			// standard run
			if ( !$config->IsRt() )
			{
			$indexer_ret = RunIndexer ( $error, "--all" );
				if ( $indexer_ret==2 )
				{
					fwrite ( $report, "$error\n" );
				} else if ( $indexer_ret!=0 )
				{
					if ( !HandleFailure ( $config, $report, $error, $nfailed ) )
						$log .= "\tsubtest $subtest: error running indexer with code $indexer_ret; see $report_file\n";
					continue;

				}
			}

			// additional optional runs (eg for merge tests)
			$indexer_ret = $config->RunIndexerEx ( $error );
			if ( $indexer_ret==2 )
			{
				fwrite ( $report, "$error\n" );
			} else if ( $indexer_ret!=0 )
			{
				if ( !HandleFailure ( $config, $report, $error, $nfailed ) )
					$log .= "\tsubtest $subtest: error running indexer with code $indexer_ret; see $report_file\n";
				continue;

			}
		}

		$searchd_error = FALSE;

		if ( $config->NumAgents () == 1 )
		{
			if ( $sd_managed_searchd )
				$searchd_ret = 0;
			else
				$searchd_ret = StartSearchd ( "config.conf", "error.txt", $ss_pid_file, $error, $config->Requires ( "watchdog" ) );
			
			$stop[scriptdir("config.conf")] = $ss_pid_file;

			if ( $searchd_ret == 1 )
			{
				if ( !HandleFailure ( $config, $report, $error, $nfailed ) )
					$log .= "\tsubtest $subtest: error starting searchd; see $report_file\n";
				
				$searchd_error = TRUE;
			}
			else if ( $searchd_ret==2 )
			{
				fwrite ( $report, "$error\n" );
			}
		}
		else
			for ( $i = $config->NumAgents () - 1; $i >= 0 && !$searchd_error; $i-- )
			{
				static $agent_id = 0;
				$agent_id++;

				$config_file = "config_".$agent_id.".conf";
				$pid_file = "searchd_".$agent_id.".pid";
				$abs_config_file = scriptdir($config_file);
				$abs_pid_file = scriptdir($pid_file);
				$stop[$abs_config_file] = $abs_pid_file;
				$msg = '';
				$error_agent = "error_".$agent_id.".txt";
				$config->SetAgent ( $agents [$i] );
				$config->SetPIDFile ( $abs_pid_file );
				if ( !$config->WriteConfig ( $abs_config_file, $i, $msg ) )
					continue;

				$agents[$i]["daemon"] = array ( "config"=>$config_file, "error"=>$error_agent, "pid"=>$pid_file,
					"watchdog"=>$config->Requires ( "watchdog" ), "address"=>$config->AddressAPI(), "port"=>$config->Port() );

                if ( $sd_managed_searchd )
                    $searchd_ret = 0;
                else
                    $searchd_ret = StartSearchd ( $config_file, $error_agent, $pid_file, $error, $config->Requires ( "watchdog" ), $config->AddressAPI(), $config->Port() );

				if ( $searchd_ret == 1 )
				{
					if ( !HandleFailure ( $config, $report, $error, $nfailed ) )
						$log .= "\tsubtest $subtest: error starting searchd; see $report_file\n";
				
					$searchd_error = TRUE;
		
				}
				else if ( $searchd_ret==2 )
				{
					fwrite ( $report, "$error\n" );
				}

			}

		if ( $searchd_error )
			continue;

		// in case of RT index - run "insert into" instead of indexer
		if ( $config->IsRt () )
			$config->InsertIntoIndexer ( $error );

        $config->ResetResults();

		if ( !$config->IsQueryTest () ) {
            if (!$config->RunCustomTest($error)) {
                if (!HandleFailure($config, $report, "$error\n", $nfailed))
                    $log .= "\tsubtest $subtest: query error: $error\n";
                continue;
            }
        }

		$error = "";
		if ( !$config->RunQuery ( $error ) )
		{
			if ( !HandleFailure ( $config, $report, "$error\n", $nfailed ) )
				$log .= "\tsubtest $subtest: query error: $error\n";
			continue;
		}

		$allmatch = $isdemo || IsModelGenMode() || $config->CompareToModel();
		if ( !$allmatch )
		{
			$log .= "\tsubtest $subtest: query results mismatch; see $report_file\n";
			$nfailed++;
		}

		if ( $isdemo )
			$log .= "\tdemo/bugreport $subtest done; see $report_file\n";

		$config->WriteResults ( $report );

		if ( !$allmatch )
		{
			fwrite ( $report, "SUBTEST FAILED, RESULTS ARE DIFFERENT FROM THE REFERENCE:\n\n" );
			$config->WriteReferenceResultsDiff ( $report );
		}

		$config->SubtestFinished ();
	}
	while ( $config->CreateNextConfig () );

	if ( $isdemo )
	{
		$ss_log				= $oldlog;
		$ss_query_log		= $oldquerylog;
	}

	if ( !$sd_managed_searchd )
		foreach ( $stop as $conf=>$pid )
			StopSearchd ( $conf, $pid );

	$total = $config->SubtestNo()+1;
	$dump_failed = false;
	if ( IsModelGenMode () )
	{
		$variant = $config->CheckVariants ( $report_path."_variant.txt" );
		if ($variant===false)
		{
			$config->WriteModel ( $model_file );
			printf ( "$prefix done; %d/%d subtests run\n", $config->SubtestNo(), $nsubtests );
		} else
		{
			printf ( "$prefix done; %d/%d subtests: VARIANT CHECK FAILED: %s\n", $config->SubtestNo(), $nsubtests, $variant );
			$nfailed = $total;
		}
	}
	else if ( $nfailed==0 )
		printf ( "$prefix done; %d/%d subtests OK\n", $config->SubtestNo(), $nsubtests );
	else {
		printf("$prefix done; %d/%d subtests FAILED:\n%s", $nfailed, $nsubtests, $log);
		$dump_failed = true;
	}

	fclose ( $report );

	if ($dump_failed && $g_locals['ctest'])
	{
		$textreport = file_get_contents ($report_file);
		printf ( "\n--------------Test report:------------\n%s\n--------------Done report.------------\n", $textreport );
	}

	// cleanup DB after ourselves
	if ( !array_key_exists ('no_drop_db', $g_locals) && isset($connection) )
		foreach ( $config->DB_Drop() as $q )
			mysqli_wr ( $q, $connection );

	return array ( "tests_total"=>$total, "tests_failed"=>$nfailed, "tests_skipped"=>0 );
}
<|MERGE_RESOLUTION|>--- conflicted
+++ resolved
@@ -232,17 +232,10 @@
 		}
 
 		if ( !legacy_mysql_wr ( $q, $conn ) )
-<<<<<<< HEAD
         {
             $error = mysqli_error($conn);
             return false;
         }
-=======
-		{
-            $error = mysqli_error($conn);
-            return false;
-		}
->>>>>>> 319883e1
 	}
 
 	$oneok = count($db_insert)==0;
@@ -278,12 +271,8 @@
 	if ( count($custom_insert)>0 )
 	{
 		$conn = LegacyCreateDB ( $db_drop, $db_create, $db_insert, $custom_insert, $error );
-<<<<<<< HEAD
-		if (!$mysql_simulated) {
-=======
 		if ( !$mysql_simulated )
 		{
->>>>>>> 319883e1
 			@mysql_close($conn);
 			$conn = ConnectDB();
 		}
@@ -310,17 +299,10 @@
 			}
 		}
 		if ( !mysqli_wr ( $q, $conn ) )
-<<<<<<< HEAD
         {
             $error = mysqli_error($conn);
             return false;
         }
-=======
-		{
-            $error = mysqli_error($conn);
-            return false;
-		}
->>>>>>> 319883e1
 	}
 
 	$oneok = count($db_insert)==0;
@@ -1979,23 +1961,12 @@
 		}
 		else if ($result===false)
 		{
-<<<<<<< HEAD
-			$this->PostprocessDDL ( $query, $query_result );
+			if ( $this->PostprocessDDL($query) )
+				$query_result["sphinxql"] = $query;
+
 			$error = mysqli_errno( $connection );
 			$query_result["errno"] = $error;
 			$query_result["error"] = $this->FixupErrorMessage ( $error, mysqli_error( $connection ) );
-=======
-			if ( $this->PostprocessDDL($query) )
-				$query_result["sphinxql"] = $query;
-
-			$query_result["error"] = $this->FixupErrorMessage ( mysqli_error( $connection ) );
-			$query_result["errno"] = mysqli_errno( $connection );
-
-			// Windows 7 fixup
-			$win7_replace_pos = strpos ( $query_result["error"], "error when sending data: WSA error 10057" );
-			if ( $query_result["errno"]==1064 && $win7_replace_pos!==FALSE )
-				$query_result["error"] = substr ( $query_result["error"], 0, $win7_replace_pos ) . "connect timed out";
->>>>>>> 319883e1
 		}
 		else
 		{
@@ -2780,25 +2751,12 @@
 
 		// format header
 		$qinfo = @$this->_queries[$nquery-1];
-<<<<<<< HEAD
 		while ( !@array_key_exists ( "type", $qinfo) || $qinfo['type'] != 'api')
         {
             --$nquery;
             $qinfo = @$this->_queries[$nquery-1];
         }
-
-        if (@array_key_exists("index", $qinfo) && $qinfo ["index"] != '*')
-            $str = "--- Query $nquery (mode=$qinfo[mode_s],ranker=$qinfo[ranker_s],index=$qinfo[index]) ---\n";
-        else
-            $str = "--- Query $nquery (mode=@$qinfo[mode_s],ranker=@$qinfo[ranker_s]) ---\n";
-
-        if (@$qinfo["groupattr"])
-            $str .= "GroupBy: attr: '" . $qinfo["groupattr"] . "' func: '" . $qinfo["groupfunc_s"] . "' sort: '" . $qinfo["groupsort"] . "'\n";
-
-        if (@$qinfo["sortmode"] == SPH_SORT_EXPR)
-            $str .= "Sort: expr: " . $qinfo["sortby"] . "\n";
-=======
-		$str = "";
+        $str = "";
 		if ( $qinfo )
 		{
 			if ( @array_key_exists ( "index", $qinfo ) && $qinfo ["index"] != '*' )
@@ -2806,13 +2764,12 @@
 			else
 				$str .= "--- Query $nquery (mode=$qinfo[mode_s],ranker=$qinfo[ranker_s]) ---\n";
 
-			if ( @$qinfo["groupattr"] )
-				$str .= "GroupBy: attr: '".$qinfo["groupattr"]."' func: '".$qinfo["groupfunc_s"]."' sort: '".$qinfo["groupsort"]."'\n";
-
-			if ( @$qinfo["sortmode"] == SPH_SORT_EXPR )
-				$str .= "Sort: expr: ".$qinfo["sortby"]."\n";
-		}
->>>>>>> 319883e1
+            if (@$qinfo["groupattr"])
+                $str .= "GroupBy: attr: '" . $qinfo["groupattr"] . "' func: '" . $qinfo["groupfunc_s"] . "' sort: '" . $qinfo["groupsort"] . "'\n";
+
+            if (@$qinfo["sortmode"] == SPH_SORT_EXPR)
+                $str .= "Sort: expr: " . $qinfo["sortby"] . "\n";
+        }
 
 		$str .= @"Query '$result[query]': retrieved $result[total_found] of $result[total] matches in $result[time] sec.\n";
 		if ( @array_key_exists ( "error", $result ) && $result["error"] )
