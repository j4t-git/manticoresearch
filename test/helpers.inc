--- conflicted
+++ resolved
@@ -2426,24 +2426,17 @@
 					// apply query range
 					if ( $sql_query_range )
 					{
-						$res = mysql_wr ( $sql_query_range, $conn );
+						$res = mysqli_wr ( $sql_query_range, $conn );
 						if ( !$res )
 						{
-							$msg = sprintf ( "sql_query failed (query=%s, error=%s)", $sql_query, mysql_error ( $conn ) );
-							mysql_close ( $conn );
+							$msg = sprintf ( "sql_query failed (query=%s, error=%s)", $sql_query, $conn->error );
+							$conn->close();
 							return false;
 						}
 
-<<<<<<< HEAD
 						$range_values = array();
-						while ( $row = mysql_fetch_row($res) )
+						while ( $row = $res->fetch_row() )
 							$range_values[] = array_values ( $row );
-=======
-				// fetch fields
-				$insert_schema = array ( "id" => 0 );
-				for ( $i=1; $i < $conn->field_count; $i++ )
-					$insert_schema [ $res->fetch_field_direct ( $i )->name ] = $i;
->>>>>>> b3cb7b4f
 
 						if ( count($range_values)>=1 )
 						{
@@ -2465,7 +2458,7 @@
 					// fetch fields
 					$insert_schema = array ( "id" => 0 );
 					for ( $i=1; $i < $conn->field_count; $i++ )
-						$insert_schema [ $res->fetch_field ( $i )->name ] = $i;
+						$insert_schema [ $res->fetch_field_direct ( $i )->name ] = $i;
 
 					// fetch data
 					while ( $row = $res->fetch_row() )
@@ -2473,7 +2466,7 @@
 
 					// cleanup
 					$res->close();
-					$conn->close();
+
 					// parse mva statements
 					foreach ( $sql_attr_multi as $q )
 					{
@@ -2494,25 +2487,24 @@
 						if ( $source_type=="query" )
 						{
 							// query mva_pairs
-							$res = mysql_wr ( $sql_query, $conn );
-							if ( !$res )
+							$res = mysqli_wr ( $sql_query, $conn );
+							if ( $res == false )
 							{
-								$msg = sprintf ( "sql_query failed (query=%s, error=%s)", $sql_query, mysql_error ( $conn ) );
-								$msg = "sql_query can't fetch test data: " . mysql_error ( $conn );
-								mysql_close ( $conn );
+								$msg = sprintf ( "sql_query failed (query=%s, error=%s)", $sql_query, $conn->error );
+								$conn->close();
 								return false;
 							}
 
 							// fetch mva pairs (id, value), group by id
 							$mva =  array();
-							while ( $row = mysql_fetch_row($res) )
+							while ( $row = $res->fetch_row() )
 							{
 								list ( $id, $value ) = array_values ( $row );
 								$mva[$id][] = $value;
 							}
 
-							// cleanup mysql
-							mysql_free_result ( $res );
+							// cleanup mysqli
+							$res->close();
 
 							// add mva attribute to the schema
 							$attr_index = count ( $insert_schema );
@@ -2540,6 +2532,9 @@
 						}
 					}
 
+					// cleanup
+					$conn->close();
+
 					// load files
 					foreach ($sql_file_fields as $ff)
 					{
@@ -2548,7 +2543,7 @@
 							$insert_values[$i][$index] = @file_get_contents($insert_values[$i][$index]); // FIXME? handle errors
 					}
 
-					// cleanup
+
 				}
 
 				// store
@@ -2753,7 +2748,7 @@
 				{
 					if ( $query!="" )
 						$query .=",";
-					$query .="'".$cn->escape_string($column)."'";
+					$s = $cn->real_escape_string($column);
 					$query .= ( array_key_exists ( $i, $is_mva ) && $is_mva[$i] ) ? '('.$s.')' : "'".$s."'";
 					$i++;
 				}
@@ -2776,7 +2771,7 @@
 			// final chunk;
 			if ( $accum !="" )
 			{
-				$result = @$cn->query ( $prefix.$accum );
+				$result = mysqli_wr ( $prefix.$accum, $cn );
 				if ( $result === false )
 				{
 					$error = $cn->error;
