<?xml version="1.0" encoding="utf-8"?>
<test>

<name>hitless indexes</name>

<requires><lemmatizer_base/><non-rt/></requires>

<config>
common
{
	lemmatizer_base	= <local>lemmatizer_base</local>
}

indexer
{
	mem_limit = 16M
}

searchd
{
	<searchd_settings/>
}

source test
{
	type = mysql
	<sql_settings/>
	sql_query = select * from sph_test;
}

index none
{
	source = test
	path = <data_path/>/none
}

index some
{
	source = test
	path = <data_path/>/some

	hitless_words = <this_test/>/words1.txt <this_test/>/words2.txt
}

index all
{
	source = test
	path = <data_path/>/all

	hitless_words = all
}

index some1
{
	source = test
	path = <data_path/>/some1

	hitless_words = <this_test/>/words1.txt <this_test/>/words2.txt
	html_strip		= 1
	index_sp		= 1
	index_zones		= zone*
}

source all2
{
	type			= mysql
	<sql_settings/>
	sql_query		= select * from test_table1
	sql_attr_uint	= gid
	sql_field_string = title
}

index all2
{
	source = all2
	path = <data_path/>/all2
	hitless_words = all
}

source hit_test
{
	type = mysql
	<sql_settings/>
	sql_query		= SELECT 1 id, "protest, to teach, to feed, and" body, 11 idd UNION SELECT 2 id, "to and windows text" body, 12 idd
	sql_attr_uint	= idd
}

index hit_0
{
	source = hit_test
	path			= <data_path/>/hit_0
	morphology		= lemmatize_en_all
}

index hit_1
{
	source = hit_test
	path			= <data_path/>/hit_1
	morphology		= lemmatize_en_all
	hitless_words 	= <this_test/>/words3.txt
}

</config>

<db_create>
create table sph_test
(
	id int not null,
	text varchar(255) not null
);
</db_create>
<db_create>
create table test_table1
(
	id int not null,
	gid int not null,
<<<<<<< HEAD
	title varchar(16380) not null
=======
	title varchar(4096) not null
>>>>>>> 319883e1
);
</db_create>

<db_drop>drop table if exists sph_test;</db_drop>
<db_drop>drop table if exists test_table1;</db_drop>

<db_insert>
insert into sph_test values
( 1, 'The Tin Woodman gave a sigh of satisfaction and lowered his axe, which he leaned against the tree.' ),
( 2, 'The Tin Woodman appeared to think deeply for a moment.' ),
( 3, 'The Tin Woodman had asked Dorothy to put the oil-can in her basket.' );
</db_insert>
<db_insert>
INSERT INTO test_table1 VALUES (10,1,'bbb bbb bbb bbb aaa aaa aaa aaa aaa aaa aaa aaa aaa aaa aaa aaa aaa aaa aaa aaa aaa aaa aaa aaa aaa aaa aaa aaa aaa aaa aaa aaa aaa aaa aaa aaa aaa aaa aaa aaa aaa aaa aaa aaa aaa aaa aaa aaa aaa aaa aaa aaa aaa aaa aaa aaa aaa aaa aaa aaa aaa aaa aaa aaa aaa aaa aaa aaa aaa aaa aaa aaa aaa aaa aaa aaa aaa aaa aaa aaa aaa aaa aaa aaa aaa aaa aaa aaa aaa aaa aaa aaa aaa aaa aaa aaa aaa aaa aaa aaa aaa aaa aaa aaa aaa aaa aaa aaa aaa aaa aaa aaa aaa aaa aaa aaa aaa aaa aaa aaa aaa aaa aaa aaa aaa aaa aaa aaa aaa aaa aaa aaa aaa aaa aaa aaa aaa aaa aaa aaa aaa aaa aaa aaa aaa aaa aaa aaa aaa aaa aaa aaa aaa aaa aaa aaa aaa aaa aaa aaa aaa aaa aaa aaa aaa aaa aaa aaa aaa aaa aaa aaa aaa aaa aaa aaa aaa aaa aaa aaa aaa aaa aaa aaa aaa aaa aaa aaa aaa aaa aaa aaa aaa aaa aaa aaa aaa aaa aaa aaa aaa aaa aaa aaa aaa aaa aaa aaa aaa aaa aaa aaa aaa aaa aaa aaa aaa aaa aaa aaa aaa aaa aaa aaa aaa aaa aaa aaa aaa aaa aaa aaa aaa aaa aaa aaa aaa aaa aaa aaa aaa aaa aaa aaa aaa aaa aaa aaa aaa aaa aaa aaa aaa aaa aaa aaa aaa aaa aaa aaa aaa aaa aaa aaa aaa aaa aaa aaa aaa aaa aaa aaa aaa aaa aaa aaa aaa aaa aaa aaa aaa aaa aaa aaa aaa aaa aaa aaa aaa aaa aaa aaa aaa aaa aaa aaa aaa aaa aaa aaa aaa aaa aaa aaa aaa aaa aaa aaa aaa aaa aaa aaa aaa aaa aaa aaa aaa aaa aaa aaa aaa aaa aaa aaa aaa aaa aaa aaa aaa aaa aaa aaa aaa aaa aaa aaa aaa aaa aaa aaa aaa aaa aaa aaa aaa aaa aaa aaa aaa aaa aaa aaa aaa aaa aaa aaa aaa aaa aaa aaa aaa aaa aaa aaa aaa aaa aaa aaa aaa aaa aaa aaa aaa aaa aaa aaa aaa aaa aaa aaa aaa aaa aaa aaa aaa aaa aaa aaa aaa aaa aaa aaa aaa aaa aaa aaa aaa aaa aaa aaa aaa aaa aaa aaa aaa aaa aaa aaa aaa aaa aaa aaa aaa aaa aaa aaa aaa aaa aaa aaa aaa aaa aaa aaa aaa aaa aaa aaa aaa aaa aaa aaa aaa aaa aaa aaa aaa aaa aaa aaa aaa aaa aaa aaa aaa aaa aaa aaa aaa aaa aaa aaa aaa aaa aaa aaa aaa aaa aaa aaa aaa aaa aaa aaa aaa aaa aaa aaa aaa aaa aaa aaa aaa aaa aaa aaa aaa aaa aaa aaa aaa aaa aaa aaa aaa aaa aaa aaa aaa aaa aaa aaa aaa aaa aaa aaa aaa aaa aaa aaa aaa aaa aaa aaa aaa aaa aaa aaa aaa aaa aaa aaa aaa '),(11,1,'aaa aaa aaa aaa bbb bbb aaa aaa');
</db_insert>

<queries>
	<!-- these should work, weights will differ due to lcs ranking -->
	<query mode="extended2" index="none">tin woodman</query>
	<query mode="extended2" index="some">tin woodman</query>
	<query mode="extended2" index="all ">tin woodman</query>

	<!-- these should give identical results -->
	<query ranker="wordcount" mode="extended2" index="none">tin woodman</query>
	<query ranker="wordcount" mode="extended2" index="some">tin woodman</query>
	<query ranker="wordcount" mode="extended2" index="all ">tin woodman</query>

	<query mode="extended2" index="none">lowered</query>
	<query mode="extended2" index="some">lowered</query>
	<query mode="extended2" index="all ">lowered</query>

	<!-- some will fail -->
	<query mode="extended2" index="none">"tin woodman"</query>
	<query mode="extended2" index="some">"tin woodman"</query>
	<query mode="extended2" index="all ">"tin woodman"</query>

	<query mode="extended2" index="none">"and lowered"</query>
	<query mode="extended2" index="some">"and lowered"</query>
	<query mode="extended2" index="all ">"and lowered"</query>

	<query mode="extended2" index="none">"tin woodman"~2</query>
	<query mode="extended2" index="some">"tin woodman"~2</query>
	<query mode="extended2" index="all ">"tin woodman"~2</query>

	<!-- these will work on 'some', but not 'all' (conversion to AND) -->
	<query mode="extended2" index="none">"lowered his axe"</query>
	<query mode="extended2" index="some">"lowered his axe"</query>
	<query mode="extended2" index="all ">"lowered his axe"</query>

	<query mode="extended2" index="none">"and lowered his axe"</query>
	<query mode="extended2" index="some">"and lowered his axe"</query>
	<query mode="extended2" index="all ">"and lowered his axe"</query>

	<!-- doesn't matter to quorum, weight will differ though -->
	<query mode="extended2" index="none">"tin woodman"/1</query>
	<query mode="extended2" index="some">"tin woodman"/1</query>
	<query mode="extended2" index="all ">"tin woodman"/1</query>

	<!-- these will work, but should give a warning sometimes. weights should match -->
	<query mode="extended2" index="none">^the</query>
	<query mode="extended2" index="some">^the</query>
	<query mode="extended2" index="all ">^the</query>

	<query mode="extended2" index="none">^tin</query>
	<query mode="extended2" index="some">^tin</query>
	<query mode="extended2" index="all ">^tin</query>

	<query mode="extended2" index="none">basket</query>
	<query mode="extended2" index="some">basket</query>
	<query mode="extended2" index="all ">basket</query>

	<query mode="extended2" index="none">basket$</query>
	<query mode="extended2" index="some">basket$</query>
	<query mode="extended2" index="all ">basket$</query>
	
	<!-- regressions hitless vs extended query operators -->
	<query mode="extended2" index="some1">"and the tree" &lt;&lt; Woodman </query>
	<query mode="extended2" index="some1">Tin Woodman "and the tree"</query>
	<query mode="extended2" index="some1">ZONESPAN:(zoneC,zoneB) Tin Woodman "and the tree"</query>
	<query mode="extended2" index="some1">Woodman NEAR/10 "and the tree"</query>

</queries>

<sphqueries>
	<!-- regression hitless vs subtree cache -->
	<sphinxql>select * from all2</sphinxql>
	<sphinxql>
	select * from all2 where match('("aaa bbb") ("aaa cc")');select * from all2 where match('("aaa bbb") ("aaa cc")');select * from all2 where match('("aaa bbb") ("aaa cc")');show meta
	</sphinxql>
	
	<!-- regressions hitless vs multiple terms from lemmatizer -->
	<sphinxql>SELECT * FROM hit_0 WHERE MATCH(' "teach to feed" ')</sphinxql>
	<sphinxql>SHOW META</sphinxql>
	<sphinxql>SELECT * FROM hit_1 WHERE MATCH(' "teach to feed" ')</sphinxql>
	<sphinxql>SHOW META</sphinxql>
	<sphinxql>SELECT * FROM hit_0 WHERE MATCH(' "to feed and" ')</sphinxql>
	<sphinxql>SHOW META</sphinxql>
	<sphinxql>SELECT * FROM hit_1 WHERE MATCH(' "to feed and" ')</sphinxql>
	<sphinxql>SHOW META</sphinxql>
	<sphinxql>SELECT * FROM hit_0 WHERE MATCH(' "to feed" ')</sphinxql>
	<sphinxql>SHOW META</sphinxql>
	<sphinxql>SELECT * FROM hit_1 WHERE MATCH(' "to feed" ')</sphinxql>
	<sphinxql>SHOW META</sphinxql>
	<sphinxql>SELECT * FROM hit_0 WHERE MATCH(' "to windows text" ')</sphinxql>
	<sphinxql>SHOW META</sphinxql>
	<sphinxql>SELECT * FROM hit_1 WHERE MATCH(' "to windows text" ')</sphinxql>
	<sphinxql>SHOW META</sphinxql>
</sphqueries>

</test><|MERGE_RESOLUTION|>--- conflicted
+++ resolved
@@ -114,11 +114,7 @@
 (
 	id int not null,
 	gid int not null,
-<<<<<<< HEAD
-	title varchar(16380) not null
-=======
 	title varchar(4096) not null
->>>>>>> 319883e1
 );
 </db_create>
 
